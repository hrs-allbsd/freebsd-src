--- conflicted
+++ resolved
@@ -31,12 +31,11 @@
 	disable the most expensive debugging functionality run
 	"ln -s 'abort:false,junk:false' /etc/malloc.conf".)
 
-<<<<<<< HEAD
 2015mmdd:
 	Clang and llvm have been upgraded to 3.7.0.  Please see the
 	20141231 entry below for information about prerequisites and upgrading,
 	if you are not already using 3.5.0 or higher.
-=======
+
 20150827:
 	The wireless drivers had undergone changes that remove the 'parent
 	interface' from the ifconfig -l output. The rc.d network scripts
@@ -49,7 +48,6 @@
 	pf no longer supports 'scrub fragment crop' or 'scrub fragment drop-ovl'
 	These configurations are now automatically interpreted as
 	'scrub fragment reassemble'.
->>>>>>> 127f7b06
 
 20150817:
 	Kernel-loadable modules for the random(4) device are back. To use
