/*-
 * Copyright (c) 1997 Wolfgang Helbig
 * All rights reserved.
 *
 * Redistribution and use in source and binary forms, with or without
 * modification, are permitted provided that the following conditions
 * are met:
 * 1. Redistributions of source code must retain the above copyright
 *    notice, this list of conditions and the following disclaimer.
 * 2. Redistributions in binary form must reproduce the above copyright
 *    notice, this list of conditions and the following disclaimer in the
 *    documentation and/or other materials provided with the distribution.
 *
 * THIS SOFTWARE IS PROVIDED BY THE AUTHOR AND CONTRIBUTORS ``AS IS'' AND
 * ANY EXPRESS OR IMPLIED WARRANTIES, INCLUDING, BUT NOT LIMITED TO, THE
 * IMPLIED WARRANTIES OF MERCHANTABILITY AND FITNESS FOR A PARTICULAR PURPOSE
 * ARE DISCLAIMED.  IN NO EVENT SHALL THE AUTHOR OR CONTRIBUTORS BE LIABLE
 * FOR ANY DIRECT, INDIRECT, INCIDENTAL, SPECIAL, EXEMPLARY, OR CONSEQUENTIAL
 * DAMAGES (INCLUDING, BUT NOT LIMITED TO, PROCUREMENT OF SUBSTITUTE GOODS
 * OR SERVICES; LOSS OF USE, DATA, OR PROFITS; OR BUSINESS INTERRUPTION)
 * HOWEVER CAUSED AND ON ANY THEORY OF LIABILITY, WHETHER IN CONTRACT, STRICT
 * LIABILITY, OR TORT (INCLUDING NEGLIGENCE OR OTHERWISE) ARISING IN ANY WAY
 * OUT OF THE USE OF THIS SOFTWARE, EVEN IF ADVISED OF THE POSSIBILITY OF
 * SUCH DAMAGE.
 */

#ifndef lint
static const char rcsid[] =
  "$FreeBSD$";
#endif /* not lint */

#include <calendar.h>
#include <ctype.h>
#include <err.h>
#include <langinfo.h>
#include <locale.h>
#include <stdio.h>
#include <stdlib.h>
#include <string.h>
#include <sysexits.h>
#include <time.h>
#include <unistd.h>
#include <wchar.h>
#include <wctype.h>
#include <term.h>
#undef lines			/* term.h defines this */

/* Width of one month with backward compatibility */
#define MONTH_WIDTH_B_J 27
#define MONTH_WIDTH_B 20

#define MONTH_WIDTH_J 24
#define MONTH_WIDTH 18

#define MAX_WIDTH 64

typedef struct date date;

struct monthlines {
	wchar_t name[MAX_WIDTH + 1];
	char lines[7][MAX_WIDTH + 1];
	char weeks[MAX_WIDTH + 1];
};

struct weekdays {
	wchar_t names[7][4];
};

/* The switches from Julian to Gregorian in some countries */
static struct djswitch {
	const char *cc;	/* Country code according to ISO 3166 */
	const char *nm;	/* Name of country */
	date dt;	/* Last day of Julian calendar */
} switches[] = {
	{"AL", "Albania",       {1912, 11, 30}},
	{"AT", "Austria",       {1583, 10,  5}},
	{"AU", "Australia",     {1752,  9,  2}},
	{"BE", "Belgium",       {1582, 12, 14}},
	{"BG", "Bulgaria",      {1916,  3, 18}},
	{"CA", "Canada",        {1752,  9,  2}},
	{"CH", "Switzerland",   {1655,  2, 28}},
	{"CN", "China",         {1911, 12, 18}},
	{"CZ", "Czech Republic",{1584,  1,  6}},
	{"DE", "Germany",       {1700,  2, 18}},
	{"DK", "Denmark",       {1700,  2, 18}},
	{"ES", "Spain",         {1582, 10,  4}},
	{"FI", "Finland",       {1753,  2, 17}},
	{"FR", "France",        {1582, 12,  9}},
	{"GB", "United Kingdom",{1752,  9,  2}},
	{"GR", "Greece",        {1924,  3,  9}},
	{"HU", "Hungary",       {1587, 10, 21}},
	{"IS", "Iceland",       {1700, 11, 16}},
	{"IT", "Italy",         {1582, 10,  4}},
	{"JP", "Japan",         {1918, 12, 18}},
	{"LI", "Lithuania",     {1918,  2,  1}},
	{"LN", "Latin",         {9999, 05, 31}},
	{"LU", "Luxembourg",    {1582, 12, 14}},
	{"LV", "Latvia",        {1918,  2,  1}},
	{"NL", "Netherlands",   {1582, 12, 14}},
	{"NO", "Norway",        {1700,  2, 18}},
	{"PL", "Poland",        {1582, 10,  4}},
	{"PT", "Portugal",      {1582, 10,  4}},
	{"RO", "Romania",       {1919,  3, 31}},
	{"RU", "Russia",        {1918,  1, 31}},
	{"SI", "Slovenia",      {1919,  3,  4}},
	{"SW", "Sweden",        {1753,  2, 17}},
	{"TR", "Turkey",        {1926, 12, 18}},
	{"US", "United States", {1752,  9,  2}},
	{"YU", "Yugoslavia",    {1919,  3,  4}}
};

struct djswitch *dftswitch =
    switches + sizeof(switches) / sizeof(struct djswitch) - 2;
    /* default switch (should be "US") */

/* Table used to print day of month and week numbers */
char daystr[] = "     1  2  3  4  5  6  7  8  9 10 11 12 13 14 15"
		" 16 17 18 19 20 21 22 23 24 25 26 27 28 29 30 31"
		" 32 33 34 35 36 37 38 39 40 41 42 43 44 45 46 47"
		" 48 49 50 51 52 53";

/* Table used to print day of year and week numbers */
char jdaystr[] = "       1   2   3   4   5   6   7   8   9"
		 "  10  11  12  13  14  15  16  17  18  19"
		 "  20  21  22  23  24  25  26  27  28  29"
		 "  30  31  32  33  34  35  36  37  38  39"
		 "  40  41  42  43  44  45  46  47  48  49"
		 "  50  51  52  53  54  55  56  57  58  59"
		 "  60  61  62  63  64  65  66  67  68  69"
		 "  70  71  72  73  74  75  76  77  78  79"
		 "  80  81  82  83  84  85  86  87  88  89"
		 "  90  91  92  93  94  95  96  97  98  99"
		 " 100 101 102 103 104 105 106 107 108 109"
		 " 110 111 112 113 114 115 116 117 118 119"
		 " 120 121 122 123 124 125 126 127 128 129"
		 " 130 131 132 133 134 135 136 137 138 139"
		 " 140 141 142 143 144 145 146 147 148 149"
		 " 150 151 152 153 154 155 156 157 158 159"
		 " 160 161 162 163 164 165 166 167 168 169"
		 " 170 171 172 173 174 175 176 177 178 179"
		 " 180 181 182 183 184 185 186 187 188 189"
		 " 190 191 192 193 194 195 196 197 198 199"
		 " 200 201 202 203 204 205 206 207 208 209"
		 " 210 211 212 213 214 215 216 217 218 219"
		 " 220 221 222 223 224 225 226 227 228 229"
		 " 230 231 232 233 234 235 236 237 238 239"
		 " 240 241 242 243 244 245 246 247 248 249"
		 " 250 251 252 253 254 255 256 257 258 259"
		 " 260 261 262 263 264 265 266 267 268 269"
		 " 270 271 272 273 274 275 276 277 278 279"
		 " 280 281 282 283 284 285 286 287 288 289"
		 " 290 291 292 293 294 295 296 297 298 299"
		 " 300 301 302 303 304 305 306 307 308 309"
		 " 310 311 312 313 314 315 316 317 318 319"
		 " 320 321 322 323 324 325 326 327 328 329"
		 " 330 331 332 333 334 335 336 337 338 339"
		 " 340 341 342 343 344 345 346 347 348 349"
		 " 350 351 352 353 354 355 356 357 358 359"
		 " 360 361 362 363 364 365 366";

int	flag_nohighlight;	/* user doesn't want a highlighted today */
int     flag_weeks;		/* user wants number of week */
int     nswitch;		/* user defined switch date */
int	nswitchb;		/* switch date for backward compatibility */
int	today;

char   *center(char *s, char *t, int w);
wchar_t *wcenter(wchar_t *s, wchar_t *t, int w);
void	mkmonth(int year, int month, int jd_flag, struct monthlines * monthl);
void    mkmonthb(int year, int month, int jd_flag, struct monthlines * monthl);
void    mkweekdays(struct weekdays * wds);
int     parsemonth(const char *s, int *m, int *y);
void    printcc(void);
void    printeaster(int year, int julian, int orthodox);
void    printmonth(int year, int month, int jd_flag);
void    printmonthb(int year, int month, int jd_flag);
void    printyear(int year, int jd_flag);
void    printyearb(int year, int jd_flag);
int	firstday(int y, int m);
<<<<<<< HEAD
date   *sdate(int ndays, struct date * d);
date   *sdateb(int ndays, struct date * d);
int     sndays(struct date * d);
int     sndaysb(struct date * d);
static void usage(void);
int     weekdayb(int nd);
=======
date	*sdater(int ndays, struct date * d);
date	*sdateb(int ndays, struct date * d);
int	sndaysr(struct date * d);
int	sndaysb(struct date * d);
static void	usage(void);
void	monthranger(int year, int jd_flag, int m, int before, int after);
void	monthrangeb(int year, int jd_flag, int m, int before, int after);
void	highlight(char *dst, char *src, int len, int *extraletters);
>>>>>>> 3f119cd4

int
main(int argc, char *argv[])
{
	struct  djswitch *p, *q;	/* to search user defined switch date */
	date	never = {10000, 1, 1};	/* outside valid range of dates */
	date	ukswitch = {1752, 9, 2};/* switch date for Great Britain */
	int     ch;			/* holds the option character */
	int     m = 0;			/* month */
	int	y = 0;			/* year */
	int     flag_backward = 0;	/* user called cal--backward compat. */
	int     flag_hole_year = 0;	/* user wants the whole year */
	int	flag_julian_cal = 0;	/* user wants Julian Calendar */
	int     flag_julian_day = 0;	/* user wants the Julian day
					 * numbers */
	int	flag_orthodox = 0;	/* use wants Orthodox easter */
	int	flag_easter = 0;	/* use wants easter date */
	char	*cp;			/* character pointer */
	char	*flag_month = NULL;	/* requested month as string */
	const char    *locale;		/* locale to get country code */
<<<<<<< HEAD
	char tbuf[1024], cbuf[512], *b;
	time_t t;
	struct tm *tm1;

	term_se = term_so = NULL;
	today = 0;
	if (isatty(STDOUT_FILENO) && tgetent(tbuf, NULL) == 1) {
		date	dt;		/* handy date */

		b = cbuf;
		term_so = tgetstr("so", &b);
		term_se = tgetstr("se", &b);
		t = time(NULL);
		tm1 = localtime(&t);
		dt.y = tm1->tm_year + 1900;
		dt.m = tm1->tm_mon + 1;
		dt.d = tm1->tm_mday;

		today = sndaysb(&dt);
	}
=======

	flag_nohighlight = 0;
	flag_weeks = 0;
>>>>>>> 3f119cd4

	/*
	 * Use locale to determine the country code,
	 * and use the country code to determine the default
	 * switchdate and date format from the switches table.
	 */
	if (setlocale(LC_ALL, "") == NULL)
		warn("setlocale");
	locale = setlocale(LC_TIME, NULL);
	if (locale == NULL ||
	    strcmp(locale, "C") == 0 ||
	    strcmp(locale, "POSIX") == 0 ||
	    strcmp(locale, "ASCII") == 0 ||
	    strcmp(locale, "US-ASCII") == 0)
		locale = "_US";
	q = switches + sizeof(switches) / sizeof(struct djswitch);
	for (p = switches; p != q; p++)
		if ((cp = strstr(locale, p->cc)) != NULL && *(cp - 1) == '_')
			break;
	if (p == q) {
		nswitch = ndaysj(&dftswitch->dt);
	} else {
		nswitch = ndaysj(&p->dt);
		dftswitch = p;
	}


	/*
	 * Get the filename portion of argv[0] and set flag_backward if
	 * this program is called "cal".
	 */
	cp = strrchr(argv[0], '/');
	cp = (cp == NULL) ? argv[0] : cp + 1;
	if (strcmp("cal", cp) == 0)
		flag_backward = 1;

	/* Set the switch date to United Kingdom if backwards compatible */
	if (flag_backward)
		nswitchb = ndaysj(&ukswitch);

	while ((ch = getopt(argc, argv, "Jehjm:ops:wy")) != -1)
		switch (ch) {
		case 'J':
			if (flag_backward)
				usage();
			nswitch = ndaysj(&never);
			flag_julian_cal = 1;
			break;
		case 'h':
			flag_nohighlight = 1;
			break;
		case 'e':
			if (flag_backward)
				usage();
			flag_easter = 1;
			break;
		case 'j':
			flag_julian_day = 1;
			break;
		case 'm':
			flag_month = optarg;
			break;
		case 'o':
			if (flag_backward)
				usage();
			flag_orthodox = 1;
			flag_easter = 1;
			break;
		case 'p':
			if (flag_backward)
				usage();
			printcc();
			return (0);
			break;
		case 's':
			if (flag_backward)
				usage();
			q = switches +
			    sizeof(switches) / sizeof(struct djswitch);
			for (p = switches;
			     p != q && strcmp(p->cc, optarg) != 0; p++)
				;
			if (p == q)
				errx(EX_USAGE,
				    "%s: invalid country code", optarg);
			nswitch = ndaysj(&(p->dt));
			break;
		case 'w':
			if (flag_backward)
				usage();
			flag_weeks = 1;
			break;
		case 'y':
			flag_hole_year = 1;
			break;
		default:
			usage();
		}

	argc -= optind;
	argv += optind;

	switch (argc) {
	case 2:
		if (flag_easter)
			usage();
		flag_month = *argv++;
		/* FALLTHROUGH */
	case 1:
		y = atoi(*argv++);
		if (y < 1 || y > 9999)
			errx(EX_USAGE, "year %d not in range 1..9999", y);
		break;
	case 0:
		{
			time_t t;
			struct tm *tm;

			t = time(NULL);
			tm = localtime(&t);
			y = tm->tm_year + 1900;
			m = tm->tm_mon + 1;
		}
		break;
	default:
		usage();
	}

	if (flag_hole_year) {
		m = 1;
		before = 0;
		after = 11;
	}

	if (flag_month != NULL) {
		if (parsemonth(flag_month, &m, &y)) {
			errx(EX_USAGE,
			    "%s is neither a month number (1..12) nor a name",
			    flag_month);
		}
	}

	if (flag_easter)
		printeaster(y, flag_julian_cal, flag_orthodox);
	else if (argc == 1 || flag_hole_year) {
		/* disable the highlight for now */
		today = 0;
		if (flag_backward)
			printyearb(y, flag_julian_day);
		else
			printyear(y, flag_julian_day);
	} else
		if (flag_backward)
			printmonthb(y, m, flag_julian_day);
		else
			printmonth(y, m, flag_julian_day);

	return (0);
}

static void
usage(void)
{

	fputs(
	    "usage: cal [-hjy] [[month] year]\n"
	    "       cal [-hj] [-m month] [year]\n"
	    "       ncal [-hJjpwy] [-s country_code] [[month] year]\n"
	    "       ncal [-hJeo] [year]\n", stderr);
	exit(EX_USAGE);
}

/* print the assumed switches for all countries */
void
printcc(void)
{
	struct djswitch *p;
	int n;	/* number of lines to print */
	int m;	/* offset from left to right table entry on the same line */

#define FSTR "%c%s %-15s%4d-%02d-%02d"
#define DFLT(p) ((p) == dftswitch ? '*' : ' ')
#define FSTRARG(p) DFLT(p), (p)->cc, (p)->nm, (p)->dt.y, (p)->dt.m, (p)->dt.d

	n = sizeof(switches) / sizeof(struct djswitch);
	m = (n + 1) / 2;
	n /= 2;
	for (p = switches; p != switches + n; p++)
		printf(FSTR"     "FSTR"\n", FSTRARG(p), FSTRARG(p+m));
	if (m != n)
		printf(FSTR"\n", FSTRARG(p));
}

/* print the date of easter sunday */
void
printeaster(int y, int julian, int orthodox)
{
	date    dt;
	struct tm tm;
	char    buf[80];
	static int d_first = -1;

	if (d_first < 0)
		d_first = (*nl_langinfo(D_MD_ORDER) == 'd');
	/* force orthodox easter for years before 1583 */
	if (y < 1583)
		orthodox = 1;

	if (orthodox)
		if (julian)
			easteroj(y, &dt);
		else
			easterog(y, &dt);
	else
		easterg(y, &dt);

	memset(&tm, 0, sizeof(tm));
	tm.tm_year = dt.y - 1900;
	tm.tm_mon  = dt.m - 1;
	tm.tm_mday = dt.d;
	strftime(buf, sizeof(buf), d_first ? "%e %B %Y" : "%B %e %Y",  &tm);
	printf("%s\n", buf);
}

void
printmonth(int y, int m, int jd_flag)
{
	struct monthlines month;
	struct weekdays wds;
	int i, len;

	mkmonth(y, m - 1, jd_flag, &month);
	mkweekdays(&wds);
	printf("    %ls %d\n", month.name, y);
	for (i = 0; i != 7; i++) {
		len = wcslen(wds.names[i]);
		if (wcswidth(wds.names[i], len) == len)
			wprintf(L"%.2ls%s\n", wds.names[i], month.lines[i]);
		else
			wprintf(L"%.1ls%s\n", wds.names[i], month.lines[i]);
	}
	if (flag_weeks)
		printf("  %s\n", month.weeks);
}

void
printmonthb(int y, int m, int jd_flag)
{
	struct monthlines month;
	struct weekdays wds;
	wchar_t s[MAX_WIDTH], t[MAX_WIDTH];
	int i;
	int mw;

	mkmonthb(y, m - 1, jd_flag, &month);
	mkweekdays(&wds);

	mw = jd_flag ? MONTH_WIDTH_B_J : MONTH_WIDTH_B;

	swprintf(s, MAX_WIDTH, L"%ls %d", month.name, y);
	wprintf(L"%ls\n", wcenter(t, s, mw));

	if (jd_flag)
		wprintf(L" %ls %ls %ls %ls %ls %ls %.2ls\n",
			wds.names[6], wds.names[0],
			wds.names[1], wds.names[2], wds.names[3],
			wds.names[4], wds.names[5]);
	else
		wprintf(L"%ls%ls%ls%ls%ls%ls%.2ls\n", wds.names[6],
			wds.names[0], wds.names[1], wds.names[2], wds.names[3],
			wds.names[4], wds.names[5]);

	for (i = 0; i != 6; i++)
		printf("%s\n", month.lines[i]+1);
}

void
printyear(int y, int jd_flag)
{
	struct monthlines year[12];
	struct weekdays wds;
	char    s[80], t[80];
	int     i, j;
	int     mpl;
	int     mw;

	for (i = 0; i != 12; i++)
		mkmonth(y, i, jd_flag, year + i);
	mkweekdays(&wds);
	mpl = jd_flag ? 3 : 4;
	mw = jd_flag ? MONTH_WIDTH_J : MONTH_WIDTH;

	sprintf(s, "%d", y);
	printf("%s\n", center(t, s, mpl * mw));

	for (j = 0; j != 12; j += mpl) {
		wprintf(L"    %-*ls%-*ls",
		    mw, year[j].name,
		    mw, year[j + 1].name);
		if (mpl == 3)
			printf("%ls\n", year[j + 2].name);
		else
			wprintf(L"%-*ls%ls\n",
		    	    mw, year[j + 2].name,
		    	    year[j + 3].name);
		for (i = 0; i != 7; i++) {
			wprintf(L"%.2ls%-*s%-*s",
			    wds.names[i],
			    mw, year[j].lines[i],
			    mw, year[j + 1].lines[i]);
			if (mpl == 3)
				printf("%s\n", year[j + 2].lines[i]);
			else
				printf("%-*s%s\n",
			    	    mw, year[j + 2].lines[i],
			    	    year[j + 3].lines[i]);
		}
		if (flag_weeks) {
			if (mpl == 3)
				printf("  %-*s%-*s%-s\n",
				    mw, year[j].weeks,
				    mw, year[j + 1].weeks,
				    year[j + 2].weeks);
			else
				printf("  %-*s%-*s%-*s%-s\n",
				    mw, year[j].weeks,
				    mw, year[j + 1].weeks,
				    mw, year[j + 2].weeks,
				    year[j + 3].weeks);
		}
	}
}

void
printyearb(int y, int jd_flag)
{
	struct monthlines year[12];
	struct weekdays wds;
	char	s[80], t[80];
	wchar_t	ws[80], wt[80];
	int     i, j;
	int     mpl;
	int     mw;

	for (i = 0; i != 12; i++)
		mkmonthb(y, i, jd_flag, year + i);
	mkweekdays(&wds);
	mpl = jd_flag ? 2 : 3;
	mw = jd_flag ? MONTH_WIDTH_B_J : MONTH_WIDTH_B;

	sprintf(s, "%d", y);
	printf("%s\n\n", center(t, s, mw * mpl + mpl));

	for (j = 0; j != 12; j += mpl) {
		wprintf(L"%-*ls  ", mw, wcenter(ws, year[j].name, mw));
		if (mpl == 2)
			printf("%ls\n", wcenter(ws, year[j + 1].name, mw));
		else
			wprintf(L"%-*ls  %ls\n", mw,
			    wcenter(ws, year[j + 1].name, mw),
			    wcenter(wt, year[j + 2].name, mw));

		if (mpl == 2)
			wprintf(L" %ls %ls %ls %ls %ls %ls %ls "
				" %ls %ls %ls %ls %ls %ls %.2ls\n",
				wds.names[6], wds.names[0], wds.names[1],
				wds.names[2], wds.names[3], wds.names[4],
				wds.names[5],
				wds.names[6], wds.names[0], wds.names[1],
				wds.names[2], wds.names[3], wds.names[4],
				wds.names[5]);
		else
			wprintf(L"%ls%ls%ls%ls%ls%ls%ls "
				"%ls%ls%ls%ls%ls%ls%ls "
				"%ls%ls%ls%ls%ls%ls%.2ls\n",
				wds.names[6], wds.names[0], wds.names[1],
				wds.names[2], wds.names[3], wds.names[4],
				wds.names[5],
				wds.names[6], wds.names[0], wds.names[1],
				wds.names[2], wds.names[3], wds.names[4],
				wds.names[5],
				wds.names[6], wds.names[0], wds.names[1],
				wds.names[2], wds.names[3], wds.names[4],
				wds.names[5]);
		for (i = 0; i != 6; i++) {
			if (mpl == 2)
				printf("%-*s  %s\n",
			    mw, year[j].lines[i]+1,
			    year[j + 1].lines[i]+1);
			else
				printf("%-*s  %-*s  %s\n",
			    mw, year[j].lines[i]+1,
			    mw, year[j + 1].lines[i]+1,
			    year[j + 2].lines[i]+1);

		}
	}
}

void
mkmonth(int y, int m, int jd_flag, struct monthlines *mlines)
{

	struct tm tm;		/* for strftime printing local names of
				 * months */
	date    dt;		/* handy date */
	int     dw;		/* width of numbers */
	int     first;		/* first day of month */
	int     firstm;		/* first day of first week of month */
	int     i, j, k, l;	/* just indices */
	int     last;		/* the first day of next month */
	int     jan1 = 0;	/* the first day of this year */
	char   *ds;		/* pointer to day strings (daystr or
				 * jdaystr) */

	/* Set name of month. */
	memset(&tm, 0, sizeof(tm));
	tm.tm_mon = m;
	wcsftime(mlines->name, sizeof(mlines->name) / sizeof(mlines->name[0]),
		 L"%OB", &tm);
	mlines->name[0] = towupper(mlines->name[0]);

	/*
	 * Set first and last to the day number of the first day of this
	 * month and the first day of next month respectively. Set jan1 to
	 * the day number of the first day of this year.
	 */
	first = firstday(y, m + 1);
	if (m == 11)
		last = firstday(y + 1, 1);
	else
		last = firstday(y, m + 2);

	if (jd_flag)
		jan1 = firstday(y, 1);

	/*
	 * Set firstm to the day number of monday of the first week of
	 * this month. (This might be in the last month)
	 */
	firstm = first - weekday(first);

	/* Set ds (daystring) and dw (daywidth) according to the jd_flag */
	if (jd_flag) {
		ds = jdaystr;
		dw = 4;
	} else {
		ds = daystr;
		dw = 3;
	}

	/*
	 * Fill the lines with day of month or day of year (julian day)
	 * line index: i, each line is one weekday. column index: j, each
	 * column is one day number. print column index: k.
	 */
	for (i = 0; i != 7; i++) {
		l = 0;
		for (j = firstm + i, k = 0; j < last; j += 7, k += dw) {
<<<<<<< HEAD
			if (j == today && (term_so != NULL && term_se != NULL)) {
				l = strlen(term_so);
				if (jd_flag)
					dt.d = j - jan1 + 1;
				else
					sdateb(j, &dt);
				/* separator */
				mlines->lines[i][k] = ' ';
				/* the actual text */
				memcpy(mlines->lines[i] + k + l,
				    ds + dt.d * dw, dw);
				/* highlight on */
				memcpy(mlines->lines[i] + k + 1, term_so, l);
				/* highlight off */
				memcpy(mlines->lines[i] + k + l + dw, term_se,
				    strlen(term_se));
				l = strlen(term_se) + strlen(term_so);
				continue;
			}
=======
>>>>>>> 3f119cd4
			if (j >= first) {
				if (jd_flag)
					dt.d = j - jan1 + 1;
				else
<<<<<<< HEAD
					sdate(j, &dt);
				memcpy(mlines->lines[i] + k + l,
				       ds + dt.d * dw, dw);
=======
					sdater(j, &dt);
				if (j == today && !flag_nohighlight)
					highlight(mlines->lines[i] + k,
					    ds + dt.d * dw, dw, &l);
				else
					memcpy(mlines->lines[i] + k + l,
					       ds + dt.d * dw, dw);
>>>>>>> 3f119cd4
			} else
				memcpy(mlines->lines[i] + k + l, "    ", dw);
		}
		mlines->lines[i][k + l] = '\0';
				
	}

	/* fill the weeknumbers */
	if (flag_weeks) {
		for (j = firstm, k = 0; j < last;  k += dw, j += 7)
			if (j <= nswitch)
				memset(mlines->weeks + k, ' ', dw);
			else
				memcpy(mlines->weeks + k,
				    ds + week(j, &i)*dw, dw);
		mlines->weeks[k] = '\0';
	}
}

void
mkmonthb(int y, int m, int jd_flag, struct monthlines *mlines)
{

	struct tm tm;		/* for strftime printing local names of
				 * months */
	date    dt;		/* handy date */
	int     dw;		/* width of numbers */
	int     first;		/* first day of month */
	int     firsts;		/* sunday of first week of month */
	int     i, j, k, l;	/* just indices */
	int     jan1 = 0;	/* the first day of this year */
	int     last;		/* the first day of next month */
	char   *ds;		/* pointer to day strings (daystr or
				 * jdaystr) */

	/* Set ds (daystring) and dw (daywidth) according to the jd_flag */
	if (jd_flag) {
		ds = jdaystr;
		dw = 4;
	} else {
		ds = daystr;
		dw = 3;
	}

	/* Set name of month centered */
	memset(&tm, 0, sizeof(tm));
	tm.tm_mon = m;
	wcsftime(mlines->name, sizeof(mlines->name) / sizeof(mlines->name[0]),
		 L"%OB", &tm);
	mlines->name[0] = towupper(mlines->name[0]);

	/*
	 * Set first and last to the day number of the first day of this
	 * month and the first day of next month respectively. Set jan1 to
	 * the day number of Jan 1st of this year.
	 */
	dt.y = y;
	dt.m = m + 1;
	dt.d = 1;
	first = sndaysb(&dt);
	if (m == 11) {
		dt.y = y + 1;
		dt.m = 1;
		dt.d = 1;
	} else {
		dt.y = y;
		dt.m = m + 2;
		dt.d = 1;
	}
	last = sndaysb(&dt);

	if (jd_flag) {
		dt.y = y;
		dt.m = 1;
		dt.d = 1;
		jan1 = sndaysb(&dt);
	}

	/*
	 * Set firsts to the day number of sunday of the first week of
	 * this month. (This might be in the last month)
	 */
	firsts = first - (weekday(first)+1) % 7;

	/*
	 * Fill the lines with day of month or day of year (Julian day)
	 * line index: i, each line is one week. column index: j, each
	 * column is one day number. print column index: k.
	 */
	for (i = 0; i != 6; i++) {
		l = 0;
		for (j = firsts + 7 * i, k = 0; j < last && k != dw * 7;
		    j++, k += dw) { 
<<<<<<< HEAD
			if (j == today && (term_so != NULL && term_se != NULL)) {
				l = strlen(term_so);
				if (jd_flag)
					dt.d = j - jan1 + 1;
				else
					sdateb(j, &dt);
				/* separator */
				mlines->lines[i][k] = ' ';
				/* the actual text */
				memcpy(mlines->lines[i] + k + l,
				    ds + dt.d * dw, dw);
				/* highlight on */
				memcpy(mlines->lines[i] + k + 1, term_so, l);
				/* highlight off */
				memcpy(mlines->lines[i] + k + l + dw, term_se,
				    strlen(term_se));
				l = strlen(term_se) + strlen(term_so);
				continue;
			}
=======
>>>>>>> 3f119cd4
			if (j >= first) {
				if (jd_flag)
					dt.d = j - jan1 + 1;
				else
					sdateb(j, &dt);
				if (j == today && !flag_nohighlight)
					highlight(mlines->lines[i] + k,
					    ds + dt.d * dw, dw, &l);
				else
					memcpy(mlines->lines[i] + k + l,
					       ds + dt.d * dw, dw);
			} else
				memcpy(mlines->lines[i] + k + l, "    ", dw);
		}
		if (k == 0)
			mlines->lines[i][1] = '\0';
		else
			mlines->lines[i][k + l] = '\0';
	}
}

/* Put the local names of weekdays into the wds */
void
mkweekdays(struct weekdays *wds)
{
	int i, len, width = 0;
	struct tm tm;
	wchar_t buf[20];

	memset(&tm, 0, sizeof(tm));

	for (i = 0; i != 7; i++) {
		tm.tm_wday = (i+1) % 7;
		wcsftime(buf, sizeof(buf), L"%a", &tm);
		for (len = 2; len > 0; --len) {
			if ((width = wcswidth(buf, len)) <= 2)
				break;
		}
		wmemset(wds->names[i], L'\0', 4);
		if (width == 1)
			wds->names[i][0] = L' ';
		wcsncat(wds->names[i], buf, len);
		wcsncat(wds->names[i], L" ", 1);
	}
}

/*
 * Compute the day number of the first
 * existing date after the first day in month.
 * (the first day in month and even the month might not exist!)
 */
int
firstday(int y, int m)
{
	date dt;
	int nd;

	dt.y = y;
	dt.m = m;
	dt.d = 1;
	nd = sndays(&dt);
	for (;;) {
		sdate(nd, &dt);
		if ((dt.m >= m && dt.y == y) || dt.y > y)
			return (nd);
		else
			nd++;
	}
	/* NEVER REACHED */
}

/*
 * Compute the number of days from date, obey the local switch from
 * Julian to Gregorian if specified by the user.
 */
int
sndays(struct date *d)
{

	if (nswitch != 0)
		if (nswitch < ndaysj(d))
			return (ndaysg(d));
		else
			return (ndaysj(d));
	else
		return ndaysg(d);
}

/*
 * Compute the number of days from date, obey the switch from
 * Julian to Gregorian as used by UK and her colonies.
 */
int
sndaysb(struct date *d)
{

	if (nswitchb < ndaysj(d))
		return (ndaysg(d));
	else
		return (ndaysj(d));
}

/* Inverse of sndays */
struct date *
sdate(int nd, struct date *d)
{

	if (nswitch < nd)
		return (gdate(nd, d));
	else
		return (jdate(nd, d));
}

/* Inverse of sndaysb */
struct date *
sdateb(int nd, struct date *d)
{

	if (nswitchb < nd)
		return (gdate(nd, d));
	else
		return (jdate(nd, d));
}

/* Center string t in string s of length w by putting enough leading blanks */
char *
center(char *s, char *t, int w)
{
	char blanks[80];

	memset(blanks, ' ', sizeof(blanks));
	sprintf(s, "%.*s%s", (int)(w - strlen(t)) / 2, blanks, t);
	return (s);
}

/* Center string t in string s of length w by putting enough leading blanks */
wchar_t *
wcenter(wchar_t *s, wchar_t *t, int w)
{
	char blanks[80];

	memset(blanks, ' ', sizeof(blanks));
	swprintf(s, MAX_WIDTH, L"%.*s%ls", (int)(w - wcslen(t)) / 2, blanks, t);
	return (s);
}

int
parsemonth(const char *s, int *m, int *y)
{
	int nm, ny;
	char *cp;
	struct tm tm;

	nm = (int)strtol(s, &cp, 10);
	if (cp != s) {
		ny = *y;
		if (*cp == '\0') {
			;	/* no special action */
		} else if (*cp == 'f' || *cp == 'F') {
			if (nm <= *m)
				ny++;
		} else if (*cp == 'p' || *cp == 'P') {
			if (nm >= *m)
				ny--;
		} else
			return (1);
		if (nm < 1 || nm > 12)
			return 1;
		*m = nm;
		*y = ny;
		return (0);
	}
	if (strptime(s, "%B", &tm) != NULL || strptime(s, "%b", &tm) != NULL) {
		*m = tm.tm_mon + 1;
		return (0);
	}
	return (1);
}

void
highlight(char *dst, char *src, int len, int *extralen)
{
	static int first = 1;
	static const char *term_so, *term_se;

	if (first) {
		char tbuf[1024], cbuf[512], *b;

		term_se = term_so = NULL;

		/* On how to highlight on this type of terminal (if any) */
		if (isatty(STDOUT_FILENO) && tgetent(tbuf, NULL) == 1) {
			b = cbuf;
			term_so = tgetstr("so", &b);
			term_se = tgetstr("se", &b);
		}

		first = 0;
	}

	/*
	 * This check is not necessary, should have been handled before calling
	 * this function.
	 */
	if (flag_nohighlight) {
		memcpy(dst, src, len);
		return;
	}

	/* If it is a real terminal, use the data from the termcap database. */
	if (term_so != NULL && term_se != NULL) {
		/* separator */
		dst[0] = ' ';
		dst++;
		/* highlight on */
		memcpy(dst, term_so, strlen(term_so));
		dst += strlen(term_so);
		/* the actual text (minus leading space) */
		len--;
		src++;
		memcpy(dst, src, len);
		dst += len;
		/* highlight off */
		memcpy(dst, term_se, strlen(term_se));
		*extralen = strlen(term_so) + strlen(term_se);
		return;
	}

	/*
	 * Otherwise, print a _, backspace and the letter
	 */
	*extralen = 0;
	/* skip leading space */
	src++;
	len--;
	/* separator */
	dst[0] = ' ';
	dst++;
	while (len > 0) {
		/* _ and backspace */
		memcpy(dst, "_\010", 2);
		dst += 2;
		*extralen += 2;
		/* the character */
		*dst++ = *src++;
		len--;
	}
}<|MERGE_RESOLUTION|>--- conflicted
+++ resolved
@@ -45,12 +45,12 @@
 #include <term.h>
 #undef lines			/* term.h defines this */
 
-/* Width of one month with backward compatibility */
+/* Width of one month with backward compatibility and in regular mode*/
 #define MONTH_WIDTH_B_J 27
 #define MONTH_WIDTH_B 20
 
-#define MONTH_WIDTH_J 24
-#define MONTH_WIDTH 18
+#define MONTH_WIDTH_R_J 24
+#define MONTH_WIDTH_R 18
 
 #define MAX_WIDTH 64
 
@@ -60,6 +60,7 @@
 	wchar_t name[MAX_WIDTH + 1];
 	char lines[7][MAX_WIDTH + 1];
 	char weeks[MAX_WIDTH + 1];
+	unsigned int linelen[7];
 };
 
 struct weekdays {
@@ -164,27 +165,15 @@
 int	nswitchb;		/* switch date for backward compatibility */
 int	today;
 
-char   *center(char *s, char *t, int w);
+char	*center(char *s, char *t, int w);
 wchar_t *wcenter(wchar_t *s, wchar_t *t, int w);
-void	mkmonth(int year, int month, int jd_flag, struct monthlines * monthl);
-void    mkmonthb(int year, int month, int jd_flag, struct monthlines * monthl);
-void    mkweekdays(struct weekdays * wds);
-int     parsemonth(const char *s, int *m, int *y);
-void    printcc(void);
-void    printeaster(int year, int julian, int orthodox);
-void    printmonth(int year, int month, int jd_flag);
-void    printmonthb(int year, int month, int jd_flag);
-void    printyear(int year, int jd_flag);
-void    printyearb(int year, int jd_flag);
+void	mkmonthr(int year, int month, int jd_flag, struct monthlines * monthl);
+void	mkmonthb(int year, int month, int jd_flag, struct monthlines * monthl);
+void	mkweekdays(struct weekdays * wds);
+int	parsemonth(const char *s, int *m, int *y);
+void	printcc(void);
+void	printeaster(int year, int julian, int orthodox);
 int	firstday(int y, int m);
-<<<<<<< HEAD
-date   *sdate(int ndays, struct date * d);
-date   *sdateb(int ndays, struct date * d);
-int     sndays(struct date * d);
-int     sndaysb(struct date * d);
-static void usage(void);
-int     weekdayb(int nd);
-=======
 date	*sdater(int ndays, struct date * d);
 date	*sdateb(int ndays, struct date * d);
 int	sndaysr(struct date * d);
@@ -193,7 +182,6 @@
 void	monthranger(int year, int jd_flag, int m, int before, int after);
 void	monthrangeb(int year, int jd_flag, int m, int before, int after);
 void	highlight(char *dst, char *src, int len, int *extraletters);
->>>>>>> 3f119cd4
 
 int
 main(int argc, char *argv[])
@@ -201,6 +189,7 @@
 	struct  djswitch *p, *q;	/* to search user defined switch date */
 	date	never = {10000, 1, 1};	/* outside valid range of dates */
 	date	ukswitch = {1752, 9, 2};/* switch date for Great Britain */
+	date	dt;
 	int     ch;			/* holds the option character */
 	int     m = 0;			/* month */
 	int	y = 0;			/* year */
@@ -213,33 +202,12 @@
 	int	flag_easter = 0;	/* use wants easter date */
 	char	*cp;			/* character pointer */
 	char	*flag_month = NULL;	/* requested month as string */
+	char	*flag_highlightdate = NULL;
+	int	before, after;
 	const char    *locale;		/* locale to get country code */
-<<<<<<< HEAD
-	char tbuf[1024], cbuf[512], *b;
-	time_t t;
-	struct tm *tm1;
-
-	term_se = term_so = NULL;
-	today = 0;
-	if (isatty(STDOUT_FILENO) && tgetent(tbuf, NULL) == 1) {
-		date	dt;		/* handy date */
-
-		b = cbuf;
-		term_so = tgetstr("so", &b);
-		term_se = tgetstr("se", &b);
-		t = time(NULL);
-		tm1 = localtime(&t);
-		dt.y = tm1->tm_year + 1900;
-		dt.m = tm1->tm_mon + 1;
-		dt.d = tm1->tm_mday;
-
-		today = sndaysb(&dt);
-	}
-=======
 
 	flag_nohighlight = 0;
 	flag_weeks = 0;
->>>>>>> 3f119cd4
 
 	/*
 	 * Use locale to determine the country code,
@@ -280,13 +248,34 @@
 	if (flag_backward)
 		nswitchb = ndaysj(&ukswitch);
 
-	while ((ch = getopt(argc, argv, "Jehjm:ops:wy")) != -1)
+	before = after = -1;
+
+	while ((ch = getopt(argc, argv, "A:B:3Jbd:ehjm:ops:wy")) != -1)
 		switch (ch) {
+		case '3':
+			before = after = 1;
+			break;
+		case 'A':
+			after = strtol(optarg, NULL, 10);
+			if (after < 0)
+				errx(1, "Argument to -A must be positive");
+			break;
+		case 'B':
+			before = strtol(optarg, NULL, 10);
+			if (before < 0)
+				errx(1, "Argument to -B must be positive");
+			break;
 		case 'J':
 			if (flag_backward)
 				usage();
 			nswitch = ndaysj(&never);
 			flag_julian_cal = 1;
+			break;
+		case 'b':
+			flag_backward = 1;
+			break;
+		case 'd':
+			flag_highlightdate = optarg;
 			break;
 		case 'h':
 			flag_nohighlight = 1;
@@ -352,6 +341,9 @@
 		y = atoi(*argv++);
 		if (y < 1 || y > 9999)
 			errx(EX_USAGE, "year %d not in range 1..9999", y);
+		before = 0;
+		after = 11;
+		m = 1;
 		break;
 	case 0:
 		{
@@ -362,6 +354,10 @@
 			tm = localtime(&t);
 			y = tm->tm_year + 1900;
 			m = tm->tm_mon + 1;
+			if (before == -1)
+				before = 0;
+			if (after == -1)
+				after = 0;
 		}
 		break;
 	default:
@@ -382,21 +378,29 @@
 		}
 	}
 
+	if (flag_highlightdate != NULL) {
+		dt.y = strtol(flag_highlightdate, NULL, 10);
+		dt.m = strtol(flag_highlightdate + 5, NULL, 10);
+		dt.d = strtol(flag_highlightdate + 8, NULL, 10);
+	} else {
+		time_t t;
+		struct tm *tm1;
+
+		t = time(NULL);
+		tm1 = localtime(&t);
+		dt.y = tm1->tm_year + 1900;
+		dt.m = tm1->tm_mon + 1;
+		dt.d = tm1->tm_mday;
+	}
+	today = sndaysb(&dt);
+
 	if (flag_easter)
 		printeaster(y, flag_julian_cal, flag_orthodox);
-	else if (argc == 1 || flag_hole_year) {
-		/* disable the highlight for now */
-		today = 0;
+	else
 		if (flag_backward)
-			printyearb(y, flag_julian_day);
+			monthrangeb(y, flag_julian_day, m, before, after);
 		else
-			printyear(y, flag_julian_day);
-	} else
-		if (flag_backward)
-			printmonthb(y, m, flag_julian_day);
-		else
-			printmonth(y, m, flag_julian_day);
-
+			monthranger(y, flag_julian_day, m, before, after);
 	return (0);
 }
 
@@ -408,7 +412,9 @@
 	    "usage: cal [-hjy] [[month] year]\n"
 	    "       cal [-hj] [-m month] [year]\n"
 	    "       ncal [-hJjpwy] [-s country_code] [[month] year]\n"
-	    "       ncal [-hJeo] [year]\n", stderr);
+	    "       ncal [-hJeo] [year]\n"
+	    "for debug the highlighting: [-b] [-d yyyy-mm-dd]\n",
+	    stderr);
 	exit(EX_USAGE);
 }
 
@@ -439,7 +445,7 @@
 {
 	date    dt;
 	struct tm tm;
-	char    buf[80];
+	char    buf[MAX_WIDTH];
 	static int d_first = -1;
 
 	if (d_first < 0)
@@ -464,183 +470,196 @@
 	printf("%s\n", buf);
 }
 
+#define MW(mw, ms, ml) \
+	strlen(ms) > (ml) ? (mw) + 9 : (mw)
+#define	DECREASEMONTH(m, y) 		\
+		if (--m == 0) {		\
+			m = 12;		\
+			y--;		\
+		}
+#define	INCREASEMONTH(m, y)		\
+		if (++(m) == 13) {	\
+			(m) = 1;	\
+			(y)++;		\
+		}
+#define	M2Y(m)	((m) / 12)
+#define	M2M(m)	(1 + (m) % 12) 
+
 void
-printmonth(int y, int m, int jd_flag)
-{
-	struct monthlines month;
-	struct weekdays wds;
-	int i, len;
-
-	mkmonth(y, m - 1, jd_flag, &month);
-	mkweekdays(&wds);
-	printf("    %ls %d\n", month.name, y);
-	for (i = 0; i != 7; i++) {
-		len = wcslen(wds.names[i]);
-		if (wcswidth(wds.names[i], len) == len)
-			wprintf(L"%.2ls%s\n", wds.names[i], month.lines[i]);
-		else
-			wprintf(L"%.1ls%s\n", wds.names[i], month.lines[i]);
-	}
-	if (flag_weeks)
-		printf("  %s\n", month.weeks);
-}
-
-void
-printmonthb(int y, int m, int jd_flag)
-{
-	struct monthlines month;
-	struct weekdays wds;
-	wchar_t s[MAX_WIDTH], t[MAX_WIDTH];
-	int i;
-	int mw;
-
-	mkmonthb(y, m - 1, jd_flag, &month);
-	mkweekdays(&wds);
-
-	mw = jd_flag ? MONTH_WIDTH_B_J : MONTH_WIDTH_B;
-
-	swprintf(s, MAX_WIDTH, L"%ls %d", month.name, y);
-	wprintf(L"%ls\n", wcenter(t, s, mw));
-
-	if (jd_flag)
-		wprintf(L" %ls %ls %ls %ls %ls %ls %.2ls\n",
-			wds.names[6], wds.names[0],
-			wds.names[1], wds.names[2], wds.names[3],
-			wds.names[4], wds.names[5]);
-	else
-		wprintf(L"%ls%ls%ls%ls%ls%ls%.2ls\n", wds.names[6],
-			wds.names[0], wds.names[1], wds.names[2], wds.names[3],
-			wds.names[4], wds.names[5]);
-
-	for (i = 0; i != 6; i++)
-		printf("%s\n", month.lines[i]+1);
-}
-
-void
-printyear(int y, int jd_flag)
+monthrangeb(int y, int jd_flag, int m, int before, int after)
 {
 	struct monthlines year[12];
 	struct weekdays wds;
-	char    s[80], t[80];
+	char	s[MAX_WIDTH], t[MAX_WIDTH];
+	wchar_t	ws[MAX_WIDTH], ws1[MAX_WIDTH];
+	const char	*wdss;
 	int     i, j;
 	int     mpl;
 	int     mw;
-
-	for (i = 0; i != 12; i++)
-		mkmonth(y, i, jd_flag, year + i);
+	int	m1, m2;
+	int	printyearheader;
+	int	prevyear = -1;
+
+	mpl = jd_flag ? 2 : 3;
+	mw = jd_flag ? MONTH_WIDTH_B_J : MONTH_WIDTH_B;
+	wdss = (mpl == 2) ? " " : "";
+
+	while (before != 0) {
+		DECREASEMONTH(m, y);
+		before--;
+		after++;
+	}
+	m1 = y * 12 + m - 1;
+	m2 = m1 + after;
+
 	mkweekdays(&wds);
-	mpl = jd_flag ? 3 : 4;
-	mw = jd_flag ? MONTH_WIDTH_J : MONTH_WIDTH;
-
-	sprintf(s, "%d", y);
-	printf("%s\n", center(t, s, mpl * mw));
-
-	for (j = 0; j != 12; j += mpl) {
-		wprintf(L"    %-*ls%-*ls",
-		    mw, year[j].name,
-		    mw, year[j + 1].name);
-		if (mpl == 3)
-			printf("%ls\n", year[j + 2].name);
-		else
-			wprintf(L"%-*ls%ls\n",
-		    	    mw, year[j + 2].name,
-		    	    year[j + 3].name);
-		for (i = 0; i != 7; i++) {
-			wprintf(L"%.2ls%-*s%-*s",
-			    wds.names[i],
-			    mw, year[j].lines[i],
-			    mw, year[j + 1].lines[i]);
-			if (mpl == 3)
-				printf("%s\n", year[j + 2].lines[i]);
-			else
-				printf("%-*s%s\n",
-			    	    mw, year[j + 2].lines[i],
-			    	    year[j + 3].lines[i]);
-		}
-		if (flag_weeks) {
-			if (mpl == 3)
-				printf("  %-*s%-*s%-s\n",
-				    mw, year[j].weeks,
-				    mw, year[j + 1].weeks,
-				    year[j + 2].weeks);
-			else
-				printf("  %-*s%-*s%-*s%-s\n",
-				    mw, year[j].weeks,
-				    mw, year[j + 1].weeks,
-				    mw, year[j + 2].weeks,
-				    year[j + 3].weeks);
-		}
+
+	/*
+	 * The year header is printed when there are more than 'mpl' months
+	 * and if the first month is a multitude of 'mpl'.
+	 * If not, it will print the year behind every month.
+	 */
+	printyearheader = (after >= mpl - 1) && (M2M(m1) - 1) % mpl == 0;
+
+	m = m1;
+	while (m <= m2) {
+		int count = 0;
+		for (i = 0; i != mpl && m + i <= m2; i++) {
+			mkmonthb(M2Y(m + i), M2M(m + i) - 1, jd_flag, year + i);
+			count++;
+		}
+
+		/* Empty line between two rows of months */
+		if (m != m1)
+			printf("\n");
+
+		/* Year at the top */
+		if (printyearheader && M2Y(m) != prevyear) {
+			sprintf(s, "%d", M2Y(m));
+			printf("%s\n", center(t, s, mpl * mw));
+			prevyear = M2Y(m);
+		}
+
+		/* Month names */
+		for (i = 0; i < count; i++)
+			if (printyearheader)
+				wprintf(L"%-*ls  ",
+				    mw, wcenter(ws, year[i].name, mw));
+			else {
+				swprintf(ws, sizeof(ws), L"%-ls %d",
+				    year[i].name, M2Y(m + i));
+				wprintf(L"%-*ls  ", mw, wcenter(ws1, ws, mw));
+			}
+		printf("\n");
+
+		/* Day of the week names */
+		for (i = 0; i < count; i++) {
+			wprintf(L"%s%ls%s%ls%s%ls%s%ls%s%ls%s%ls%s%ls ",
+				wdss, wds.names[6], wdss, wds.names[0],
+				wdss, wds.names[1], wdss, wds.names[2],
+				wdss, wds.names[3], wdss, wds.names[4],
+				wdss, wds.names[5]);
+		}
+		printf("\n");
+
+		for (i = 0; i != 6; i++) {
+			for (j = 0; j < count; j++)
+				printf("%-*s  ", mw, year[j].lines[i]+1);
+			printf("\n");
+		}
+
+		m += mpl;
 	}
 }
 
 void
-printyearb(int y, int jd_flag)
+monthranger(int y, int jd_flag, int m, int before, int after)
 {
 	struct monthlines year[12];
 	struct weekdays wds;
-	char	s[80], t[80];
-	wchar_t	ws[80], wt[80];
+	char    s[MAX_WIDTH], t[MAX_WIDTH];
 	int     i, j;
 	int     mpl;
 	int     mw;
-
-	for (i = 0; i != 12; i++)
-		mkmonthb(y, i, jd_flag, year + i);
+	int	m1, m2;
+	int	prevyear = -1;
+	int	printyearheader;
+
+	mpl = jd_flag ? 3 : 4;
+	mw = jd_flag ? MONTH_WIDTH_R_J : MONTH_WIDTH_R;
+
+	while (before != 0) {
+		DECREASEMONTH(m, y);
+		before--;
+		after++;
+	}
+	m1 = y * 12 + m - 1;
+	m2 = m1 + after;
+
 	mkweekdays(&wds);
-	mpl = jd_flag ? 2 : 3;
-	mw = jd_flag ? MONTH_WIDTH_B_J : MONTH_WIDTH_B;
-
-	sprintf(s, "%d", y);
-	printf("%s\n\n", center(t, s, mw * mpl + mpl));
-
-	for (j = 0; j != 12; j += mpl) {
-		wprintf(L"%-*ls  ", mw, wcenter(ws, year[j].name, mw));
-		if (mpl == 2)
-			printf("%ls\n", wcenter(ws, year[j + 1].name, mw));
-		else
-			wprintf(L"%-*ls  %ls\n", mw,
-			    wcenter(ws, year[j + 1].name, mw),
-			    wcenter(wt, year[j + 2].name, mw));
-
-		if (mpl == 2)
-			wprintf(L" %ls %ls %ls %ls %ls %ls %ls "
-				" %ls %ls %ls %ls %ls %ls %.2ls\n",
-				wds.names[6], wds.names[0], wds.names[1],
-				wds.names[2], wds.names[3], wds.names[4],
-				wds.names[5],
-				wds.names[6], wds.names[0], wds.names[1],
-				wds.names[2], wds.names[3], wds.names[4],
-				wds.names[5]);
-		else
-			wprintf(L"%ls%ls%ls%ls%ls%ls%ls "
-				"%ls%ls%ls%ls%ls%ls%ls "
-				"%ls%ls%ls%ls%ls%ls%.2ls\n",
-				wds.names[6], wds.names[0], wds.names[1],
-				wds.names[2], wds.names[3], wds.names[4],
-				wds.names[5],
-				wds.names[6], wds.names[0], wds.names[1],
-				wds.names[2], wds.names[3], wds.names[4],
-				wds.names[5],
-				wds.names[6], wds.names[0], wds.names[1],
-				wds.names[2], wds.names[3], wds.names[4],
-				wds.names[5]);
-		for (i = 0; i != 6; i++) {
-			if (mpl == 2)
-				printf("%-*s  %s\n",
-			    mw, year[j].lines[i]+1,
-			    year[j + 1].lines[i]+1);
+
+	/*
+	 * The year header is printed when there are more than 'mpl' months
+	 * and if the first month is a multitude of 'mpl'.
+	 * If not, it will print the year behind every month.
+	 */
+	printyearheader = (after >= mpl - 1) && (M2M(m1) - 1) % mpl == 0;
+
+	m = m1;
+	while (m <= m2) {
+		int count = 0;
+		for (i = 0; i != mpl && m + i <= m2; i++) {
+			mkmonthr(M2Y(m + i), M2M(m + i) - 1, jd_flag, year + i);
+			count++;
+		}
+
+		/* Empty line between two rows of months */
+		if (m != m1)
+			printf("\n");
+
+		/* Year at the top */
+		if (printyearheader && M2Y(m) != prevyear) {
+			sprintf(s, "%d", M2Y(m));
+			printf("%s\n", center(t, s, mpl * mw));
+			prevyear = M2Y(m);
+		}
+
+		/* Month names */
+		wprintf(L"    ");
+		for (i = 0; i < count; i++)
+			if (printyearheader)
+				wprintf(L"%-*ls", mw, year[i].name);
 			else
-				printf("%-*s  %-*s  %s\n",
-			    mw, year[j].lines[i]+1,
-			    mw, year[j + 1].lines[i]+1,
-			    year[j + 2].lines[i]+1);
-
-		}
-	}
+				wprintf(L"%-ls %-*d", year[i].name,
+				    mw - wcslen(year[i].name) - 1, M2Y(m + i));
+		printf("\n");
+
+		for (i = 0; i != 7; i++) {
+			/* Week day */
+			wprintf(L"%.2ls", wds.names[i]);
+
+			/* Full months */
+			for (j = 0; j < count; j++)
+				printf("%-*s",
+				    MW(mw, year[j].lines[i],
+					year[j].linelen[i]), year[j].lines[i]);
+			printf("\n");
+		}
+
+		if (flag_weeks) {
+			printf("  ");
+			for (i = 0; i < count; i++)
+				printf("%-*s", mw, year[i].weeks);
+			printf("\n");
+		}
+
+		m += mpl;
+	}
+	return;
 }
 
 void
-mkmonth(int y, int m, int jd_flag, struct monthlines *mlines)
+mkmonthr(int y, int m, int jd_flag, struct monthlines *mlines)
 {
 
 	struct tm tm;		/* for strftime printing local names of
@@ -699,37 +718,10 @@
 	for (i = 0; i != 7; i++) {
 		l = 0;
 		for (j = firstm + i, k = 0; j < last; j += 7, k += dw) {
-<<<<<<< HEAD
-			if (j == today && (term_so != NULL && term_se != NULL)) {
-				l = strlen(term_so);
-				if (jd_flag)
-					dt.d = j - jan1 + 1;
-				else
-					sdateb(j, &dt);
-				/* separator */
-				mlines->lines[i][k] = ' ';
-				/* the actual text */
-				memcpy(mlines->lines[i] + k + l,
-				    ds + dt.d * dw, dw);
-				/* highlight on */
-				memcpy(mlines->lines[i] + k + 1, term_so, l);
-				/* highlight off */
-				memcpy(mlines->lines[i] + k + l + dw, term_se,
-				    strlen(term_se));
-				l = strlen(term_se) + strlen(term_so);
-				continue;
-			}
-=======
->>>>>>> 3f119cd4
 			if (j >= first) {
 				if (jd_flag)
 					dt.d = j - jan1 + 1;
 				else
-<<<<<<< HEAD
-					sdate(j, &dt);
-				memcpy(mlines->lines[i] + k + l,
-				       ds + dt.d * dw, dw);
-=======
 					sdater(j, &dt);
 				if (j == today && !flag_nohighlight)
 					highlight(mlines->lines[i] + k,
@@ -737,12 +729,11 @@
 				else
 					memcpy(mlines->lines[i] + k + l,
 					       ds + dt.d * dw, dw);
->>>>>>> 3f119cd4
 			} else
 				memcpy(mlines->lines[i] + k + l, "    ", dw);
 		}
 		mlines->lines[i][k + l] = '\0';
-				
+		mlines->linelen[i] = k;
 	}
 
 	/* fill the weeknumbers */
@@ -831,28 +822,6 @@
 		l = 0;
 		for (j = firsts + 7 * i, k = 0; j < last && k != dw * 7;
 		    j++, k += dw) { 
-<<<<<<< HEAD
-			if (j == today && (term_so != NULL && term_se != NULL)) {
-				l = strlen(term_so);
-				if (jd_flag)
-					dt.d = j - jan1 + 1;
-				else
-					sdateb(j, &dt);
-				/* separator */
-				mlines->lines[i][k] = ' ';
-				/* the actual text */
-				memcpy(mlines->lines[i] + k + l,
-				    ds + dt.d * dw, dw);
-				/* highlight on */
-				memcpy(mlines->lines[i] + k + 1, term_so, l);
-				/* highlight off */
-				memcpy(mlines->lines[i] + k + l + dw, term_se,
-				    strlen(term_se));
-				l = strlen(term_se) + strlen(term_so);
-				continue;
-			}
-=======
->>>>>>> 3f119cd4
 			if (j >= first) {
 				if (jd_flag)
 					dt.d = j - jan1 + 1;
@@ -913,9 +882,9 @@
 	dt.y = y;
 	dt.m = m;
 	dt.d = 1;
-	nd = sndays(&dt);
+	nd = sndaysr(&dt);
 	for (;;) {
-		sdate(nd, &dt);
+		sdater(nd, &dt);
 		if ((dt.m >= m && dt.y == y) || dt.y > y)
 			return (nd);
 		else
@@ -929,7 +898,7 @@
  * Julian to Gregorian if specified by the user.
  */
 int
-sndays(struct date *d)
+sndaysr(struct date *d)
 {
 
 	if (nswitch != 0)
@@ -957,7 +926,7 @@
 
 /* Inverse of sndays */
 struct date *
-sdate(int nd, struct date *d)
+sdater(int nd, struct date *d)
 {
 
 	if (nswitch < nd)
@@ -981,7 +950,7 @@
 char *
 center(char *s, char *t, int w)
 {
-	char blanks[80];
+	char blanks[MAX_WIDTH];
 
 	memset(blanks, ' ', sizeof(blanks));
 	sprintf(s, "%.*s%s", (int)(w - strlen(t)) / 2, blanks, t);
@@ -992,7 +961,7 @@
 wchar_t *
 wcenter(wchar_t *s, wchar_t *t, int w)
 {
-	char blanks[80];
+	char blanks[MAX_WIDTH];
 
 	memset(blanks, ' ', sizeof(blanks));
 	swprintf(s, MAX_WIDTH, L"%.*s%ls", (int)(w - wcslen(t)) / 2, blanks, t);
