--- conflicted
+++ resolved
@@ -51,14 +51,11 @@
 	libllvmarmdisassembler \
 	libllvmarminfo \
 	libllvmarminstprinter \
-<<<<<<< HEAD
 	libllvmia64codegen \
 	libllvmia64desc \
 	libllvmia64info \
 	libllvmia64instprinter \
-=======
 	libllvmmipsasmparser \
->>>>>>> 2ada2801
 	libllvmmipscodegen \
 	libllvmmipsdesc \
 	libllvmmipsinfo \
