--- conflicted
+++ resolved
@@ -1,9 +1,5 @@
 #
-<<<<<<< HEAD
-# $FreeBSD: projects/altix2/lib/libz/Makefile 232524 2012-03-04 22:46:11Z marcel $
-=======
 # $FreeBSD$
->>>>>>> 1615b77f
 #
 
 LIB=		z
