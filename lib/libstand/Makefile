# $FreeBSD$
# Originally from	$NetBSD: Makefile,v 1.21 1997/10/26 22:08:38 lukem Exp $
#
# Notes:
# - We don't use the libc strerror/sys_errlist because the string table is
#   quite large.
#

MK_PROFILE=	no
MK_SSP=		no

.include <src.opts.mk>

LIB=		stand
NO_PIC=
INCS=		stand.h
MAN=		libstand.3

WARNS?=		0

CFLAGS+= -ffreestanding -Wformat
CFLAGS+= -I${.CURDIR}

.if ${MACHINE_CPUARCH} == "i386" || ${MACHINE_CPUARCH} == "amd64"
CFLAGS+=	-mno-mmx -mno-3dnow -mno-sse -mno-sse2 -mno-sse3 -msoft-float
.endif
.if ${MACHINE_CPUARCH} == "i386"
CFLAGS.gcc+=	-mpreferred-stack-boundary=2
.endif
.if ${MACHINE_CPUARCH} == "amd64"
CFLAGS+=	-fPIC
.endif
.if ${MACHINE} == "pc98"
CFLAGS+=	-Os
.endif
.if ${MACHINE_CPUARCH} == "powerpc"
CFLAGS+=	-msoft-float -D_STANDALONE -DNETIF_DEBUG
.endif
.if ${MACHINE_CPUARCH} == "arm"
CFLAGS+=	-msoft-float -D_STANDALONE
.endif
.if ${MACHINE_CPUARCH} == "mips"
CFLAGS+=	-G0 -fno-pic -mno-abicalls
.endif

# standalone components and stuff we have modified locally
SRCS+=	gzguts.h zutil.h __main.c assert.c bcd.c bswap.c environment.c getopt.c gets.c \
	globals.c pager.c printf.c strdup.c strerror.c strtol.c strtoul.c random.c \
	sbrk.c twiddle.c zalloc.c zalloc_malloc.c

# private (pruned) versions of libc string functions
SRCS+=	strcasecmp.c

.PATH: ${.CURDIR}/../libc/net

SRCS+= ntoh.c

# string functions from libc
.PATH: ${.CURDIR}/../libc/string
SRCS+=	bcmp.c bcopy.c bzero.c ffs.c memccpy.c memchr.c memcmp.c memcpy.c \
	memmove.c memset.c qdivrem.c strcat.c strchr.c strcmp.c strcpy.c \
	strcspn.c strlen.c strncat.c strncmp.c strncpy.c strpbrk.c \
	strrchr.c strsep.c strspn.c strstr.c strtok.c swab.c
.if ${MACHINE_CPUARCH} == "arm"
.PATH: ${.CURDIR}/../libc/arm/gen

.if ${MK_ARM_EABI} == "no"
SRCS+= divsi3.S
.else
# Compiler support functions
.PATH: ${.CURDIR}/../../contrib/compiler-rt/lib/
# __clzsi2 and ctzsi2 for various builtin functions
SRCS+=	clzsi2.c ctzsi2.c
# Divide and modulus functions called by the compiler
SRCS+=	 divmoddi4.c  divmodsi4.c  divdi3.c  divsi3.c  moddi3.c  modsi3.c
SRCS+=	udivmoddi4.c udivmodsi4.c udivdi3.c udivsi3.c umoddi3.c umodsi3.c

.PATH: ${.CURDIR}/../../contrib/compiler-rt/lib/arm/
SRCS+=	aeabi_idivmod.S aeabi_ldivmod.S aeabi_uidivmod.S aeabi_uldivmod.S
SRCS+=	aeabi_memcmp.S aeabi_memcpy.S aeabi_memmove.S aeabi_memset.S
.endif
.endif

.if ${MACHINE_CPUARCH} == "arm64"
.PATH: ${.CURDIR}/../libc/arm64/gen
.endif
<<<<<<< HEAD

.if ${MACHINE_CPUARCH} == "ia64"
.PATH: ${.CURDIR}/../libc/ia64/string
SRCS+=	bcmp.c bcopy.S bzero.S ffs.S memccpy.c memchr.c memcmp.c memcpy.S \
	memmove.S memset.c strcat.c strchr.c strcmp.c strcpy.c strcspn.c \
	strlen.c strncat.c strncmp.c strncpy.c strpbrk.c strrchr.c strsep.c \
	strspn.c strstr.c strtok.c swab.c

.PATH: ${.CURDIR}/../libc/ia64/gen
SRCS+= __divdi3.S __divsi3.S __moddi3.S __modsi3.S
SRCS+= __udivdi3.S __udivsi3.S __umoddi3.S __umodsi3.S
.endif
=======
>>>>>>> b63145f9
.if ${MACHINE_CPUARCH} == "powerpc"
.PATH: ${.CURDIR}/../libc/quad
SRCS+=	ashldi3.c ashrdi3.c
.PATH: ${.CURDIR}/../libc/powerpc/gen
SRCS+=	syncicache.c
.endif

# uuid functions from libc
.PATH: ${.CURDIR}/../libc/uuid
SRCS+= uuid_equal.c uuid_is_nil.c

# _setjmp/_longjmp
.if ${MACHINE_ARCH} == "powerpc64"
.PATH: ${.CURDIR}/powerpc
.else
.PATH: ${.CURDIR}/${MACHINE_CPUARCH}
.endif
SRCS+=	_setjmp.S

# decompression functionality from libbz2
# NOTE: to actually test this functionality after libbz2 upgrade compile
# loader(8) with LOADER_BZIP2_SUPPORT defined
.PATH: ${.CURDIR}/../../contrib/bzip2
CFLAGS+= -DBZ_NO_STDIO -DBZ_NO_COMPRESS
SRCS+=	libstand_bzlib_private.h

.for file in bzlib.c crctable.c decompress.c huffman.c randtable.c
SRCS+=	_${file}
CLEANFILES+=	_${file}

_${file}: ${file}
	sed "s|bzlib_private\.h|libstand_bzlib_private.h|" ${.ALLSRC} > ${.TARGET}
.endfor

CLEANFILES+= libstand_bzlib_private.h
libstand_bzlib_private.h: bzlib_private.h
	sed -e 's|<stdlib.h>|"stand.h"|' \
		${.ALLSRC} > ${.TARGET}

# decompression functionality from libz
.PATH: ${.CURDIR}/../libz
CFLAGS+=-DHAVE_MEMCPY -I${.CURDIR}/../libz
SRCS+=	adler32.c crc32.c libstand_zutil.h libstand_gzguts.h

.for file in infback.c inffast.c inflate.c inftrees.c zutil.c
SRCS+=	_${file}
CLEANFILES+=	_${file}

_${file}: ${file}
	sed -e "s|zutil\.h|libstand_zutil.h|" \
	    -e "s|gzguts\.h|libstand_gzguts.h|" \
	    ${.ALLSRC} > ${.TARGET}
.endfor

# depend on stand.h being able to be included multiple times
.for file in zutil.h gzguts.h
CLEANFILES+= libstand_${file}
libstand_${file}: ${file}
	sed -e 's|<fcntl.h>|"stand.h"|' \
	    -e 's|<stddef.h>|"stand.h"|' \
	    -e 's|<string.h>|"stand.h"|' \
	    -e 's|<stdio.h>|"stand.h"|' \
	    -e 's|<stdlib.h>|"stand.h"|' \
	    ${.ALLSRC} > ${.TARGET}
.endfor

# io routines
SRCS+=	closeall.c dev.c ioctl.c nullfs.c stat.c \
	fstat.c close.c lseek.c open.c read.c write.c readdir.c

# network routines
SRCS+=	arp.c ether.c inet_ntoa.c in_cksum.c net.c udp.c netif.c rpc.c

# network info services:
SRCS+=	bootp.c rarp.c bootparam.c

# boot filesystems
SRCS+=	ufs.c nfs.c cd9660.c tftp.c gzipfs.c bzipfs.c
SRCS+=	dosfs.c ext2fs.c
SRCS+=	splitfs.c
SRCS+=	pkgfs.c
.if ${MK_NAND} != "no"
SRCS+=	nandfs.c
.endif

.include <bsd.lib.mk>
<|MERGE_RESOLUTION|>--- conflicted
+++ resolved
@@ -84,21 +84,7 @@
 .if ${MACHINE_CPUARCH} == "arm64"
 .PATH: ${.CURDIR}/../libc/arm64/gen
 .endif
-<<<<<<< HEAD
 
-.if ${MACHINE_CPUARCH} == "ia64"
-.PATH: ${.CURDIR}/../libc/ia64/string
-SRCS+=	bcmp.c bcopy.S bzero.S ffs.S memccpy.c memchr.c memcmp.c memcpy.S \
-	memmove.S memset.c strcat.c strchr.c strcmp.c strcpy.c strcspn.c \
-	strlen.c strncat.c strncmp.c strncpy.c strpbrk.c strrchr.c strsep.c \
-	strspn.c strstr.c strtok.c swab.c
-
-.PATH: ${.CURDIR}/../libc/ia64/gen
-SRCS+= __divdi3.S __divsi3.S __moddi3.S __modsi3.S
-SRCS+= __udivdi3.S __udivsi3.S __umoddi3.S __umodsi3.S
-.endif
-=======
->>>>>>> b63145f9
 .if ${MACHINE_CPUARCH} == "powerpc"
 .PATH: ${.CURDIR}/../libc/quad
 SRCS+=	ashldi3.c ashrdi3.c
