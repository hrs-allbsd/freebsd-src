--- conflicted
+++ resolved
@@ -443,11 +443,7 @@
 		MK_TESTS=no
 
 LIB32WMAKE=	${LIB32WMAKEENV} ${MAKE} ${LIB32WMAKEFLAGS} \
-<<<<<<< HEAD
-		MK_MAN=no MK_INFO=no MK_HTML=no MK_HYPERV=no MK_BHYVE=no
-=======
-		MK_MAN=no MK_HTML=no
->>>>>>> 17dfd895
+		MK_MAN=no MK_HTML=no MK_HYPERV=no MK_BHYVE=no
 LIB32IMAKE=	${LIB32WMAKE:NINSTALL=*:NDESTDIR=*:N_LDSCRIPTROOT=*} \
 		MK_TOOLCHAIN=no ${IMAKE_INSTALL}
 .endif
