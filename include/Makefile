--- conflicted
+++ resolved
@@ -56,11 +56,7 @@
 
 LSUBSUBDIRS=	dev/mpt/mpilib
 
-<<<<<<< HEAD
-.if ${MACHINE_ARCH} == "powerpc"
-=======
 .if ${MACHINE_ARCH} == "powerpc" || ${MACHINE_ARCH} == "powerpc64"
->>>>>>> fd28c2f4
 _dev_powermac_nvram=	dev/powermac_nvram
 .endif
 
@@ -193,11 +189,7 @@
 	${INSTALL} -C -o ${BINOWN} -g ${BINGRP} -m 444 *.h \
 	    ${DESTDIR}${INCLUDEDIR}/machine/pc
 .endif
-<<<<<<< HEAD
-.if defined(_MARCH)
-=======
 .if defined(_MARCH) && exists(${.CURDIR}/../sys/${_MARCH}/include)
->>>>>>> fd28c2f4
 	${INSTALL} -d -o ${BINOWN} -g ${BINGRP} -m 755 \
 	    ${DESTDIR}${INCLUDEDIR}/${_MARCH}; \
 	cd ${.CURDIR}/../sys/${_MARCH}/include; \
@@ -284,11 +276,7 @@
 		    ${DESTDIR}${INCLUDEDIR}/machine/pc; \
 	done
 .endif
-<<<<<<< HEAD
-.if defined(_MARCH)
-=======
 .if defined(_MARCH) && exists(${.CURDIR}/../sys/${_MARCH}/include)
->>>>>>> fd28c2f4
 	${INSTALL} -d -o ${BINOWN} -g ${BINGRP} -m 755 \
 	    ${DESTDIR}${INCLUDEDIR}/${_MARCH}; \
 	cd ${.CURDIR}/../sys/${_MARCH}/include; \
