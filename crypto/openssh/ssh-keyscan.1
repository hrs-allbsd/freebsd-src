.\"	$OpenBSD: ssh-keyscan.1,v 1.31 2013/07/16 00:07:52 schwarze Exp $
.\"	$FreeBSD$
.\"
.\" Copyright 1995, 1996 by David Mazieres <dm@lcs.mit.edu>.
.\"
.\" Modification and redistribution in source and binary forms is
.\" permitted provided that due credit is given to the author and the
.\" OpenBSD project by leaving this copyright notice intact.
.\"
<<<<<<< HEAD
.Dd April 11 2012
=======
.Dd July 16, 2013
>>>>>>> e2af9768
.Dt SSH-KEYSCAN 1
.Os
.Sh NAME
.Nm ssh-keyscan
.Nd gather ssh public keys
.Sh SYNOPSIS
.Nm ssh-keyscan
.Bk -words
.Op Fl 46Hv
.Op Fl f Ar file
.Op Fl p Ar port
.Op Fl T Ar timeout
.Op Fl t Ar type
.Op Ar host | addrlist namelist
.Ar ...
.Ek
.Sh DESCRIPTION
.Nm
is a utility for gathering the public ssh host keys of a number of
hosts.
It was designed to aid in building and verifying
.Pa ssh_known_hosts
files.
.Nm
provides a minimal interface suitable for use by shell and perl
scripts.
.Pp
.Nm
uses non-blocking socket I/O to contact as many hosts as possible in
parallel, so it is very efficient.
The keys from a domain of 1,000
hosts can be collected in tens of seconds, even when some of those
hosts are down or do not run ssh.
For scanning, one does not need
login access to the machines that are being scanned, nor does the
scanning process involve any encryption.
.Pp
The options are as follows:
.Bl -tag -width Ds
.It Fl 4
Forces
.Nm
to use IPv4 addresses only.
.It Fl 6
Forces
.Nm
to use IPv6 addresses only.
.It Fl f Ar file
Read hosts or
.Pa addrlist namelist
pairs from this file, one per line.
If
.Pa -
is supplied instead of a filename,
.Nm
will read hosts or
.Pa addrlist namelist
pairs from the standard input.
.It Fl H
Hash all hostnames and addresses in the output.
Hashed names may be used normally by
.Nm ssh
and
.Nm sshd ,
but they do not reveal identifying information should the file's contents
be disclosed.
.It Fl p Ar port
Port to connect to on the remote host.
.It Fl T Ar timeout
Set the timeout for connection attempts.
If
.Pa timeout
seconds have elapsed since a connection was initiated to a host or since the
last time anything was read from that host, then the connection is
closed and the host in question considered unavailable.
Default is 5 seconds.
.It Fl t Ar type
Specifies the type of the key to fetch from the scanned hosts.
The possible values are
.Dq rsa1
for protocol version 1 and
.Dq dsa ,
.Dq ecdsa
or
.Dq rsa
for protocol version 2.
Multiple values may be specified by separating them with commas.
The default is to fetch
.Dq rsa
and
.Dq ecdsa
keys.
.It Fl v
Verbose mode.
Causes
.Nm
to print debugging messages about its progress.
.El
.Sh SECURITY
If an ssh_known_hosts file is constructed using
.Nm
without verifying the keys, users will be vulnerable to
.Em man in the middle
attacks.
On the other hand, if the security model allows such a risk,
.Nm
can help in the detection of tampered keyfiles or man in the middle
attacks which have begun after the ssh_known_hosts file was created.
.Sh FILES
.Pa Input format:
.Bd -literal
1.2.3.4,1.2.4.4 name.my.domain,name,n.my.domain,n,1.2.3.4,1.2.4.4
.Ed
.Pp
.Pa Output format for rsa1 keys:
.Bd -literal
host-or-namelist bits exponent modulus
.Ed
.Pp
.Pa Output format for rsa, dsa and ecdsa keys:
.Bd -literal
host-or-namelist keytype base64-encoded-key
.Ed
.Pp
Where
.Pa keytype
is either
.Dq ecdsa-sha2-nistp256 ,
.Dq ecdsa-sha2-nistp384 ,
.Dq ecdsa-sha2-nistp521 ,
.Dq ssh-dss
or
.Dq ssh-rsa .
.Pp
.Pa /etc/ssh/ssh_known_hosts
.Sh EXAMPLES
Print the
.Pa rsa
host key for machine
.Pa hostname :
.Bd -literal
$ ssh-keyscan hostname
.Ed
.Pp
Find all hosts from the file
.Pa ssh_hosts
which have new or different keys from those in the sorted file
.Pa ssh_known_hosts :
.Bd -literal
$ ssh-keyscan -t rsa,dsa,ecdsa -f ssh_hosts | \e
	sort -u - ssh_known_hosts | diff ssh_known_hosts -
.Ed
.Sh SEE ALSO
.Xr ssh 1 ,
.Xr sshd 8
.Sh AUTHORS
.An -nosplit
.An David Mazieres Aq Mt dm@lcs.mit.edu
wrote the initial version, and
.An Wayne Davison Aq Mt wayned@users.sourceforge.net
added support for protocol version 2.
.Sh BUGS
It generates "Connection closed by remote host" messages on the consoles
of all the machines it scans if the server is older than version 2.9.
This is because it opens a connection to the ssh port, reads the public
key, and drops the connection as soon as it gets the key.<|MERGE_RESOLUTION|>--- conflicted
+++ resolved
@@ -7,11 +7,7 @@
 .\" permitted provided that due credit is given to the author and the
 .\" OpenBSD project by leaving this copyright notice intact.
 .\"
-<<<<<<< HEAD
-.Dd April 11 2012
-=======
 .Dd July 16, 2013
->>>>>>> e2af9768
 .Dt SSH-KEYSCAN 1
 .Os
 .Sh NAME
