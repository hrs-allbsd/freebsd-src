# This file tells config what files go into building a kernel,
# files marked standard are always included.
#
# $FreeBSD$
#
# The long compile-with and dependency lines are required because of
# limitations in config: backslash-newline doesn't work in strings, and
# dependency lines other than the first are silently ignored.
#
#

font.h				optional	sc			\
	compile-with	"uudecode < /usr/share/syscons/fonts/${SC_DFLT_FONT}-8x16.fnt && file2c 'u_char dflt_font_16[16*256] = {' '};' < ${SC_DFLT_FONT}-8x16 > font.h && uudecode < /usr/share/syscons/fonts/${SC_DFLT_FONT}-8x14.fnt && file2c 'u_char dflt_font_14[14*256] = {' '};' < ${SC_DFLT_FONT}-8x14 >> font.h && uudecode < /usr/share/syscons/fonts/${SC_DFLT_FONT}-8x8.fnt && file2c 'u_char dflt_font_8[8*256] = {' '};' < ${SC_DFLT_FONT}-8x8 >> font.h" \
	no-obj no-implicit-rule before-depend				\
	clean	"font.h ${SC_DFLT_FONT}-8x14 ${SC_DFLT_FONT}-8x16 ${SC_DFLT_FONT}-8x8"
#
hal.o				optional	ath_hal			\
	dependency	"$S/contrib/dev/ath/public/powerpc-be-elf.hal.o.uu"	\
	compile-with	"uudecode < $S/contrib/dev/ath/public/powerpc-be-elf.hal.o.uu" \
	no-implicit-rule
opt_ah.h			optional	ath_hal			\
	dependency	"$S/contrib/dev/ath/public/powerpc-be-elf.opt_ah.h"	\
	compile-with	"rm -f opt_ah.h; cp $S/contrib/dev/ath/public/powerpc-be-elf.opt_ah.h opt_ah.h" \
	no-obj no-implicit-rule before-depend				\
	clean		"opt_ah.h"
#

<<<<<<< HEAD
dev/bm/if_bm.c			optional	bm powermac
=======
crypto/blowfish/bf_enc.c	optional	crypto | ipsec
crypto/des/des_enc.c		optional	crypto | ipsec | netsmb
>>>>>>> 3569e353
dev/fb/fb.c			optional	sc
dev/hwpmc/hwpmc_powerpc.c	optional	hwpmc
dev/kbd/kbd.c			optional	sc
dev/ofw/openfirm.c		optional	aim
dev/ofw/openfirmio.c		optional	aim
dev/ofw/ofw_bus_if.m		optional	aim
dev/ofw/ofw_bus_subr.c		optional	aim
dev/ofw/ofw_console.c		optional	aim
dev/ofw/ofw_disk.c		optional	ofwd aim
dev/powermac_nvram/powermac_nvram.c optional	powermac_nvram powermac
dev/quicc/quicc_bfe_ocp.c	optional	quicc mpc85xx
dev/scc/scc_bfe_macio.c		optional	scc powermac
dev/syscons/scgfbrndr.c		optional	sc
dev/syscons/scterm-sc.c		optional	sc
dev/syscons/scvtb.c		optional	sc
dev/tsec/if_tsec.c		optional	tsec
dev/uart/uart_bus_ocp.c		optional	uart mpc85xx
dev/uart/uart_cpu_powerpc.c	optional	uart
kern/syscalls.c			optional	ktr
<<<<<<< HEAD
powerpc/powerpc/atomic.S	standard
powerpc/powerpc/autoconf.c	standard
powerpc/powerpc/bcopy.c		standard
powerpc/powerpc/busdma_machdep.c standard
powerpc/powerpc/clock.c		standard
powerpc/powerpc/copyinout.c	standard
powerpc/powerpc/copystr.c	standard
powerpc/powerpc/cpu.c		standard
powerpc/powerpc/elf_machdep.c	standard
powerpc/powerpc/fpu.c		standard
powerpc/powerpc/fuswintr.c	standard
powerpc/powerpc/gdb_machdep.c	optional	gdb
powerpc/powerpc/in_cksum.c	optional	inet
powerpc/powerpc/interrupt.c	standard
powerpc/powerpc/intr_machdep.c	standard
powerpc/powerpc/locore.S	standard	no-obj
powerpc/powerpc/machdep.c	standard
powerpc/powerpc/mmu_if.m	standard
powerpc/powerpc/mmu_oea.c	standard
powerpc/powerpc/nexus.c		standard
powerpc/powerpc/ofwmagic.S	standard
powerpc/powerpc/ofw_machdep.c	standard
powerpc/powerpc/openpic.c	standard
powerpc/powerpc/pic_if.m	standard
powerpc/powerpc/pmap_dispatch.c	standard
powerpc/powerpc/sc_machdep.c	optional	sc
powerpc/powerpc/setjmp.S	standard
powerpc/powerpc/sigcode.S	standard
powerpc/powerpc/stack_machdep.c	optional	ddb | stack
powerpc/powerpc/suswintr.c	standard
powerpc/powerpc/syncicache.c	standard
powerpc/powerpc/sys_machdep.c	standard
powerpc/powerpc/swtch.S		standard
powerpc/powerpc/trap.c		standard
powerpc/powerpc/uio_machdep.c	standard
powerpc/powerpc/uma_machdep.c	standard
powerpc/powerpc/vm_machdep.c	standard

powerpc/powerpc/db_disasm.c	optional	ddb
powerpc/powerpc/db_interface.c	optional	ddb
powerpc/powerpc/db_hwwatch.c	optional	ddb
powerpc/powerpc/db_trace.c	optional	ddb

crypto/blowfish/bf_enc.c	optional	crypto | ipsec 
crypto/des/des_enc.c		optional	crypto | ipsec | netsmb

dev/ofw/openfirm.c		standard
dev/ofw/ofw_bus_if.m		standard
dev/ofw/ofw_bus_subr.c		standard
dev/ofw/ofw_console.c		standard
dev/ofw/ofw_disk.c		optional	ofwd

=======
>>>>>>> 3569e353
libkern/ashldi3.c		standard
libkern/ashrdi3.c		standard
libkern/bcmp.c			standard
libkern/cmpdi2.c		standard
libkern/divdi3.c		standard
libkern/ffs.c			standard
libkern/ffsl.c			standard
libkern/fls.c			standard
libkern/flsl.c			standard
libkern/lshrdi3.c		standard
libkern/memset.c		standard
libkern/moddi3.c		standard
libkern/qdivrem.c		standard
libkern/ucmpdi2.c		standard
libkern/udivdi3.c		standard
libkern/umoddi3.c		standard
powerpc/aim/clock.c		optional	aim
powerpc/aim/copyinout.c		optional	aim
powerpc/aim/interrupt.c		optional	aim
powerpc/aim/locore.S		optional	aim no-obj
powerpc/aim/machdep.c		optional	aim
powerpc/aim/mmu_oea.c		optional	aim
powerpc/aim/nexus.c		optional	aim
powerpc/aim/ofw_machdep.c	optional	aim
powerpc/aim/ofwmagic.S		optional	aim
powerpc/aim/swtch.S		optional	aim
powerpc/aim/trap.c		optional	aim
powerpc/aim/uio_machdep.c	optional	aim
powerpc/aim/uma_machdep.c	optional	aim
powerpc/aim/vm_machdep.c	optional	aim
powerpc/booke/clock.c		optional	e500
powerpc/booke/copyinout.c	optional	e500
powerpc/booke/interrupt.c	optional	e500
powerpc/booke/locore.S		optional	e500 no-obj
powerpc/booke/machdep.c		optional	e500
powerpc/booke/pmap.c		optional	e500
powerpc/booke/support.S		optional	e500
powerpc/booke/swtch.S		optional	e500
powerpc/booke/trap.c		optional	e500
powerpc/booke/uio_machdep.c	optional	e500
powerpc/booke/vm_machdep.c	optional	e500
powerpc/fpu/fpu_add.c		optional	fpu_emu
powerpc/fpu/fpu_compare.c	optional	fpu_emu
powerpc/fpu/fpu_div.c		optional	fpu_emu
powerpc/fpu/fpu_emu.c		optional	fpu_emu
powerpc/fpu/fpu_explode.c	optional	fpu_emu
powerpc/fpu/fpu_implode.c	optional	fpu_emu
powerpc/fpu/fpu_mul.c		optional	fpu_emu
powerpc/fpu/fpu_sqrt.c		optional	fpu_emu
powerpc/fpu/fpu_subr.c		optional	fpu_emu
powerpc/mpc85xx/nexus.c		optional	mpc85xx
powerpc/mpc85xx/ocpbus.c	optional	mpc85xx
powerpc/mpc85xx/opic.c		optional	mpc85xx
powerpc/mpc85xx/pci_ocp.c	optional	pci mpc85xx
powerpc/ofw/ofw_pci.c		optional	pci aim
powerpc/ofw/ofw_pcib_pci.c	optional	pci aim
powerpc/ofw/ofw_syscons.c	optional	sc aim
powerpc/powermac/ata_kauai.c	optional	powermac ata
powerpc/powermac/ata_macio.c	optional	powermac ata
powerpc/powermac/dbdma.c	optional	powermac pci
powerpc/powermac/grackle.c	optional	powermac pci
powerpc/powermac/hrowpic.c	optional	powermac pci
powerpc/powermac/macio.c	optional	powermac pci
powerpc/powermac/openpic_macio.c optional	powermac pci
powerpc/powermac/pswitch.c	optional	powermac pswitch
powerpc/powermac/uninorth.c	optional	powermac pci
powerpc/powerpc/atomic.S	standard
powerpc/powerpc/autoconf.c	standard
powerpc/powerpc/bcopy.c		standard
powerpc/powerpc/bus_machdep.c	standard
powerpc/powerpc/busdma_machdep.c standard
powerpc/powerpc/copystr.c	standard
powerpc/powerpc/cpu.c		standard
powerpc/powerpc/db_disasm.c	optional	ddb
powerpc/powerpc/db_hwwatch.c	optional	ddb
powerpc/powerpc/db_interface.c	optional	ddb
powerpc/powerpc/db_trace.c	optional	ddb
powerpc/powerpc/elf_machdep.c	standard
powerpc/powerpc/fpu.c		optional	aim
powerpc/powerpc/fuswintr.c	standard
powerpc/powerpc/gdb_machdep.c	optional	gdb
powerpc/powerpc/in_cksum.c	optional	inet
powerpc/powerpc/intr_machdep.c	standard
powerpc/powerpc/mem.c		optional	mem
powerpc/powerpc/mmu_if.m	standard
powerpc/powerpc/mp_machdep.c	optional	smp aim
powerpc/powerpc/openpic.c	standard
powerpc/powerpc/pic_if.m	standard
powerpc/powerpc/pmap_dispatch.c	standard
powerpc/powerpc/sc_machdep.c	optional	sc
powerpc/powerpc/setjmp.S	standard
powerpc/powerpc/sigcode.S	standard
powerpc/powerpc/stack_machdep.c	optional	ddb | stack
powerpc/powerpc/suswintr.c	standard
powerpc/powerpc/syncicache.c	standard
powerpc/powerpc/sys_machdep.c	standard
powerpc/psim/iobus.c 		optional	psim
powerpc/psim/ata_iobus.c	optional	ata psim
powerpc/psim/openpic_iobus.c	optional	psim
powerpc/psim/uart_iobus.c	optional	uart psim<|MERGE_RESOLUTION|>--- conflicted
+++ resolved
@@ -9,48 +9,21 @@
 #
 #
 
-font.h				optional	sc			\
-	compile-with	"uudecode < /usr/share/syscons/fonts/${SC_DFLT_FONT}-8x16.fnt && file2c 'u_char dflt_font_16[16*256] = {' '};' < ${SC_DFLT_FONT}-8x16 > font.h && uudecode < /usr/share/syscons/fonts/${SC_DFLT_FONT}-8x14.fnt && file2c 'u_char dflt_font_14[14*256] = {' '};' < ${SC_DFLT_FONT}-8x14 >> font.h && uudecode < /usr/share/syscons/fonts/${SC_DFLT_FONT}-8x8.fnt && file2c 'u_char dflt_font_8[8*256] = {' '};' < ${SC_DFLT_FONT}-8x8 >> font.h" \
+font.h                          optional        sc            \
+        compile-with    "uudecode < /usr/share/syscons/fonts/${SC_DFLT_FONT}-8x16.fnt && file2c 'u_char dflt_font_16[16*256] = {' '};' < ${SC_DFLT_FONT}-8x16 > font.h && uudecode < /usr/share/syscons/fonts/${SC_DFLT_FONT}-8x14.fnt && file2c 'u_char dflt_font_14[14*256] = {' '};' < ${SC_DFLT_FONT}-8x14 >> font.h && uudecode < /usr/share/syscons/fonts/${SC_DFLT_FONT}-8x8.fnt && file2c 'u_char dflt_font_8[8*256] = {' '};' < ${SC_DFLT_FONT}-8x8 >> font.h" \
 	no-obj no-implicit-rule before-depend				\
 	clean	"font.h ${SC_DFLT_FONT}-8x14 ${SC_DFLT_FONT}-8x16 ${SC_DFLT_FONT}-8x8"
 #
-hal.o				optional	ath_hal			\
-	dependency	"$S/contrib/dev/ath/public/powerpc-be-elf.hal.o.uu"	\
-	compile-with	"uudecode < $S/contrib/dev/ath/public/powerpc-be-elf.hal.o.uu" \
-	no-implicit-rule
-opt_ah.h			optional	ath_hal			\
-	dependency	"$S/contrib/dev/ath/public/powerpc-be-elf.opt_ah.h"	\
-	compile-with	"rm -f opt_ah.h; cp $S/contrib/dev/ath/public/powerpc-be-elf.opt_ah.h opt_ah.h" \
-	no-obj no-implicit-rule before-depend				\
-	clean		"opt_ah.h"
-#
 
-<<<<<<< HEAD
 dev/bm/if_bm.c			optional	bm powermac
-=======
-crypto/blowfish/bf_enc.c	optional	crypto | ipsec
-crypto/des/des_enc.c		optional	crypto | ipsec | netsmb
->>>>>>> 3569e353
 dev/fb/fb.c			optional	sc
 dev/hwpmc/hwpmc_powerpc.c	optional	hwpmc
 dev/kbd/kbd.c			optional	sc
-dev/ofw/openfirm.c		optional	aim
-dev/ofw/openfirmio.c		optional	aim
-dev/ofw/ofw_bus_if.m		optional	aim
-dev/ofw/ofw_bus_subr.c		optional	aim
-dev/ofw/ofw_console.c		optional	aim
-dev/ofw/ofw_disk.c		optional	ofwd aim
-dev/powermac_nvram/powermac_nvram.c optional	powermac_nvram powermac
-dev/quicc/quicc_bfe_ocp.c	optional	quicc mpc85xx
-dev/scc/scc_bfe_macio.c		optional	scc powermac
 dev/syscons/scgfbrndr.c		optional	sc
 dev/syscons/scterm-sc.c		optional	sc
 dev/syscons/scvtb.c		optional	sc
-dev/tsec/if_tsec.c		optional	tsec
-dev/uart/uart_bus_ocp.c		optional	uart mpc85xx
 dev/uart/uart_cpu_powerpc.c	optional	uart
 kern/syscalls.c			optional	ktr
-<<<<<<< HEAD
 powerpc/powerpc/atomic.S	standard
 powerpc/powerpc/autoconf.c	standard
 powerpc/powerpc/bcopy.c		standard
@@ -103,12 +76,9 @@
 dev/ofw/ofw_console.c		standard
 dev/ofw/ofw_disk.c		optional	ofwd
 
-=======
->>>>>>> 3569e353
 libkern/ashldi3.c		standard
 libkern/ashrdi3.c		standard
 libkern/bcmp.c			standard
-libkern/cmpdi2.c		standard
 libkern/divdi3.c		standard
 libkern/ffs.c			standard
 libkern/ffsl.c			standard
@@ -121,47 +91,14 @@
 libkern/ucmpdi2.c		standard
 libkern/udivdi3.c		standard
 libkern/umoddi3.c		standard
-powerpc/aim/clock.c		optional	aim
-powerpc/aim/copyinout.c		optional	aim
-powerpc/aim/interrupt.c		optional	aim
-powerpc/aim/locore.S		optional	aim no-obj
-powerpc/aim/machdep.c		optional	aim
-powerpc/aim/mmu_oea.c		optional	aim
-powerpc/aim/nexus.c		optional	aim
-powerpc/aim/ofw_machdep.c	optional	aim
-powerpc/aim/ofwmagic.S		optional	aim
-powerpc/aim/swtch.S		optional	aim
-powerpc/aim/trap.c		optional	aim
-powerpc/aim/uio_machdep.c	optional	aim
-powerpc/aim/uma_machdep.c	optional	aim
-powerpc/aim/vm_machdep.c	optional	aim
-powerpc/booke/clock.c		optional	e500
-powerpc/booke/copyinout.c	optional	e500
-powerpc/booke/interrupt.c	optional	e500
-powerpc/booke/locore.S		optional	e500 no-obj
-powerpc/booke/machdep.c		optional	e500
-powerpc/booke/pmap.c		optional	e500
-powerpc/booke/support.S		optional	e500
-powerpc/booke/swtch.S		optional	e500
-powerpc/booke/trap.c		optional	e500
-powerpc/booke/uio_machdep.c	optional	e500
-powerpc/booke/vm_machdep.c	optional	e500
-powerpc/fpu/fpu_add.c		optional	fpu_emu
-powerpc/fpu/fpu_compare.c	optional	fpu_emu
-powerpc/fpu/fpu_div.c		optional	fpu_emu
-powerpc/fpu/fpu_emu.c		optional	fpu_emu
-powerpc/fpu/fpu_explode.c	optional	fpu_emu
-powerpc/fpu/fpu_implode.c	optional	fpu_emu
-powerpc/fpu/fpu_mul.c		optional	fpu_emu
-powerpc/fpu/fpu_sqrt.c		optional	fpu_emu
-powerpc/fpu/fpu_subr.c		optional	fpu_emu
-powerpc/mpc85xx/nexus.c		optional	mpc85xx
-powerpc/mpc85xx/ocpbus.c	optional	mpc85xx
-powerpc/mpc85xx/opic.c		optional	mpc85xx
-powerpc/mpc85xx/pci_ocp.c	optional	pci mpc85xx
-powerpc/ofw/ofw_pci.c		optional	pci aim
-powerpc/ofw/ofw_pcib_pci.c	optional	pci aim
-powerpc/ofw/ofw_syscons.c	optional	sc aim
+
+powerpc/powerpc/mem.c		optional mem
+powerpc/powerpc/mp_machdep.c	optional smp
+
+powerpc/ofw/ofw_pci.c		optional	pci
+powerpc/ofw/ofw_pcib_pci.c	optional	pci
+powerpc/ofw/ofw_syscons.c	optional	sc
+
 powerpc/powermac/ata_kauai.c	optional	powermac ata
 powerpc/powermac/ata_macio.c	optional	powermac ata
 powerpc/powermac/dbdma.c	optional	powermac pci
@@ -171,37 +108,12 @@
 powerpc/powermac/openpic_macio.c optional	powermac pci
 powerpc/powermac/pswitch.c	optional	powermac pswitch
 powerpc/powermac/uninorth.c	optional	powermac pci
-powerpc/powerpc/atomic.S	standard
-powerpc/powerpc/autoconf.c	standard
-powerpc/powerpc/bcopy.c		standard
-powerpc/powerpc/bus_machdep.c	standard
-powerpc/powerpc/busdma_machdep.c standard
-powerpc/powerpc/copystr.c	standard
-powerpc/powerpc/cpu.c		standard
-powerpc/powerpc/db_disasm.c	optional	ddb
-powerpc/powerpc/db_hwwatch.c	optional	ddb
-powerpc/powerpc/db_interface.c	optional	ddb
-powerpc/powerpc/db_trace.c	optional	ddb
-powerpc/powerpc/elf_machdep.c	standard
-powerpc/powerpc/fpu.c		optional	aim
-powerpc/powerpc/fuswintr.c	standard
-powerpc/powerpc/gdb_machdep.c	optional	gdb
-powerpc/powerpc/in_cksum.c	optional	inet
-powerpc/powerpc/intr_machdep.c	standard
-powerpc/powerpc/mem.c		optional	mem
-powerpc/powerpc/mmu_if.m	standard
-powerpc/powerpc/mp_machdep.c	optional	smp aim
-powerpc/powerpc/openpic.c	standard
-powerpc/powerpc/pic_if.m	standard
-powerpc/powerpc/pmap_dispatch.c	standard
-powerpc/powerpc/sc_machdep.c	optional	sc
-powerpc/powerpc/setjmp.S	standard
-powerpc/powerpc/sigcode.S	standard
-powerpc/powerpc/stack_machdep.c	optional	ddb | stack
-powerpc/powerpc/suswintr.c	standard
-powerpc/powerpc/syncicache.c	standard
-powerpc/powerpc/sys_machdep.c	standard
-powerpc/psim/iobus.c 		optional	psim
-powerpc/psim/ata_iobus.c	optional	ata psim
-powerpc/psim/openpic_iobus.c	optional	psim
-powerpc/psim/uart_iobus.c	optional	uart psim+
+powerpc/psim/iobus.c 		optional psim
+powerpc/psim/ata_iobus.c	optional ata psim
+powerpc/psim/openpic_iobus.c	optional psim
+powerpc/psim/uart_iobus.c	optional uart psim
+
+dev/scc/scc_bfe_macio.c		optional	scc powermac
+
+dev/powermac_nvram/powermac_nvram.c optional	powermac powermac_nvram