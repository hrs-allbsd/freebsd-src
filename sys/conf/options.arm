#$FreeBSD$
ARM9_CACHE_WRITE_THROUGH	opt_global.h
ARM_CACHE_LOCK_ENABLE	opt_global.h
ARMFPE			opt_global.h
ARM_KERN_DIRECTMAP	opt_vm.h
ARM_L2_PIPT		opt_global.h
ARM_MANY_BOARD		opt_global.h
ARM_USE_SMALL_ALLOC	opt_global.h
<<<<<<< HEAD
COMPAT_OABI		opt_global.h
=======
ARM_VFP_SUPPORT		opt_global.h
ARM_WANT_TP_ADDRESS	opt_global.h
>>>>>>> 4172690a
COUNTS_PER_SEC		opt_timer.h
CPU_ARM9		opt_global.h
CPU_ARM9E		opt_global.h
CPU_ARM11		opt_global.h
CPU_CORTEXA		opt_global.h
CPU_FA526		opt_global.h
CPU_FA626TE		opt_global.h
CPU_MV_PJ4B		opt_global.h
CPU_SA1100		opt_global.h
CPU_SA1110		opt_global.h
CPU_XSCALE_80219	opt_global.h
CPU_XSCALE_80321	opt_global.h
CPU_XSCALE_81342	opt_global.h
CPU_XSCALE_IXP425	opt_global.h
CPU_XSCALE_IXP435	opt_global.h
CPU_XSCALE_PXA2X0	opt_global.h
FLASHADDR		opt_global.h
IPI_IRQ_START		opt_smp.h
IPI_IRQ_END		opt_smp.h
FREEBSD_BOOT_LOADER	opt_global.h
IXP4XX_FLASH_SIZE	opt_global.h
KERNPHYSADDR		opt_global.h
KERNVIRTADDR		opt_global.h
LINUX_BOOT_ABI		opt_global.h
LOADERRAMADDR		opt_global.h
NO_EVENTTIMERS		opt_timer.h
PHYSADDR		opt_global.h
QEMU_WORKAROUNDS	opt_global.h
SOC_MV_ARMADAXP		opt_global.h
SOC_MV_DISCOVERY	opt_global.h
SOC_MV_DOVE		opt_global.h
SOC_MV_FREY		opt_global.h
SOC_MV_KIRKWOOD		opt_global.h
SOC_MV_LOKIPLUS		opt_global.h
SOC_MV_ORION		opt_global.h
SOC_OMAP3		opt_global.h
SOC_OMAP4		opt_global.h
SOC_TI_AM335X		opt_global.h
SOC_TEGRA2		opt_global.h
STARTUP_PAGETABLE_ADDR	opt_global.h
XSCALE_CACHE_READ_WRITE_ALLOCATE	opt_global.h
XSACLE_DISABLE_CCNT	opt_timer.h
VERBOSE_INIT_ARM	opt_global.h
VM_MAXUSER_ADDRESS	opt_global.h
AT91_ATE_USE_RMII	opt_at91.h
AT91_MCI_HAS_4WIRE	opt_at91.h
AT91_MCI_SLOT_B		opt_at91.h
GFB_DEBUG		opt_gfb.h
GFB_NO_FONT_LOADING	opt_gfb.h
GFB_NO_MODE_CHANGE	opt_gfb.h
AT91C_MAIN_CLOCK	opt_at91.h<|MERGE_RESOLUTION|>--- conflicted
+++ resolved
@@ -6,12 +6,9 @@
 ARM_L2_PIPT		opt_global.h
 ARM_MANY_BOARD		opt_global.h
 ARM_USE_SMALL_ALLOC	opt_global.h
-<<<<<<< HEAD
-COMPAT_OABI		opt_global.h
-=======
 ARM_VFP_SUPPORT		opt_global.h
 ARM_WANT_TP_ADDRESS	opt_global.h
->>>>>>> 4172690a
+COMPAT_OABI		opt_global.h
 COUNTS_PER_SEC		opt_timer.h
 CPU_ARM9		opt_global.h
 CPU_ARM9E		opt_global.h
