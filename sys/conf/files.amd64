--- conflicted
+++ resolved
@@ -114,16 +114,10 @@
 amd64/amd64/in_cksum.c		optional	inet | inet6
 amd64/amd64/initcpu.c		standard
 amd64/amd64/io.c		optional	io
-<<<<<<< HEAD
-amd64/amd64/legacy.c		standard
 amd64/amd64/locore.S		optional	native no-obj
 amd64/xen/locore.S		optional	xen no-obj
 amd64/amd64/machdep.c		optional	native
 amd64/xen/machdep.c		optional	xen
-=======
-amd64/amd64/locore.S		standard	no-obj
-amd64/amd64/machdep.c		standard
->>>>>>> cfeeeaff
 amd64/amd64/mem.c		optional	mem
 amd64/amd64/minidump_machdep.c	standard
 amd64/xen/mm.c			optional	xen
@@ -145,12 +139,9 @@
 amd64/amd64/uma_machdep.c	standard
 amd64/amd64/vm_machdep.c	standard
 amd64/pci/pci_cfgreg.c		optional	pci
-<<<<<<< HEAD
 amd64/xen/clock.c		optional xen
 amd64/xen/xen_clock_util.c	optional xen
-=======
 cddl/contrib/opensolaris/common/atomic/amd64/opensolaris_atomic.S	optional zfs compile-with "${ZFS_S}"
->>>>>>> cfeeeaff
 crypto/aesni/aesencdec_amd64.S	optional aesni
 crypto/aesni/aeskeys_amd64.S	optional aesni
 crypto/aesni/aesni.c		optional aesni
@@ -493,21 +484,12 @@
 x86/x86/busdma_machdep.c	standard
 x86/x86/dump_machdep.c		standard
 x86/x86/intr_machdep.c		standard
-<<<<<<< HEAD
 x86/x86/io_apic.c		optional	native
+x86/x86/legacy.c		optional	native
 x86/x86/local_apic.c		optional	native
 x86/x86/mca.c			optional	native
 x86/x86/mptable.c		optional	native mptable
 x86/x86/mptable_pci.c		optional	native mptable pci
 x86/x86/msi.c			optional	native pci
-=======
-x86/x86/io_apic.c		standard
-x86/x86/legacy.c		standard
-x86/x86/local_apic.c		standard
-x86/x86/mca.c			standard
-x86/x86/mptable.c		optional	mptable
-x86/x86/mptable_pci.c		optional	mptable pci
-x86/x86/msi.c			optional	pci
->>>>>>> cfeeeaff
 x86/x86/nexus.c			standard
 x86/x86/tsc.c			standard