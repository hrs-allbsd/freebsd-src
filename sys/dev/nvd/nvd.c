--- conflicted
+++ resolved
@@ -47,8 +47,11 @@
 static disk_ioctl_t nvd_ioctl;
 static disk_strategy_t nvd_strategy;
 
-static void create_geom_disk(void *, struct nvme_namespace *ns);
+static void *nvd_new_disk(struct nvme_namespace *ns, void *ctrlr);
 static void destroy_geom_disk(struct nvd_disk *ndisk);
+
+static void *nvd_new_controller(struct nvme_controller *ctrlr);
+static void nvd_controller_fail(void *ctrlr);
 
 static int nvd_load(void);
 static void nvd_unload(void);
@@ -69,10 +72,18 @@
 
 	uint32_t		cur_depth;
 
-	TAILQ_ENTRY(nvd_disk)	tailq;
+	TAILQ_ENTRY(nvd_disk)	global_tailq;
+	TAILQ_ENTRY(nvd_disk)	ctrlr_tailq;
 };
 
-TAILQ_HEAD(, nvd_disk)	nvd_head;
+struct nvd_controller {
+
+	TAILQ_ENTRY(nvd_controller)	tailq;
+	TAILQ_HEAD(, nvd_disk)		disk_head;
+};
+
+static TAILQ_HEAD(, nvd_controller)	ctrlr_head;
+static TAILQ_HEAD(disk_list, nvd_disk)	disk_head;
 
 static int nvd_modevent(module_t mod, int type, void *arg)
 {
@@ -106,8 +117,11 @@
 nvd_load()
 {
 
-	TAILQ_INIT(&nvd_head);
-	consumer_handle = nvme_register_consumer(create_geom_disk, NULL);
+	TAILQ_INIT(&ctrlr_head);
+	TAILQ_INIT(&disk_head);
+
+	consumer_handle = nvme_register_consumer(nvd_new_disk,
+	    nvd_new_controller, NULL, nvd_controller_fail);
 
 	return (consumer_handle != NULL ? 0 : -1);
 }
@@ -115,13 +129,20 @@
 static void
 nvd_unload()
 {
-	struct nvd_disk *nvd;
-
-	while (!TAILQ_EMPTY(&nvd_head)) {
-		nvd = TAILQ_FIRST(&nvd_head);
-		TAILQ_REMOVE(&nvd_head, nvd, tailq);
-		destroy_geom_disk(nvd);
-		free(nvd, M_NVD);
+	struct nvd_controller	*ctrlr;
+	struct nvd_disk		*disk;
+
+	while (!TAILQ_EMPTY(&ctrlr_head)) {
+		ctrlr = TAILQ_FIRST(&ctrlr_head);
+		TAILQ_REMOVE(&ctrlr_head, ctrlr, tailq);
+		free(ctrlr, M_NVD);
+	}
+
+	while (!TAILQ_EMPTY(&disk_head)) {
+		disk = TAILQ_FIRST(&disk_head);
+		TAILQ_REMOVE(&disk_head, disk, global_tailq);
+		destroy_geom_disk(disk);
+		free(disk, M_NVD);
 	}
 
 	nvme_unregister_consumer(consumer_handle);
@@ -155,7 +176,7 @@
 }
 
 static void
-nvd_done(void *arg, const struct nvme_completion *status)
+nvd_done(void *arg, const struct nvme_completion *cpl)
 {
 	struct bio *bp;
 	struct nvd_disk *ndisk;
@@ -170,7 +191,7 @@
 	 * TODO: add more extensive translation of NVMe status codes
 	 *  to different bio error codes (i.e. EIO, EINVAL, etc.)
 	 */
-	if (status->sf_sc || status->sf_sct) {
+	if (nvme_completion_is_error(cpl)) {
 		bp->bio_error = EIO;
 		bp->bio_flags |= BIO_ERROR;
 		bp->bio_resid = bp->bio_bcount;
@@ -235,20 +256,29 @@
 	}
 }
 
-static void
-create_geom_disk(void *arg, struct nvme_namespace *ns)
-{
-<<<<<<< HEAD
-	struct nvd_disk *ndisk;
-	struct disk *disk;
-=======
+static void *
+nvd_new_controller(struct nvme_controller *ctrlr)
+{
+	struct nvd_controller	*nvd_ctrlr;
+
+	nvd_ctrlr = malloc(sizeof(struct nvd_controller), M_NVD,
+	    M_ZERO | M_WAITOK);
+
+	TAILQ_INIT(&nvd_ctrlr->disk_head);
+	TAILQ_INSERT_TAIL(&ctrlr_head, nvd_ctrlr, tailq);
+
+	return (nvd_ctrlr);
+}
+
+static void *
+nvd_new_disk(struct nvme_namespace *ns, void *ctrlr_arg)
+{
 	uint8_t			descr[NVME_MODEL_NUMBER_LENGTH+1];
 	struct nvd_disk		*ndisk;
 	struct disk		*disk;
 	struct nvd_controller	*ctrlr = ctrlr_arg;
->>>>>>> a3142db9
-
-	ndisk = malloc(sizeof(struct nvd_disk), M_NVD, M_ZERO | M_NOWAIT);
+
+	ndisk = malloc(sizeof(struct nvd_disk), M_NVD, M_ZERO | M_WAITOK);
 
 	disk = disk_alloc();
 	disk->d_strategy = nvd_strategy;
@@ -260,10 +290,11 @@
 	disk->d_sectorsize = nvme_ns_get_sector_size(ns);
 	disk->d_mediasize = (off_t)nvme_ns_get_size(ns);
 
-	if (TAILQ_EMPTY(&nvd_head))
+	if (TAILQ_EMPTY(&disk_head))
 		disk->d_unit = 0;
 	else
-		disk->d_unit = TAILQ_FIRST(&nvd_head)->disk->d_unit + 1;
+		disk->d_unit =
+		    TAILQ_LAST(&disk_head, disk_list)->disk->d_unit + 1;
 
 	disk->d_flags = 0;
 
@@ -304,9 +335,6 @@
 	    taskqueue_thread_enqueue, &ndisk->tq);
 	taskqueue_start_threads(&ndisk->tq, 1, PI_DISK, "nvd taskq");
 
-<<<<<<< HEAD
-	TAILQ_INSERT_HEAD(&nvd_head, ndisk, tailq);
-=======
 	TAILQ_INSERT_TAIL(&disk_head, ndisk, global_tailq);
 	TAILQ_INSERT_TAIL(&ctrlr->disk_head, ndisk, ctrlr_tailq);
 
@@ -319,7 +347,6 @@
 		disk->d_sectorsize);
 
 	return (NULL);
->>>>>>> a3142db9
 }
 
 static void
@@ -354,4 +381,22 @@
 	mtx_unlock(&ndisk->bioqlock);
 
 	mtx_destroy(&ndisk->bioqlock);
-}+}
+
+static void
+nvd_controller_fail(void *ctrlr_arg)
+{
+	struct nvd_controller	*ctrlr = ctrlr_arg;
+	struct nvd_disk		*disk;
+
+	while (!TAILQ_EMPTY(&ctrlr->disk_head)) {
+		disk = TAILQ_FIRST(&ctrlr->disk_head);
+		TAILQ_REMOVE(&disk_head, disk, global_tailq);
+		TAILQ_REMOVE(&ctrlr->disk_head, disk, ctrlr_tailq);
+		destroy_geom_disk(disk);
+		free(disk, M_NVD);
+	}
+
+	TAILQ_REMOVE(&ctrlr_head, ctrlr, tailq);
+	free(ctrlr, M_NVD);
+}
