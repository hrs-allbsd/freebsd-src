--- conflicted
+++ resolved
@@ -30,8 +30,6 @@
 #include <sys/cdefs.h>
 __FBSDID("$FreeBSD$");
 
-#define IFNET_MULTIQUEUE
-
 #include <sys/param.h>
 #include <sys/systm.h>
 #include <sys/linker.h>
@@ -43,7 +41,6 @@
 #include <sys/kdb.h>
 #include <sys/kernel.h>
 #include <sys/lock.h>
-#include <sys/mutex.h>
 #include <sys/module.h>
 #include <sys/socket.h>
 #include <sys/sysctl.h>
@@ -53,7 +50,6 @@
 /* count xmits ourselves, rather than via drbr */
 #define NO_SLOW_STATS
 #include <net/if.h>
-#include <net/if_var.h>
 #include <net/if_arp.h>
 #include <net/ethernet.h>
 #include <net/if_dl.h>
@@ -63,7 +59,7 @@
 
 #include <net/if_types.h>
 #include <net/if_vlan_var.h>
-#include <net/zlib.h>
+#include <libkern/zlib/zlib.h>
 
 #include <netinet/in_systm.h>
 #include <netinet/in.h>
@@ -73,9 +69,6 @@
 #include <machine/bus.h>
 #include <machine/in_cksum.h>
 #include <machine/resource.h>
-#ifdef IFNET_MULTIQUEUE
-#include <sys/buf_ring.h>
-#endif
 #include <sys/bus.h>
 #include <sys/rman.h>
 #include <sys/smp.h>
@@ -155,16 +148,6 @@
 static int mxge_close(mxge_softc_t *sc, int down);
 static int mxge_open(mxge_softc_t *sc);
 static void mxge_tick(void *arg);
-
-#if defined(__i386__) || defined(__amd64__)
-static __inline
-void prefetch(void *x) 
-{ 
-        __asm volatile("prefetcht0 %0" :: "m" (*(unsigned long *)x));
-}
-#else
-#define prefetch(x)
-#endif
 
 static int
 mxge_probe(device_t dev)
@@ -1253,11 +1236,7 @@
 		 */
 		cmd.data0 = sc->num_slices;
 		cmd.data1 = MXGEFW_SLICE_INTR_MODE_ONE_PER_SLICE;
-<<<<<<< HEAD
 #ifdef IFNET_BUF_RING
-=======
-#ifdef IFNET_MULTIQUEUE
->>>>>>> 6b314368
 		cmd.data1 |= MXGEFW_SLICE_ENABLE_MULTIPLE_TX_QUEUES;
 #endif
 		status = mxge_send_cmd(sc, MXGEFW_CMD_ENABLE_RSS_QUEUES,
@@ -1710,11 +1689,7 @@
 			       0, "number of frames appended to lro merge"
 			       "queues");
 
-<<<<<<< HEAD
 #ifndef IFNET_BUF_RING
-=======
-#ifndef IFNET_MULTIQUEUE
->>>>>>> 6b314368
 		/* only transmit from slice 0 for now */
 		if (slice > 0)
 			continue;
@@ -1978,11 +1953,7 @@
 
 	tx->info[((cnt - 1) + tx->req) & tx->mask].flag = 1;
 	mxge_submit_req(tx, tx->req_list, cnt);
-<<<<<<< HEAD
 #ifdef IFNET_BUF_RING
-=======
-#ifdef IFNET_MULTIQUEUE
->>>>>>> 6b314368
 	if ((ss->sc->num_slices > 1) && tx->queue_active == 0) {
 		/* tell the NIC to start polling this slice */
 		*tx->send_go = 1;
@@ -2193,11 +2164,7 @@
 #endif
 	tx->info[((cnt - 1) + tx->req) & tx->mask].flag = 1;
 	mxge_submit_req(tx, tx->req_list, cnt);
-<<<<<<< HEAD
 #ifdef IFNET_BUF_RING
-=======
-#ifdef IFNET_MULTIQUEUE
->>>>>>> 6b314368
 	if ((ss->sc->num_slices > 1) && tx->queue_active == 0) {
 		/* tell the NIC to start polling this slice */
 		*tx->send_go = 1;
@@ -2214,7 +2181,6 @@
 	return;
 }
 
-<<<<<<< HEAD
 #ifdef IFNET_BUF_RING
 static void
 mxge_qflush(struct ifnet *ifp)
@@ -2234,9 +2200,6 @@
 	if_qflush(ifp);
 }
 
-=======
-#ifdef IFNET_MULTIQUEUE
->>>>>>> 6b314368
 static inline void
 mxge_start_locked(struct mxge_slice_state *ss)
 {
@@ -2244,7 +2207,6 @@
 	struct mbuf *m;
 	struct ifnet *ifp;
 	mxge_tx_ring_t *tx;
-<<<<<<< HEAD
 
 	sc = ss->sc;
 	ifp = sc->ifp;
@@ -2316,81 +2278,6 @@
 	ss = &sc->ss[slice];
 	tx = &ss->tx;
 
-=======
-
-	sc = ss->sc;
-	ifp = sc->ifp;
-	tx = &ss->tx;
-
-	while (((tx->mask - (tx->req - tx->done)) > tx->max_desc)
-	       && (!buf_ring_empty(tx->br))) {
-		m = buf_ring_dequeue_sc(tx->br);
-		if (m == NULL) {
-			return;
-		}
-		/* let BPF see it */
-		BPF_MTAP(ifp, m);
-
-		/* give it to the nic */
-		mxge_encap(ss, m);
-	}
-	/* ran out of transmit slots */
-	if (((ss->if_drv_flags & IFF_DRV_OACTIVE) == 0)
-		&& (!buf_ring_empty(tx->br))) {
-		ss->if_drv_flags |= IFF_DRV_OACTIVE;
-		tx->stall++;
-	}
-}
-
-static int
-mxge_transmit_locked(struct mxge_slice_state *ss, struct mbuf *m)
-{
-	mxge_softc_t *sc;
-	struct ifnet *ifp;
-	mxge_tx_ring_t *tx;
-	int err;
-
-	sc = ss->sc;
-	ifp = sc->ifp;
-	tx = &ss->tx;
-
-	if ((ss->if_drv_flags & (IFF_DRV_RUNNING|IFF_DRV_OACTIVE)) !=
-	    IFF_DRV_RUNNING) {
-		err = drbr_enqueue(ifp, tx->br, m);
-		return (err);
-	}
-
-	if (buf_ring_empty(tx->br) &&
-	    ((tx->mask - (tx->req - tx->done)) > tx->max_desc)) {
-		/* let BPF see it */
-		BPF_MTAP(ifp, m);
-		/* give it to the nic */
-		mxge_encap(ss, m);
-		drbr_stats_update(ifp, m->m_pkthdr.len, m->m_flags);
-	} else if ((err = drbr_enqueue(ifp, tx->br, m)) != 0) {
-		return (err);
-	}
-	if (!buf_ring_empty(tx->br))
-		mxge_start_locked(ss);
-	return (0);
-}
-
-static int
-mxge_transmit(struct ifnet *ifp, struct mbuf *m)
-{
-	mxge_softc_t *sc = ifp->if_softc;
-	struct mxge_slice_state *ss;
-	mxge_tx_ring_t *tx;
-	int err = 0;
-	int slice;
-
-	slice = m->m_pkthdr.flowid;
-
-	slice &= (sc->num_slices - 1);  /* num_slices always power of 2 */
-	ss = &sc->ss[slice];
-	tx = &ss->tx;
-
->>>>>>> 6b314368
 	if (mtx_trylock(&tx->mtx)) {
 		err = mxge_transmit_locked(ss, m);
 		mtx_unlock(&tx->mtx);
@@ -2675,8 +2562,6 @@
 	old_map = rx->info[idx].map;
 	bus_dmamap_sync(rx->dmat, old_map, BUS_DMASYNC_POSTREAD);
 	bus_dmamap_unload(rx->dmat, old_map);
-	prefetch(rx->info[(idx + 2) & rx->mask].m);
-	prefetch(rx->info[(idx + 3) & rx->mask].m);
 
 	/* swap the bus_dmamap_t's */
 	rx->info[idx].map = rx->extra_map;
@@ -2687,8 +2572,6 @@
 	m->m_data += MXGEFW_PAD;
 
 	m->m_pkthdr.rcvif = ifp;
-	m->m_pkthdr.flowid = ss - sc->ss;
-	m->m_flags |= M_FLOWID;
 	m->m_len = m->m_pkthdr.len = len;
 	ss->ipackets++;
 	eh = mtod(m, struct ether_header *);
@@ -2731,9 +2614,6 @@
 	rx = &ss->rx_small;
 	idx = rx->cnt & rx->mask;
 	rx->cnt++;
-	prefetch(rx->info[(idx + 2) & rx->mask].m);
-	prefetch(rx->info[(idx + 3) & rx->mask].m);
-
 	/* save a pointer to the received mbuf */
 	m = rx->info[idx].m;
 	/* try to replace the received mbuf */
@@ -2757,8 +2637,6 @@
 	m->m_data += MXGEFW_PAD;
 
 	m->m_pkthdr.rcvif = ifp;
-	m->m_pkthdr.flowid = ss - sc->ss;
-	m->m_flags |= M_FLOWID;
 	m->m_len = m->m_pkthdr.len = len;
 	ss->ipackets++;
 	eh = mtod(m, struct ether_header *);
@@ -2833,24 +2711,13 @@
 	while (tx->pkt_done != mcp_idx) {
 		idx = tx->done & tx->mask;
 		tx->done++;
-		prefetch(tx->info[(idx + 2) & tx->mask].m);
-		prefetch(tx->info[(idx + 3) & tx->mask].m);
-
 		m = tx->info[idx].m;
 		/* mbuf and DMA map only attached to the first
 		   segment per-mbuf */
 		if (m != NULL) {
-<<<<<<< HEAD
 			ss->obytes += m->m_pkthdr.len;
 			if (m->m_flags & M_MCAST)
 				ss->omcasts++;
-=======
-#ifdef IFNET_MULTIQUEUE			
-			ss->obytes += m->m_pkthdr.len;
-			if (m->m_flags & M_MCAST)
-				ss->omcasts++;
-#endif
->>>>>>> 6b314368
 			ss->opackets++;
 			tx->info[idx].m = NULL;
 			map = tx->info[idx].map;
@@ -2865,11 +2732,7 @@
 	
 	/* If we have space, clear IFF_OACTIVE to tell the stack that
            its OK to send packets */
-<<<<<<< HEAD
 #ifdef IFNET_BUF_RING
-=======
-#ifdef IFNET_MULTIQUEUE
->>>>>>> 6b314368
 	flags = &ss->if_drv_flags;
 #else
 	flags = &ifp->if_drv_flags;
@@ -2881,11 +2744,7 @@
 		ss->tx.wake++;
 		mxge_start_locked(ss);
 	}
-<<<<<<< HEAD
 #ifdef IFNET_BUF_RING
-=======
-#ifdef IFNET_MULTIQUEUE
->>>>>>> 6b314368
 	if ((ss->sc->num_slices > 1) && (tx->req == tx->done)) {
 		/* let the NIC stop polling this queue, since there
 		 * are no more transmits pending */
@@ -2896,16 +2755,9 @@
 			wmb();
 		}
 	}
-<<<<<<< HEAD
 #endif
 	mtx_unlock(&ss->tx.mtx);
 
-=======
-	mtx_unlock(&ss->tx.mtx);
-
-#endif
-
->>>>>>> 6b314368
 }
 
 static struct mxge_media_type mxge_xfp_media_types[] =
@@ -3088,11 +2940,7 @@
 	uint8_t valid;
 
 
-<<<<<<< HEAD
 #ifndef IFNET_BUF_RING
-=======
-#ifndef IFNET_MULTIQUEUE
->>>>>>> 6b314368
 	/* an interrupt on a non-zero slice is implicitly valid
 	   since MSI-X irqs are not shared */
 	if (ss != sc->ss) {
@@ -3133,11 +2981,7 @@
 			wmb();
 	} while (*((volatile uint8_t *) &stats->valid));
 
-<<<<<<< HEAD
 	/* fw link & error stats meaningful only on the first slice */
-=======
-	/* fw stats meaningful only on the first slice */
->>>>>>> 6b314368
 	if (__predict_false((ss == sc->ss) && stats->stats_updated)) {
 		if (sc->link_state != stats->link_up) {
 			sc->link_state = stats->link_up;
@@ -3427,20 +3271,13 @@
 	}
 
 	/* now allocate TX resouces */
-<<<<<<< HEAD
 
 #ifndef IFNET_BUF_RING
-=======
-#ifndef IFNET_MULTIQUEUE
->>>>>>> 6b314368
 	/* only use a single TX ring for now */
 	if (ss != ss->sc->ss)
 		return 0;
 #endif
-<<<<<<< HEAD
-
-=======
->>>>>>> 6b314368
+
 	ss->tx.mask = tx_ring_entries - 1;
 	ss->tx.max_desc = MIN(MXGE_MAX_SEND_DESC, tx_ring_entries / 4);
 
@@ -3605,11 +3442,7 @@
 	/* get the lanai pointers to the send and receive rings */
 
 	err = 0;
-<<<<<<< HEAD
 #ifndef IFNET_BUF_RING
-=======
-#ifndef IFNET_MULTIQUEUE
->>>>>>> 6b314368
 	/* We currently only send from the first slice */
 	if (slice == 0) {
 #endif
@@ -3621,11 +3454,7 @@
 			(sc->sram + MXGEFW_ETH_SEND_GO + 64 * slice);
 		ss->tx.send_stop = (volatile uint32_t *)
 		(sc->sram + MXGEFW_ETH_SEND_STOP + 64 * slice);
-<<<<<<< HEAD
 #ifndef IFNET_BUF_RING
-=======
-#ifndef IFNET_MULTIQUEUE
->>>>>>> 6b314368
 	}
 #endif
 	cmd.data0 = slice;
@@ -3752,11 +3581,7 @@
 
 	/* Now give him the pointer to the stats block */
 	for (slice = 0; 
-<<<<<<< HEAD
 #ifdef IFNET_BUF_RING
-=======
-#ifdef IFNET_MULTIQUEUE
->>>>>>> 6b314368
 	     slice < sc->num_slices;
 #else
 	     slice < 1;
@@ -3806,11 +3631,7 @@
 		device_printf(sc->dev, "Couldn't bring up link\n");
 		goto abort;
 	}
-<<<<<<< HEAD
 #ifdef IFNET_BUF_RING
-=======
-#ifdef IFNET_MULTIQUEUE
->>>>>>> 6b314368
 	for (slice = 0; slice < sc->num_slices; slice++) {
 		ss = &sc->ss[slice];
 		ss->if_drv_flags |= IFF_DRV_RUNNING;
@@ -3819,11 +3640,6 @@
 #endif
 	sc->ifp->if_drv_flags |= IFF_DRV_RUNNING;
 	sc->ifp->if_drv_flags &= ~IFF_DRV_OACTIVE;
-<<<<<<< HEAD
-=======
-
-	callout_reset(&sc->co_hdl, mxge_ticks, mxge_tick, sc);
->>>>>>> 6b314368
 
 	return 0;
 
@@ -3839,16 +3655,11 @@
 {
 	mxge_cmd_t cmd;
 	int err, old_down_cnt;
-<<<<<<< HEAD
 #ifdef IFNET_BUF_RING
-=======
-#ifdef IFNET_MULTIQUEUE
->>>>>>> 6b314368
 	struct mxge_slice_state *ss;	
 	int slice;
 #endif
 
-<<<<<<< HEAD
 #ifdef IFNET_BUF_RING
 	for (slice = 0; slice < sc->num_slices; slice++) {
 		ss = &sc->ss[slice];
@@ -3872,29 +3683,6 @@
 		if (old_down_cnt == sc->down_cnt) {
 			device_printf(sc->dev, "never got down irq\n");
 		}
-=======
-	callout_stop(&sc->co_hdl);
-#ifdef IFNET_MULTIQUEUE
-	for (slice = 0; slice < sc->num_slices; slice++) {
-		ss = &sc->ss[slice];
-		ss->if_drv_flags &= ~IFF_DRV_RUNNING;
-	}
-#endif
-	sc->ifp->if_drv_flags &= ~IFF_DRV_RUNNING;
-	old_down_cnt = sc->down_cnt;
-	wmb();
-	err = mxge_send_cmd(sc, MXGEFW_CMD_ETHERNET_DOWN, &cmd);
-	if (err) {
-		device_printf(sc->dev, "Couldn't bring down link\n");
-	}
-	if (old_down_cnt == sc->down_cnt) {
-		/* wait for down irq */
-		DELAY(10 * sc->intr_coal_delay);
-	}
-	wmb();
-	if (old_down_cnt == sc->down_cnt) {
-		device_printf(sc->dev, "never got down irq\n");
->>>>>>> 6b314368
 	}
 	mxge_free_mbufs(sc);
 
@@ -3950,21 +3738,12 @@
 	return (pci_read_config(dev, vs + 0x14, 4));
 }
 
-<<<<<<< HEAD
 static void
 mxge_watchdog_reset(mxge_softc_t *sc)
 {
 	struct pci_devinfo *dinfo;
 	struct mxge_slice_state *ss;
 	int err, running, s, num_tx_slices = 1;
-=======
-static int
-mxge_watchdog_reset(mxge_softc_t *sc, int slice)
-{
-	struct pci_devinfo *dinfo;
-	mxge_tx_ring_t *tx;
-	int err;
->>>>>>> 6b314368
 	uint32_t reboot;
 	uint16_t cmd;
 
@@ -4048,25 +3827,9 @@
 		}
 		sc->watchdog_resets++;
 	} else {
-<<<<<<< HEAD
 		device_printf(sc->dev,
 			      "NIC did not reboot, not resetting\n");
 		err = 0;
-=======
-		tx = &sc->ss[slice].tx;
-		device_printf(sc->dev,
-			      "NIC did not reboot, slice %d ring state:\n",
-			      slice);
-		device_printf(sc->dev,
-			      "tx.req=%d tx.done=%d, tx.queue_active=%d\n",
-			      tx->req, tx->done, tx->queue_active);
-		device_printf(sc->dev, "tx.activate=%d tx.deactivate=%d\n",
-			      tx->activate, tx->deactivate);
-		device_printf(sc->dev, "pkt_done=%d fw=%d\n",
-			      tx->pkt_done,
-			      be32toh(sc->ss->fw_stats->send_done_count));
-		device_printf(sc->dev, "not resetting\n");
->>>>>>> 6b314368
 	}
 	if (err) {
 		device_printf(sc->dev, "watchdog reset failed\n");
@@ -4113,11 +3876,7 @@
 	/* see if we have outstanding transmits, which
 	   have been pending for more than mxge_ticks */
 	for (i = 0; 
-<<<<<<< HEAD
 #ifdef IFNET_BUF_RING
-=======
-#ifdef IFNET_MULTIQUEUE
->>>>>>> 6b314368
 	     (i < sc->num_slices) && (err == 0);
 #else
 	     (i < 1) && (err == 0);
@@ -4128,16 +3887,11 @@
 		    tx->watchdog_req != tx->watchdog_done &&
 		    tx->done == tx->watchdog_done) {
 			/* check for pause blocking before resetting */
-<<<<<<< HEAD
 			if (tx->watchdog_rx_pause == rx_pause) {
 				mxge_warn_stuck(sc, tx, i);
 				taskqueue_enqueue(sc->tq, &sc->watchdog_task);
 				return (ENXIO);
 			}
-=======
-			if (tx->watchdog_rx_pause == rx_pause)
-				err = mxge_watchdog_reset(sc, i);
->>>>>>> 6b314368
 			else
 				device_printf(sc->dev, "Flow control blocking "
 					      "xmits, check link partner\n");
@@ -4160,11 +3914,7 @@
 	u_long pkts = 0;
 	u_long ipackets = 0;
 	u_long opackets = 0;
-<<<<<<< HEAD
 #ifdef IFNET_BUF_RING
-=======
-#ifdef IFNET_MULTIQUEUE
->>>>>>> 6b314368
 	u_long obytes = 0;
 	u_long omcasts = 0;
 	u_long odrops = 0;
@@ -4176,11 +3926,7 @@
 		ss = &sc->ss[slice];
 		ipackets += ss->ipackets;
 		opackets += ss->opackets;
-<<<<<<< HEAD
 #ifdef IFNET_BUF_RING
-=======
-#ifdef IFNET_MULTIQUEUE
->>>>>>> 6b314368
 		obytes += ss->obytes;
 		omcasts += ss->omcasts;
 		odrops += ss->tx.br->br_drops;
@@ -4191,20 +3937,13 @@
 	pkts += (opackets - sc->ifp->if_opackets);
 	sc->ifp->if_ipackets = ipackets;
 	sc->ifp->if_opackets = opackets;
-<<<<<<< HEAD
 #ifdef IFNET_BUF_RING
-=======
-#ifdef IFNET_MULTIQUEUE
->>>>>>> 6b314368
 	sc->ifp->if_obytes = obytes;
 	sc->ifp->if_omcasts = omcasts;
 	sc->ifp->if_snd.ifq_drops = odrops;
 #endif
 	sc->ifp->if_oerrors = oerrors;
-<<<<<<< HEAD
 	return pkts;
-=======
->>>>>>> 6b314368
 }
 
 static void
@@ -4465,11 +4204,7 @@
 		if (ss->fw_stats != NULL) {
 			mxge_dma_free(&ss->fw_stats_dma);
 			ss->fw_stats = NULL;
-<<<<<<< HEAD
 #ifdef IFNET_BUF_RING
-=======
-#ifdef IFNET_MULTIQUEUE
->>>>>>> 6b314368
 			if (ss->tx.br != NULL) {
 				drbr_free(ss->tx.br, M_DEVBUF);
 				ss->tx.br = NULL;
@@ -4525,18 +4260,11 @@
 		 * (including tx) are used used only on the first
 		 * slice for now
 		 */
-<<<<<<< HEAD
 #ifndef IFNET_BUF_RING
 		if (i > 0)
 			continue;
 #endif
 
-=======
-#ifndef IFNET_MULTIQUEUE
-		if (i > 0)
-			continue;
-#endif
->>>>>>> 6b314368
 		bytes = sizeof (*ss->fw_stats);
 		err = mxge_dma_alloc(sc, &ss->fw_stats_dma, 
 				     sizeof (*ss->fw_stats), 64);
@@ -4546,18 +4274,10 @@
 		snprintf(ss->tx.mtx_name, sizeof(ss->tx.mtx_name),
 			 "%s:tx(%d)", device_get_nameunit(sc->dev), i);
 		mtx_init(&ss->tx.mtx, ss->tx.mtx_name, NULL, MTX_DEF);
-<<<<<<< HEAD
 #ifdef IFNET_BUF_RING
 		ss->tx.br = buf_ring_alloc(2048, M_DEVBUF, M_WAITOK,
 					   &ss->tx.mtx);
 #endif
-=======
-#ifdef IFNET_MULTIQUEUE
-		ss->tx.br = buf_ring_alloc(2048, M_DEVBUF, M_WAITOK,
-					   &ss->tx.mtx);
-#endif
-		
->>>>>>> 6b314368
 	}
 
 	return (0);
@@ -5046,17 +4766,11 @@
 		mxge_change_mtu(sc, mxge_initial_mtu);
 
 	mxge_add_sysctls(sc);
-<<<<<<< HEAD
 #ifdef IFNET_BUF_RING
 	ifp->if_transmit = mxge_transmit;
 	ifp->if_qflush = mxge_qflush;
 #endif
 	callout_reset(&sc->co_hdl, mxge_ticks, mxge_tick, sc);
-=======
-#ifdef IFNET_MULTIQUEUE
-	ifp->if_transmit = mxge_transmit;
-#endif
->>>>>>> 6b314368
 	return 0;
 
 abort_with_rings:
