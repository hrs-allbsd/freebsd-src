--- conflicted
+++ resolved
@@ -5335,20 +5335,12 @@
 }
 
 static boolean_t
-<<<<<<< HEAD
 pmap_page_test_mappings(vm_page_t m, boolean_t accessed, boolean_t modified)
-=======
-pmap_page_test_mappings(vm_page_t m, pt_entry_t mask)
->>>>>>> 437790b3
 {
 	struct rwlock *lock;
 	pv_entry_t pv;
 	struct md_page *pvh;
-<<<<<<< HEAD
 	pt_entry_t *pte, mask;
-=======
-	pt_entry_t *pte;
->>>>>>> 437790b3
 	pmap_t pmap;
 	int md_gen, pvh_gen;
 	boolean_t rv;
@@ -5371,14 +5363,11 @@
 			}
 		}
 		pte = pmap_pte(pmap, pv->pv_va);
-<<<<<<< HEAD
 		mask = 0;
 		if (modified)
 			mask |= PG_RW | pmap_modified_bit(pmap);
 		if (accessed)
 			mask |= PG_V | pmap_accessed_bit(pmap);
-=======
->>>>>>> 437790b3
 		rv = (*pte & mask) == mask;
 		PMAP_UNLOCK(pmap);
 		if (rv)
@@ -5401,14 +5390,11 @@
 				}
 			}
 			pte = pmap_pde(pmap, pv->pv_va);
-<<<<<<< HEAD
 			mask = 0;
 			if (modified)
 				mask |= PG_RW | pmap_modified_bit(pmap);
 			if (accessed)
 				mask |= PG_V | pmap_accessed_bit(pmap);
-=======
->>>>>>> 437790b3
 			rv = (*pte & mask) == mask;
 			PMAP_UNLOCK(pmap);
 			if (rv)
@@ -5442,11 +5428,7 @@
 	VM_OBJECT_ASSERT_WLOCKED(m->object);
 	if (!vm_page_xbusied(m) && (m->aflags & PGA_WRITEABLE) == 0)
 		return (FALSE);
-<<<<<<< HEAD
 	return (pmap_page_test_mappings(m, FALSE, TRUE));
-=======
-	return (pmap_page_test_mappings(m, PG_M | PG_RW));
->>>>>>> 437790b3
 }
 
 /*
@@ -5485,11 +5467,7 @@
 
 	KASSERT((m->oflags & VPO_UNMANAGED) == 0,
 	    ("pmap_is_referenced: page %p is not managed", m));
-<<<<<<< HEAD
 	return (pmap_page_test_mappings(m, TRUE, FALSE));
-=======
-	return (pmap_page_test_mappings(m, PG_A | PG_V));
->>>>>>> 437790b3
 }
 
 /*
