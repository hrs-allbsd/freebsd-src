--- conflicted
+++ resolved
@@ -5590,29 +5590,20 @@
 	pv_entry_t pv, pvf;
 	pmap_t pmap;
 	struct rwlock *lock;
-<<<<<<< HEAD
 	pd_entry_t oldpde, *pde;
 	pt_entry_t *pte, PG_A;
 	vm_offset_t va;
-	int rtval, pvh_gen, md_gen;
+	vm_paddr_t pa;
+	int cleared, md_gen, not_cleared, pvh_gen;
 	struct spglist free;
 
 	KASSERT((m->oflags & VPO_UNMANAGED) == 0,
 	    ("pmap_ts_referenced: page %p is not managed", m));
 	SLIST_INIT(&free);
-=======
-	pd_entry_t *pde;
-	pt_entry_t *pte;
-	vm_paddr_t pa;
-	int cleared, md_gen, not_cleared, pvh_gen;
-
-	KASSERT((m->oflags & VPO_UNMANAGED) == 0,
-	    ("pmap_ts_referenced: page %p is not managed", m));
 	cleared = 0;
 	pa = VM_PAGE_TO_PHYS(m);
 	lock = PHYS_TO_PV_LIST_LOCK(pa);
 	pvh = pa_to_pvh(pa);
->>>>>>> 4aecbb07
 	rw_rlock(&pvh_global_lock);
 	rw_wlock(lock);
 retry:
@@ -5622,6 +5613,8 @@
 		goto small_mappings;
 	pv = pvf;
 	do {
+		if (pvf == NULL)
+			pvf = pv;
 		pmap = PV_PMAP(pv);
 		if (!PMAP_TRYLOCK(pmap)) {
 			pvh_gen = pvh->pv_gen;
@@ -5633,40 +5626,10 @@
 				goto retry;
 			}
 		}
-<<<<<<< HEAD
 		PG_A = pmap_accessed_bit(pmap);
 		va = pv->pv_va;
-		pde = pmap_pde(pmap, va);
+		pde = pmap_pde(pmap, pv->pv_va);
 		oldpde = *pde;
-		if ((oldpde & PG_A) != 0) {
-			if (pmap_demote_pde_locked(pmap, pde, va, &lock)) {
-				if ((oldpde & PG_W) == 0) {
-					/*
-					 * Remove the mapping to a single page
-					 * so that a subsequent access may
-					 * repromote.  Since the underlying
-					 * page table page is fully populated,
-					 * this removal never frees a page
-					 * table page.
-					 */
-					va += VM_PAGE_TO_PHYS(m) - (oldpde &
-					    PG_PS_FRAME);
-					pte = pmap_pde_to_pte(pde, va);
-					pmap_remove_pte(pmap, pte, va, *pde,
-					    NULL, &lock);
-					pmap_invalidate_page(pmap, va);
-					rtval++;
-					if (rtval > 4) {
-						PMAP_UNLOCK(pmap);
-						goto out;
-					}
-				}
-			}
-			KASSERT(lock == VM_PAGE_TO_PV_LIST_LOCK(m),
-			    ("inconsistent pv lock %p %p for page %p",
-			    lock, VM_PAGE_TO_PV_LIST_LOCK(m), m));
-=======
-		pde = pmap_pde(pmap, pv->pv_va);
 		if ((*pde & PG_A) != 0) {
 			/*
 			 * Since this reference bit is shared by 512 4KB
@@ -5689,16 +5652,47 @@
 			if ((((pa >> PAGE_SHIFT) ^ (pv->pv_va >> PDRSHIFT) ^
 			    (uintptr_t)pmap) & (NPTEPG - 1)) == 0 &&
 			    (*pde & PG_W) == 0) {
-				atomic_clear_long(pde, PG_A);
-				pmap_invalidate_page(pmap, pv->pv_va);
+				if (!pmap_emulate_ad_bits(pmap)) {
+					atomic_clear_long(pde, PG_A);
+					pmap_invalidate_page(pmap, pv->pv_va);
+				} else if (pmap_demote_pde_locked(pmap, pde,
+							    pv->pv_va, &lock)) {
+					/*
+					 * Remove the mapping to a single page
+					 * so that a subsequent access may
+					 * repromote.  Since the underlying
+					 * page table page is fully populated,
+					 * this removal never frees a page
+					 * table page.
+					 */
+					va += VM_PAGE_TO_PHYS(m) - (oldpde &
+					    PG_PS_FRAME);
+					pte = pmap_pde_to_pte(pde, va);
+					pmap_remove_pte(pmap, pte, va, *pde,
+					    NULL, &lock);
+					pmap_invalidate_page(pmap, va);
+				}
+
+				if (pmap_emulate_ad_bits(pmap)) {
+					/*
+					 * The superpage mapping was removed
+					 * entirely and therefore 'pv' is no
+					 * longer valid.
+					 */
+					if (pvf == pv)
+						pvf = NULL;
+					pv = NULL;
+				}
 				cleared++;
+				KASSERT(lock == VM_PAGE_TO_PV_LIST_LOCK(m),
+				    ("inconsistent pv lock %p %p for page %p",
+				    lock, VM_PAGE_TO_PV_LIST_LOCK(m), m));
 			} else
 				not_cleared++;
->>>>>>> 4aecbb07
 		}
 		PMAP_UNLOCK(pmap);
 		/* Rotate the PV list if it has more than one entry. */
-		if (TAILQ_NEXT(pv, pv_next) != NULL) {
+		if (pv != NULL && TAILQ_NEXT(pv, pv_next) != NULL) {
 			TAILQ_REMOVE(&pvh->pv_list, pv, pv_next);
 			TAILQ_INSERT_TAIL(&pvh->pv_list, pv, pv_next);
 			pvh->pv_gen++;
@@ -5707,76 +5701,12 @@
 			goto out;
 	} while ((pv = TAILQ_FIRST(&pvh->pv_list)) != pvf);
 small_mappings:
-<<<<<<< HEAD
-	if ((pv = TAILQ_FIRST(&m->md.pv_list)) != NULL) {
-		pvf = NULL;
-		do {
-			if (pvf == NULL)
-				pvf = pv;
-			pvn = TAILQ_NEXT(pv, pv_next);
-			TAILQ_REMOVE(&m->md.pv_list, pv, pv_next);
-			TAILQ_INSERT_TAIL(&m->md.pv_list, pv, pv_next);
-			m->md.pv_gen++;
-			pmap = PV_PMAP(pv);
-			if (!PMAP_TRYLOCK(pmap)) {
-				pvh_gen = pvh->pv_gen;
-				md_gen = m->md.pv_gen;
-				rw_wunlock(lock);
-				PMAP_LOCK(pmap);
-				rw_wlock(lock);
-				if (pvh_gen != pvh->pv_gen ||
-				    md_gen != m->md.pv_gen) {
-					PMAP_UNLOCK(pmap);
-					goto retry;
-				}
-			}
-			PG_A = pmap_accessed_bit(pmap);
-			va = pv->pv_va;
-			pde = pmap_pde(pmap, va);
-			KASSERT((*pde & PG_PS) == 0, ("pmap_ts_referenced:"
-			    " found a 2mpage in page %p's pv list", m));
-			pte = pmap_pde_to_pte(pde, pv->pv_va);
-			if ((*pte & PG_A) != 0) {
-				if (pmap_emulate_ad_bits(pmap)) {
-					/*
-					 * Wired pages cannot be paged out so
-					 * doing accessed bit emulation for
-					 * them is wasted effort. We do the
-					 * hard work for unwired pages only.
-					 */
-					if ((*pte & PG_W) == 0) {
-						pte = pmap_pde_to_pte(pde, va);
-						pmap_remove_pte(pmap, pte, va,
-							    *pde, &free, &lock);
-						pmap_invalidate_page(pmap, va);
-						if (pvf == pv)
-							pvf = NULL;
-					}
-				} else {
-					atomic_clear_long(pte, PG_A);
-					pmap_invalidate_page(pmap, pv->pv_va);
-				}
-				rtval++;
-				if (rtval > 4)
-					pvn = NULL;
-
-				KASSERT(lock == VM_PAGE_TO_PV_LIST_LOCK(m),
-				    ("inconsistent pv lock %p %p for page %p",
-				    lock, VM_PAGE_TO_PV_LIST_LOCK(m), m));
-			}
-			PMAP_UNLOCK(pmap);
-		} while ((pv = pvn) != NULL && pv != pvf);
-	}
-out:
-	rw_wunlock(lock);
-	rw_runlock(&pvh_global_lock);
-	pmap_free_zero_pages(&free);
-	return (rtval);
-=======
 	if ((pvf = TAILQ_FIRST(&m->md.pv_list)) == NULL)
 		goto out;
 	pv = pvf;
 	do {
+		if (pvf == NULL)
+			pvf = pv;
 		pmap = PV_PMAP(pv);
 		if (!PMAP_TRYLOCK(pmap)) {
 			pvh_gen = pvh->pv_gen;
@@ -5789,19 +5719,40 @@
 				goto retry;
 			}
 		}
+		PG_A = pmap_accessed_bit(pmap);
 		pde = pmap_pde(pmap, pv->pv_va);
 		KASSERT((*pde & PG_PS) == 0,
 		    ("pmap_ts_referenced: found a 2mpage in page %p's pv list",
 		    m));
 		pte = pmap_pde_to_pte(pde, pv->pv_va);
 		if ((*pte & PG_A) != 0) {
-			atomic_clear_long(pte, PG_A);
-			pmap_invalidate_page(pmap, pv->pv_va);
-			cleared++;
+			if (!pmap_emulate_ad_bits(pmap)) {
+				atomic_clear_long(pte, PG_A);
+				pmap_invalidate_page(pmap, pv->pv_va);
+				cleared++;
+			} else if ((*pte & PG_W) == 0) {
+				/*
+				 * Wired pages cannot be paged out so
+				 * doing accessed bit emulation for
+				 * them is wasted effort. We do the
+				 * hard work for unwired pages only.
+				 */
+				pmap_remove_pte(pmap, pte, pv->pv_va,
+						*pde, &free, &lock);
+				pmap_invalidate_page(pmap, pv->pv_va);
+				cleared++;
+				if (pvf == pv)
+					pvf = NULL;
+				pv = NULL;
+				KASSERT(lock == VM_PAGE_TO_PV_LIST_LOCK(m),
+				    ("inconsistent pv lock %p %p for page %p",
+				    lock, VM_PAGE_TO_PV_LIST_LOCK(m), m));
+			} else
+				not_cleared++;
 		}
 		PMAP_UNLOCK(pmap);
 		/* Rotate the PV list if it has more than one entry. */
-		if (TAILQ_NEXT(pv, pv_next) != NULL) {
+		if (pv != NULL && TAILQ_NEXT(pv, pv_next) != NULL) {
 			TAILQ_REMOVE(&m->md.pv_list, pv, pv_next);
 			TAILQ_INSERT_TAIL(&m->md.pv_list, pv, pv_next);
 			m->md.pv_gen++;
@@ -5811,8 +5762,8 @@
 out:
 	rw_wunlock(lock);
 	rw_runlock(&pvh_global_lock);
+	pmap_free_zero_pages(&free);
 	return (cleared + not_cleared);
->>>>>>> 4aecbb07
 }
 
 /*
