--- conflicted
+++ resolved
@@ -31,10 +31,7 @@
 
 #define	MODINFOMD_SMAP		0x1001
 #define	MODINFOMD_SMAP_XATTR	0x1002
-<<<<<<< HEAD
-#define	MODINFOMD_EFI		0x1003
-=======
 #define	MODINFOMD_DTBP		0x1003
->>>>>>> 3eb829aa
+#define	MODINFOMD_EFI		0x1004
 
 #endif /* !_MACHINE_METADATA_H_ */