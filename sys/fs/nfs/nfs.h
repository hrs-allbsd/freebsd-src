/*-
 * Copyright (c) 1989, 1993
 *	The Regents of the University of California.  All rights reserved.
 *
 * This code is derived from software contributed to Berkeley by
 * Rick Macklem at The University of Guelph.
 *
 * Redistribution and use in source and binary forms, with or without
 * modification, are permitted provided that the following conditions
 * are met:
 * 1. Redistributions of source code must retain the above copyright
 *    notice, this list of conditions and the following disclaimer.
 * 2. Redistributions in binary form must reproduce the above copyright
 *    notice, this list of conditions and the following disclaimer in the
 *    documentation and/or other materials provided with the distribution.
 * 4. Neither the name of the University nor the names of its contributors
 *    may be used to endorse or promote products derived from this software
 *    without specific prior written permission.
 *
 * THIS SOFTWARE IS PROVIDED BY THE REGENTS AND CONTRIBUTORS ``AS IS'' AND
 * ANY EXPRESS OR IMPLIED WARRANTIES, INCLUDING, BUT NOT LIMITED TO, THE
 * IMPLIED WARRANTIES OF MERCHANTABILITY AND FITNESS FOR A PARTICULAR PURPOSE
 * ARE DISCLAIMED.  IN NO EVENT SHALL THE REGENTS OR CONTRIBUTORS BE LIABLE
 * FOR ANY DIRECT, INDIRECT, INCIDENTAL, SPECIAL, EXEMPLARY, OR CONSEQUENTIAL
 * DAMAGES (INCLUDING, BUT NOT LIMITED TO, PROCUREMENT OF SUBSTITUTE GOODS
 * OR SERVICES; LOSS OF USE, DATA, OR PROFITS; OR BUSINESS INTERRUPTION)
 * HOWEVER CAUSED AND ON ANY THEORY OF LIABILITY, WHETHER IN CONTRACT, STRICT
 * LIABILITY, OR TORT (INCLUDING NEGLIGENCE OR OTHERWISE) ARISING IN ANY WAY
 * OUT OF THE USE OF THIS SOFTWARE, EVEN IF ADVISED OF THE POSSIBILITY OF
 * SUCH DAMAGE.
 *
 * $FreeBSD$
 */

#ifndef _NFS_NFS_H_
#define	_NFS_NFS_H_
/*
 * Tunable constants for nfs
 */

#define	NFS_MAXIOVEC	34
#define	NFS_TICKINTVL	500		/* Desired time for a tick (msec) */
#define	NFS_HZ		(hz / nfscl_ticks) /* Ticks/sec */
#define	NFS_TIMEO	(1 * NFS_HZ)	/* Default timeout = 1 second */
#define	NFS_MINTIMEO	(1 * NFS_HZ)	/* Min timeout to use */
#define	NFS_MAXTIMEO	(60 * NFS_HZ)	/* Max timeout to backoff to */
#define	NFS_TCPTIMEO	300		/* TCP timeout */
#define	NFS_MAXRCVTIMEO	60		/* 1 minute in seconds */
#define	NFS_MINIDEMTIMEO (5 * NFS_HZ)	/* Min timeout for non-idempotent ops*/
#define	NFS_MAXREXMIT	100		/* Stop counting after this many */
#define	NFSV4_CALLBACKTIMEO (2 * NFS_HZ) /* Timeout in ticks */
#define	NFSV4_CALLBACKRETRY 5		/* Number of retries before failure */
#define	NFSV4_CBSLOTS	8		/* Number of slots for session */
#define	NFSV4_CBRETRYCNT 4		/* # of CBRecall retries upon err */
#define	NFSV4_UPCALLTIMEO (15 * NFS_HZ)	/* Timeout in ticks for upcalls */
					/* to gssd or nfsuserd */
#define	NFSV4_UPCALLRETRY 4		/* Number of retries before failure */
#define	NFS_MAXWINDOW	1024		/* Max number of outstanding requests */
#define	NFS_RETRANS	10		/* Num of retrans for soft mounts */
#define	NFS_RETRANS_TCP	2		/* Num of retrans for TCP soft mounts */
#define	NFS_MAXGRPS	16		/* Max. size of groups list */
#define	NFS_TRYLATERDEL	15		/* Maximum delay timeout (sec) */
#ifndef NFS_REMOVETIMEO
#define	NFS_REMOVETIMEO 15  /* # sec to wait for delegret in local syscall */
#endif
#ifndef NFS_MINATTRTIMO
#define	NFS_MINATTRTIMO 5		/* Attribute cache timeout in sec */
#endif
#ifndef NFS_MAXATTRTIMO
#define	NFS_MAXATTRTIMO 60
#endif
#define	NFS_WSIZE	8192		/* Def. write data size <= 8192 */
#define	NFS_RSIZE	8192		/* Def. read data size <= 8192 */
#define	NFS_READDIRSIZE	8192		/* Def. readdir size */
#define	NFS_DEFRAHEAD	1		/* Def. read ahead # blocks */
#define	NFS_MAXRAHEAD	16		/* Max. read ahead # blocks */
#define	NFS_MAXASYNCDAEMON 	64	/* Max. number async_daemons runnable */
#define	NFS_MAXUIDHASH	64		/* Max. # of hashed uid entries/mp */
#ifndef	NFSRV_LEASE
#define	NFSRV_LEASE		120	/* Lease time in seconds for V4 */
#endif					/* assigned to nfsrv_lease */
#ifndef NFSRV_STALELEASE
#define	NFSRV_STALELEASE	(5 * nfsrv_lease)
#endif
#ifndef NFSRV_MOULDYLEASE
#define	NFSRV_MOULDYLEASE	604800	/* One week (in sec) */
#endif
#ifndef NFSCLIENTHASHSIZE
#define	NFSCLIENTHASHSIZE	20	/* Size of server client hash table */
#endif
#ifndef NFSLOCKHASHSIZE
#define	NFSLOCKHASHSIZE		20	/* Size of server nfslock hash table */
#endif
#define	NFSSTATEHASHSIZE	10	/* Size of server stateid hash table */
#ifndef NFSUSERHASHSIZE
#define	NFSUSERHASHSIZE		30	/* Size of user id hash table */
#endif
#ifndef NFSGROUPHASHSIZE
#define	NFSGROUPHASHSIZE	5	/* Size of group id hash table */
#endif
#ifndef	NFSCLDELEGHIGHWATER
#define	NFSCLDELEGHIGHWATER	10000	/* limit for client delegations */
#endif
#ifndef	NFSCLLAYOUTHIGHWATER
#define	NFSCLLAYOUTHIGHWATER	10000	/* limit for client pNFS layouts */
#endif
#ifndef NFSNOOPEN			/* Inactive open owner (sec) */
#define	NFSNOOPEN		120
#endif
#define	NFSRV_LEASEDELTA	15	/* # of seconds to delay beyond lease */
#define	NFS_IDMAXSIZE		4	/* max sizeof (in_addr_t) */
#ifndef NFSRVCACHE_UDPTIMEOUT
#define	NFSRVCACHE_UDPTIMEOUT	30	/* # of sec to hold cached rpcs(udp) */
#endif
#ifndef NFSRVCACHE_UDPHIGHWATER
#define	NFSRVCACHE_UDPHIGHWATER	500	/* Max # of udp cache entries */
#endif
#ifndef NFSRVCACHE_TCPTIMEOUT
#define	NFSRVCACHE_TCPTIMEOUT	(3600*12) /*#of sec to hold cached rpcs(tcp) */
#endif
#ifndef	NFSRVCACHE_FLOODLEVEL
#define	NFSRVCACHE_FLOODLEVEL	16384	/* Very high water mark for cache */
#endif
#ifndef	NFSRV_CLIENTHIGHWATER
#define	NFSRV_CLIENTHIGHWATER	1000
#endif
#ifndef	NFSRV_MAXDUMPLIST
#define	NFSRV_MAXDUMPLIST	10000
#endif
#ifndef NFS_ACCESSCACHESIZE
#define	NFS_ACCESSCACHESIZE	8
#endif
#define	NFSV4_CBPORT	7745		/* Callback port for testing */

/*
 * This macro defines the high water mark for issuing V4 delegations.
 * (It is currently set at a conservative 20% of NFSRV_V4STATELIMIT. This
 *  may want to increase when clients can make more effective use of
 *  delegations.)
 */
#define	NFSRV_V4DELEGLIMIT(c) (((c) * 5) > NFSRV_V4STATELIMIT)

#define	NFS_READDIRBLKSIZ	DIRBLKSIZ	/* Minimal nm_readdirsize */

/*
 * Oddballs
 */
#define	NFS_CMPFH(n, f, s) 						\
    ((n)->n_fhp->nfh_len == (s) && !NFSBCMP((n)->n_fhp->nfh_fh, (caddr_t)(f), (s)))
#define	NFSRV_CMPFH(nf, ns, f, s) 					\
	((ns) == (s) && !NFSBCMP((caddr_t)(nf), (caddr_t)(f), (s)))
#define	NFS_CMPTIME(t1, t2) 						\
	((t1).tv_sec == (t2).tv_sec && (t1).tv_nsec == (t2).tv_nsec)
#define	NFS_SETTIME(t) do { 						\
	(t).tv_sec = time.tv_sec; (t).tv_nsec = 1000 * time.tv_usec; } while (0)
#define	NFS_SRVMAXDATA(n) 						\
		(((n)->nd_flag & (ND_NFSV3 | ND_NFSV4)) ? 		\
		 NFS_MAXDATA : NFS_V2MAXDATA)
#define	NFS64BITSSET	0xffffffffffffffffull
#define	NFS64BITSMINUS1	0xfffffffffffffffeull

/*
 * Structures for the nfssvc(2) syscall. Not that anyone but nfsd, mount_nfs
 * and nfsloaduser should ever try and use it.
 */
struct nfsd_addsock_args {
	int	sock;		/* Socket to serve */
	caddr_t	name;		/* Client addr for connection based sockets */
	int	namelen;	/* Length of name */
};

/*
 * nfsd argument for new krpc.
 */
struct nfsd_nfsd_args {
	const char *principal;	/* GSS-API service principal name */
	int	minthreads;	/* minimum service thread count */
	int	maxthreads;	/* maximum service thread count */
};

/*
 * Arguments for use by the callback daemon.
 */
struct nfsd_nfscbd_args {
	const char *principal;	/* GSS-API service principal name */
};

struct nfscbd_args {
	int	sock;		/* Socket to serve */
	caddr_t	name;		/* Client addr for connection based sockets */
	int	namelen;	/* Length of name */
	u_short	port;		/* Port# for callbacks */
};

struct nfsd_idargs {
	int		nid_flag;	/* Flags (see below) */
	uid_t		nid_uid;	/* user/group id */
	gid_t		nid_gid;
	int		nid_usermax;	/* Upper bound on user name cache */
	int		nid_usertimeout;/* User name timeout (minutes) */
	u_char		*nid_name;	/* Name */
	int		nid_namelen;	/* and its length */
};

struct nfsd_clid {
	int		nclid_idlen;	/* Length of client id */
	u_char		nclid_id[NFSV4_OPAQUELIMIT]; /* and name */
};

struct nfsd_dumplist {
	int		ndl_size;	/* Number of elements */
	void		*ndl_list;	/* and the list of elements */
};

struct nfsd_dumpclients {
	u_int32_t	ndcl_flags;		/* LCL_xxx flags */
	u_int32_t	ndcl_nopenowners;	/* Number of openowners */
	u_int32_t	ndcl_nopens;		/* and opens */
	u_int32_t	ndcl_nlockowners;	/* and of lockowners */
	u_int32_t	ndcl_nlocks;		/* and of locks */
	u_int32_t	ndcl_ndelegs;		/* and of delegations */
	u_int32_t	ndcl_nolddelegs;	/* and old delegations */
	sa_family_t	ndcl_addrfam;		/* Callback address */
	union {
		struct in_addr sin_addr;
		struct in6_addr sin6_addr;
	} ndcl_cbaddr;
	struct nfsd_clid ndcl_clid;	/* and client id */
};

struct nfsd_dumplocklist {
	char		*ndllck_fname;	/* File Name */
	int		ndllck_size;	/* Number of elements */
	void		*ndllck_list;	/* and the list of elements */
};

struct nfsd_dumplocks {
	u_int32_t	ndlck_flags;		/* state flags NFSLCK_xxx */
	nfsv4stateid_t	ndlck_stateid;		/* stateid */
	u_int64_t	ndlck_first;		/* lock byte range */
	u_int64_t	ndlck_end;
	struct nfsd_clid ndlck_owner;		/* Owner of open/lock */
	sa_family_t	ndlck_addrfam;		/* Callback address */
	union {
		struct in_addr sin_addr;
		struct in6_addr sin6_addr;
	} ndlck_cbaddr;
	struct nfsd_clid ndlck_clid;	/* and client id */
};

/*
 * Structure for referral information.
 */
struct nfsreferral {
	u_char		*nfr_srvlist;	/* List of servers */
	int		nfr_srvcnt;	/* number of servers */
	vnode_t		nfr_vp;	/* vnode for referral */
	u_int32_t	nfr_dfileno;	/* assigned dir inode# */
};

/*
 * Flags for lc_flags and opsflags for nfsrv_getclient().
 */
#define	LCL_NEEDSCONFIRM	0x00000001
#define	LCL_DONTCLEAN		0x00000002
#define	LCL_WAKEUPWANTED	0x00000004
#define	LCL_TCPCALLBACK		0x00000008
#define	LCL_CALLBACKSON		0x00000010
#define	LCL_INDEXNOTOK		0x00000020
#define	LCL_STAMPEDSTABLE	0x00000040
#define	LCL_EXPIREIT		0x00000080
#define	LCL_CBDOWN		0x00000100
#define	LCL_KERBV		0x00000400
#define	LCL_NAME		0x00000800
#define	LCL_NEEDSCBNULL		0x00001000
#define	LCL_GSSINTEGRITY	0x00002000
#define	LCL_GSSPRIVACY		0x00004000
#define	LCL_ADMINREVOKED	0x00008000

#define	LCL_GSS		LCL_KERBV	/* Or of all mechs */

/*
 * Bits for flags in nfslock and nfsstate.
 * The access, deny, NFSLCK_READ and NFSLCK_WRITE bits must be defined as
 * below, in the correct order, so the shifts work for tests.
 */
#define	NFSLCK_READACCESS	0x00000001
#define	NFSLCK_WRITEACCESS	0x00000002
#define	NFSLCK_ACCESSBITS	(NFSLCK_READACCESS | NFSLCK_WRITEACCESS)
#define	NFSLCK_SHIFT		2
#define	NFSLCK_READDENY		0x00000004
#define	NFSLCK_WRITEDENY	0x00000008
#define	NFSLCK_DENYBITS		(NFSLCK_READDENY | NFSLCK_WRITEDENY)
#define	NFSLCK_SHAREBITS 						\
    (NFSLCK_READACCESS|NFSLCK_WRITEACCESS|NFSLCK_READDENY|NFSLCK_WRITEDENY)
#define	NFSLCK_LOCKSHIFT	4
#define	NFSLCK_READ		0x00000010
#define	NFSLCK_WRITE		0x00000020
#define	NFSLCK_BLOCKING		0x00000040
#define	NFSLCK_RECLAIM		0x00000080
#define	NFSLCK_OPENTOLOCK	0x00000100
#define	NFSLCK_TEST		0x00000200
#define	NFSLCK_LOCK		0x00000400
#define	NFSLCK_UNLOCK		0x00000800
#define	NFSLCK_OPEN		0x00001000
#define	NFSLCK_CLOSE		0x00002000
#define	NFSLCK_CHECK		0x00004000
#define	NFSLCK_RELEASE		0x00008000
#define	NFSLCK_NEEDSCONFIRM	0x00010000
#define	NFSLCK_CONFIRM		0x00020000
#define	NFSLCK_DOWNGRADE	0x00040000
#define	NFSLCK_DELEGREAD	0x00080000
#define	NFSLCK_DELEGWRITE	0x00100000
#define	NFSLCK_DELEGCUR		0x00200000
#define	NFSLCK_DELEGPREV	0x00400000
#define	NFSLCK_OLDDELEG		0x00800000
#define	NFSLCK_DELEGRECALL	0x01000000
#define	NFSLCK_SETATTR		0x02000000
#define	NFSLCK_DELEGPURGE	0x04000000
#define	NFSLCK_DELEGRETURN	0x08000000

/* And bits for nid_flag */
#define	NFSID_INITIALIZE	0x0001
#define	NFSID_ADDUID		0x0002
#define	NFSID_DELUID		0x0004
#define	NFSID_ADDUSERNAME	0x0008
#define	NFSID_DELUSERNAME	0x0010
#define	NFSID_ADDGID		0x0020
#define	NFSID_DELGID		0x0040
#define	NFSID_ADDGROUPNAME	0x0080
#define	NFSID_DELGROUPNAME	0x0100

/*
 * fs.nfs sysctl(3) identifiers
 */
#define	NFS_NFSSTATS	1		/* struct: struct nfsstats */

#define	FS_NFS_NAMES { 							\
		       { 0, 0 }, 					\
		       { "nfsstats", CTLTYPE_STRUCT }, 			\
}

/*
 * Here is the definition of the attribute bits array and macros that
 * manipulate it.
 * THE MACROS MUST BE MANUALLY MODIFIED IF NFSATTRBIT_MAXWORDS CHANGES!!
 * It is (NFSATTRBIT_MAX + 31) / 32.
 */
#define	NFSATTRBIT_MAXWORDS	2

typedef struct {
	u_int32_t bits[NFSATTRBIT_MAXWORDS];
} nfsattrbit_t;

#define	NFSZERO_ATTRBIT(b) do { (b)->bits[0] = 0; (b)->bits[1] = 0; } while (0)
#define	NFSSET_ATTRBIT(t, f) do { (t)->bits[0] = (f)->bits[0]; 		\
				  (t)->bits[1] = (f)->bits[1]; } while (0)
#define	NFSSETSUPP_ATTRBIT(b) do { 					\
	(b)->bits[0] = NFSATTRBIT_SUPP0; 				\
	(b)->bits[1] = (NFSATTRBIT_SUPP1 | NFSATTRBIT_SUPPSETONLY); } while (0)
#define	NFSISSET_ATTRBIT(b, p)	((b)->bits[(p) / 32] & (1 << ((p) % 32)))
#define	NFSSETBIT_ATTRBIT(b, p)	((b)->bits[(p) / 32] |= (1 << ((p) % 32)))
#define	NFSCLRBIT_ATTRBIT(b, p)	((b)->bits[(p) / 32] &= ~(1 << ((p) % 32)))
#define	NFSCLRALL_ATTRBIT(b, a)	do { 					\
		(b)->bits[0] &= ~((a)->bits[0]); 			\
		(b)->bits[1] &= ~((a)->bits[1]); 			\
		} while (0)
#define	NFSCLRNOT_ATTRBIT(b, a)	do { 					\
		(b)->bits[0] &= ((a)->bits[0]); 			\
		(b)->bits[1] &= ((a)->bits[1]); 			\
		} while (0)
#define	NFSCLRNOTFILLABLE_ATTRBIT(b) do { 				\
		(b)->bits[0] &= NFSATTRBIT_SUPP0; 			\
		(b)->bits[1] &= NFSATTRBIT_SUPP1; } while (0)
#define	NFSCLRNOTSETABLE_ATTRBIT(b) do { 				\
		(b)->bits[0] &= NFSATTRBIT_SETABLE0; 			\
		(b)->bits[1] &= NFSATTRBIT_SETABLE1; } while (0)
#define	NFSNONZERO_ATTRBIT(b)	((b)->bits[0] || (b)->bits[1])
#define	NFSEQUAL_ATTRBIT(b, p)						\
	((b)->bits[0] == (p)->bits[0] && (b)->bits[1] == (p)->bits[1])
#define	NFSGETATTR_ATTRBIT(b) do { 					\
		(b)->bits[0] = NFSATTRBIT_GETATTR0; 			\
		(b)->bits[1] = NFSATTRBIT_GETATTR1; } while (0)
#define	NFSWCCATTR_ATTRBIT(b) do { 					\
		(b)->bits[0] = NFSATTRBIT_WCCATTR0; 			\
		(b)->bits[1] = NFSATTRBIT_WCCATTR1; } while (0)
#define	NFSWRITEGETATTR_ATTRBIT(b) do { 				\
		(b)->bits[0] = NFSATTRBIT_WRITEGETATTR0;		\
		(b)->bits[1] = NFSATTRBIT_WRITEGETATTR1; } while (0)
#define	NFSCBGETATTR_ATTRBIT(b, c) do { 				\
	(c)->bits[0] = ((b)->bits[0] & NFSATTRBIT_CBGETATTR0); 		\
	(c)->bits[1] = ((b)->bits[1] & NFSATTRBIT_CBGETATTR1); } while (0)
#define	NFSPATHCONF_GETATTRBIT(b) do { 					\
		(b)->bits[0] = NFSGETATTRBIT_PATHCONF0; 		\
		(b)->bits[1] = NFSGETATTRBIT_PATHCONF1; } while (0)
#define	NFSSTATFS_GETATTRBIT(b)	do { 					\
		(b)->bits[0] = NFSGETATTRBIT_STATFS0; 			\
		(b)->bits[1] = NFSGETATTRBIT_STATFS1; } while (0)
#define	NFSISSETSTATFS_ATTRBIT(b) 					\
		(((b)->bits[0] & NFSATTRBIT_STATFS0) || 		\
		 ((b)->bits[1] & NFSATTRBIT_STATFS1))
#define	NFSCLRSTATFS_ATTRBIT(b)	do { 					\
		(b)->bits[0] &= ~NFSATTRBIT_STATFS0; 			\
		(b)->bits[1] &= ~NFSATTRBIT_STATFS1; } while (0)
#define	NFSREADDIRPLUS_ATTRBIT(b) do { 					\
		(b)->bits[0] = NFSATTRBIT_READDIRPLUS0; 		\
		(b)->bits[1] = NFSATTRBIT_READDIRPLUS1; } while (0)
#define	NFSREFERRAL_ATTRBIT(b) do { 					\
		(b)->bits[0] = NFSATTRBIT_REFERRAL0;	 		\
		(b)->bits[1] = NFSATTRBIT_REFERRAL1; } while (0)

/*
 * Store uid, gid creds that were used when the stateid was acquired.
 * The RPC layer allows NFS_MAXGRPS + 1 groups to go out on the wire,
 * so that's how many gets stored here.
 */
struct nfscred {
	uid_t 		nfsc_uid;
	gid_t		nfsc_groups[NFS_MAXGRPS + 1];
	int		nfsc_ngroups;
};

/*
 * Constants that define the file handle for the V4 root directory.
 * (The FSID must never be used by other file systems that are exported.)
 */
#define	NFSV4ROOT_FSID0		((int32_t) -1)
#define	NFSV4ROOT_FSID1		((int32_t) -1)
#define	NFSV4ROOT_REFERRAL	((int32_t) -2)
#define	NFSV4ROOT_INO		2	/* It's traditional */
#define	NFSV4ROOT_GEN		1

/*
 * The set of signals the interrupt an I/O in progress for NFSMNT_INT mounts.
 * What should be in this set is open to debate, but I believe that since
 * I/O system calls on ufs are never interrupted by signals the set should
 * be minimal. My reasoning is that many current programs that use signals
 * such as SIGALRM will not expect file I/O system calls to be interrupted
 * by them and break.
 */
#if defined(_KERNEL) || defined(KERNEL)

struct uio; struct buf; struct vattr; struct nameidata;	/* XXX */

/*
 * Socket errors ignored for connectionless sockets?
 * For now, ignore them all
 */
#define	NFSIGNORE_SOERROR(s, e) 					\
		((e) != EINTR && (e) != ERESTART && (e) != EWOULDBLOCK && \
		((s) & PR_CONNREQUIRED) == 0)


/*
 * This structure holds socket information for a connection. Used by the
 * client and the server for callbacks.
 */
struct nfssockreq {
	NFSSOCKADDR_T	nr_nam;
	int		nr_sotype;
	int		nr_soproto;
	int		nr_soflags;
	struct ucred	*nr_cred;
	int		nr_lock;
	NFSMUTEX_T	nr_mtx;
	u_int32_t	nr_prog;
	u_int32_t	nr_vers;
	struct __rpc_client *nr_client;
};

/*
 * And associated nr_lock bits.
 */
#define	NFSR_SNDLOCK		0x01
#define	NFSR_WANTSND		0x02
#define	NFSR_RCVLOCK		0x04
#define	NFSR_WANTRCV		0x08
#define	NFSR_RESERVEDPORT	0x10
#define	NFSR_LOCALHOST		0x20

/*
 * Queue head for nfsreq's
 */
TAILQ_HEAD(nfsreqhead, nfsreq);

/* This is the only nfsreq R_xxx flag still used. */
#define	R_DONTRECOVER	0x00000100	/* don't initiate recovery when this
					   rpc gets a stale state reply */

/*
 * Network address hash list element
 */
union nethostaddr {
	struct in_addr	had_inet;
	struct in6_addr had_inet6;
};

/*
 * Structure of list of mechanisms.
 */
struct nfsgss_mechlist {
	int	len;
	const u_char	*str;
	int	totlen;
};
#define	KERBV_MECH	0	/* position in list */

/*
 * This structure is used by the server for describing each request.
 */
struct nfsrv_descript {
	mbuf_t			nd_mrep;	/* Request mbuf list */
	mbuf_t			nd_md;		/* Current dissect mbuf */
	mbuf_t			nd_mreq;	/* Reply mbuf list */
	mbuf_t			nd_mb;		/* Current build mbuf */
	NFSSOCKADDR_T		nd_nam;		/* and socket addr */
	NFSSOCKADDR_T		nd_nam2;	/* return socket addr */
	caddr_t			nd_dpos;	/* Current dissect pos */
	caddr_t			nd_bpos;	/* Current build pos */
	u_int16_t		nd_procnum;	/* RPC # */
	u_int32_t		nd_flag;	/* nd_flag */
	u_int32_t		nd_repstat;	/* Reply status */
	int			*nd_errp;	/* Pointer to ret status */
	u_int32_t		nd_retxid;	/* Reply xid */
	struct nfsrvcache	*nd_rp;		/* Assoc. cache entry */
	struct timeval		nd_starttime;	/* Time RPC initiated */
	fhandle_t		nd_fh;		/* File handle */
	struct ucred		*nd_cred;	/* Credentials */
	uid_t			nd_saveduid;	/* Saved uid */
	u_int64_t		nd_sockref;	/* Rcv socket ref# */
	u_int64_t		nd_compref;	/* Compound RPC ref# */
	time_t			nd_tcpconntime;	/* Time TCP connection est. */
	nfsquad_t		nd_clientid;	/* Implied clientid */
	int			nd_gssnamelen;	/* principal name length */
	char			*nd_gssname;	/* principal name */
	uint32_t		*nd_slotseq;	/* ptr to slot seq# in req */
};

#define	nd_princlen	nd_gssnamelen
#define	nd_principal	nd_gssname

/* Bits for "nd_flag" */
#define	ND_DONTSAVEREPLY 	0x00000001
#define	ND_SAVEREPLY		0x00000002
#define	ND_NFSV2		0x00000004
#define	ND_NFSV3		0x00000008
#define	ND_NFSV4		0x00000010
#define	ND_KERBV		0x00000020
#define	ND_GSSINTEGRITY		0x00000040
#define	ND_GSSPRIVACY		0x00000080
#define	ND_WINDOWVERF		0x00000100
#define	ND_GSSINITREPLY		0x00000200
#define	ND_STREAMSOCK		0x00000400
#define	ND_PUBLOOKUP		0x00000800
#define	ND_USEGSSNAME		0x00001000
#define	ND_SAMETCPCONN		0x00002000
#define	ND_IMPLIEDCLID		0x00004000
#define	ND_NOMOREDATA		0x00008000
#define	ND_V4WCCATTR		0x00010000
#define	ND_NFSCB		0x00020000
#define	ND_AUTHNONE		0x00040000
#define	ND_EXAUTHSYS		0x00080000
#define	ND_EXGSS		0x00100000
#define	ND_EXGSSINTEGRITY	0x00200000
#define	ND_EXGSSPRIVACY		0x00400000
#define	ND_INCRSEQID		0x00800000
<<<<<<< HEAD
#define	ND_NFSV41		0x01000000
#define	ND_HASSEQUENCE		0x02000000
=======
#define	ND_NFSCL		0x01000000
>>>>>>> 7d0e04a4

/*
 * ND_GSS should be the "or" of all GSS type authentications.
 */
#define	ND_GSS		(ND_KERBV)

struct nfsv4_opflag {
	int	retfh;
	int	needscfh;
	int	savereply;
	int	modifyfs;
	int	lktype;
	int	needsseq;
};

/*
 * Flags used to indicate what to do w.r.t. seqid checking.
 */
#define	NFSRVSEQID_FIRST	0x01
#define	NFSRVSEQID_LAST		0x02
#define	NFSRVSEQID_OPEN		0x04

/*
 * assign a doubly linked list to a new head
 * and prepend one list into another.
 */
#define	LIST_NEWHEAD(nhead, ohead, field) do { 				\
	if (((nhead)->lh_first = (ohead)->lh_first) != NULL) 		\
		(ohead)->lh_first->field.le_prev = &(nhead)->lh_first; 	\
	(ohead)->lh_first = NULL; 					\
    } while (0)

#define	LIST_PREPEND(head, phead, lelm, field) do {			\
	if ((head)->lh_first != NULL) {					\
		(lelm)->field.le_next = (head)->lh_first;		\
		(lelm)->field.le_next->field.le_prev =			\
		    &(lelm)->field.le_next;				\
	}								\
	(head)->lh_first = (phead)->lh_first;				\
	(head)->lh_first->field.le_prev = &(head)->lh_first;		\
    } while (0)

/*
 * File handle structure for client. Malloc'd to the correct length with
 * malloc type M_NFSFH.
 */
struct nfsfh {
	u_int16_t	nfh_len;	/* Length of file handle */
	u_int8_t	nfh_fh[1];	/* and the file handle */
};

/*
 * File handle structure for server. The NFSRV_MAXFH constant is
 * set in nfsdport.h. I use a 32bit length, so that alignment is
 * preserved.
 */
struct nfsrvfh {
	u_int32_t	nfsrvfh_len;
	u_int8_t	nfsrvfh_data[NFSRV_MAXFH];
};

/*
 * This structure is used for sleep locks on the NFSv4 nfsd threads and
 * NFSv4 client data structures.
 */
struct nfsv4lock {
	u_int32_t	nfslock_usecnt;
	u_int8_t	nfslock_lock;
};
#define	NFSV4LOCK_LOCK		0x01
#define	NFSV4LOCK_LOCKWANTED	0x02
#define	NFSV4LOCK_WANTED	0x04

/*
 * Values for the override argument for nfsvno_accchk().
 */
#define	NFSACCCHK_NOOVERRIDE		0
#define	NFSACCCHK_ALLOWROOT		1
#define	NFSACCCHK_ALLOWOWNER		2

/*
 * and values for the vpislocked argument for nfsvno_accchk().
 */
#define	NFSACCCHK_VPNOTLOCKED		0
#define	NFSACCCHK_VPISLOCKED		1

/*
 * Slot for the NFSv4.1 Sequence Op.
 */
struct nfsslot {
	int		nfssl_inprog;
	uint32_t	nfssl_seq;
	struct mbuf	*nfssl_reply;
};

#endif	/* _KERNEL */

#endif	/* _NFS_NFS_H */<|MERGE_RESOLUTION|>--- conflicted
+++ resolved
@@ -564,12 +564,9 @@
 #define	ND_EXGSSINTEGRITY	0x00200000
 #define	ND_EXGSSPRIVACY		0x00400000
 #define	ND_INCRSEQID		0x00800000
-<<<<<<< HEAD
-#define	ND_NFSV41		0x01000000
-#define	ND_HASSEQUENCE		0x02000000
-=======
 #define	ND_NFSCL		0x01000000
->>>>>>> 7d0e04a4
+#define	ND_NFSV41		0x02000000
+#define	ND_HASSEQUENCE		0x04000000
 
 /*
  * ND_GSS should be the "or" of all GSS type authentications.
