--- conflicted
+++ resolved
@@ -289,14 +289,9 @@
     int *);
 int nfsv4_seqsession(uint32_t, uint32_t, uint32_t, struct nfsslot *,
     struct mbuf **, uint16_t);
-<<<<<<< HEAD
 void nfsv4_seqsess_cacherep(uint32_t, struct nfsslot *, int, struct mbuf **);
-void nfsv4_setsequence(struct nfsrv_descript *, struct nfsclsession *, int);
-=======
-void nfsv4_seqsess_cacherep(uint32_t, struct nfsslot *, struct mbuf *);
 void nfsv4_setsequence(struct nfsmount *, struct nfsrv_descript *,
     struct nfsclsession *, int);
->>>>>>> ee6c4eb4
 void nfsv4_freeslot(struct nfsclsession *, int);
 
 /* nfs_clcomsubs.c */
