/*-
 * Copyright (c) 2001-2008, by Cisco Systems, Inc. All rights reserved.
 * Copyright (c) 2008-2012, by Randall Stewart. All rights reserved.
 * Copyright (c) 2008-2012, by Michael Tuexen. All rights reserved.
 *
 * Redistribution and use in source and binary forms, with or without
 * modification, are permitted provided that the following conditions are met:
 *
 * a) Redistributions of source code must retain the above copyright notice,
 *    this list of conditions and the following disclaimer.
 *
 * b) Redistributions in binary form must reproduce the above copyright
 *    notice, this list of conditions and the following disclaimer in
 *    the documentation and/or other materials provided with the distribution.
 *
 * c) Neither the name of Cisco Systems, Inc. nor the names of its
 *    contributors may be used to endorse or promote products derived
 *    from this software without specific prior written permission.
 *
 * THIS SOFTWARE IS PROVIDED BY THE COPYRIGHT HOLDERS AND CONTRIBUTORS
 * "AS IS" AND ANY EXPRESS OR IMPLIED WARRANTIES, INCLUDING, BUT NOT LIMITED TO,
 * THE IMPLIED WARRANTIES OF MERCHANTABILITY AND FITNESS FOR A PARTICULAR PURPOSE
 * ARE DISCLAIMED. IN NO EVENT SHALL THE COPYRIGHT OWNER OR CONTRIBUTORS BE
 * LIABLE FOR ANY DIRECT, INDIRECT, INCIDENTAL, SPECIAL, EXEMPLARY, OR
 * CONSEQUENTIAL DAMAGES (INCLUDING, BUT NOT LIMITED TO, PROCUREMENT OF
 * SUBSTITUTE GOODS OR SERVICES; LOSS OF USE, DATA, OR PROFITS; OR BUSINESS
 * INTERRUPTION) HOWEVER CAUSED AND ON ANY THEORY OF LIABILITY, WHETHER IN
 * CONTRACT, STRICT LIABILITY, OR TORT (INCLUDING NEGLIGENCE OR OTHERWISE)
 * ARISING IN ANY WAY OUT OF THE USE OF THIS SOFTWARE, EVEN IF ADVISED OF
 * THE POSSIBILITY OF SUCH DAMAGE.
 */

#include <sys/cdefs.h>
__FBSDID("$FreeBSD$");

#include <netinet/sctp_os.h>
#include <netinet/sctp_var.h>
#include <netinet/sctp_sysctl.h>
#include <netinet/sctp_pcb.h>
#include <netinet/sctp_header.h>
#include <netinet/sctputil.h>
#include <netinet/sctp_output.h>
#include <netinet/sctp_input.h>
#include <netinet/sctp_auth.h>
#include <netinet/sctp_indata.h>
#include <netinet/sctp_asconf.h>
#include <netinet/sctp_bsd_addr.h>
#include <netinet/sctp_timer.h>
#include <netinet/sctp_crc32.h>
#include <netinet/udp.h>
#include <sys/smp.h>



static void
sctp_stop_all_cookie_timers(struct sctp_tcb *stcb)
{
	struct sctp_nets *net;

	/*
	 * This now not only stops all cookie timers it also stops any INIT
	 * timers as well. This will make sure that the timers are stopped
	 * in all collision cases.
	 */
	SCTP_TCB_LOCK_ASSERT(stcb);
	TAILQ_FOREACH(net, &stcb->asoc.nets, sctp_next) {
		if (net->rxt_timer.type == SCTP_TIMER_TYPE_COOKIE) {
			sctp_timer_stop(SCTP_TIMER_TYPE_COOKIE,
			    stcb->sctp_ep,
			    stcb,
			    net, SCTP_FROM_SCTP_INPUT + SCTP_LOC_1);
		} else if (net->rxt_timer.type == SCTP_TIMER_TYPE_INIT) {
			sctp_timer_stop(SCTP_TIMER_TYPE_INIT,
			    stcb->sctp_ep,
			    stcb,
			    net, SCTP_FROM_SCTP_INPUT + SCTP_LOC_2);
		}
	}
}

/* INIT handler */
static void
<<<<<<< HEAD
sctp_handle_init(struct mbuf *m, int iphlen, int offset, struct sctphdr *sh,
=======
sctp_handle_init(struct mbuf *m, int iphlen, int offset,
    struct sockaddr *src, struct sockaddr *dst, struct sctphdr *sh,
>>>>>>> 9cfbfbb3
    struct sctp_init_chunk *cp, struct sctp_inpcb *inp,
    struct sctp_tcb *stcb, int *abort_no_unlock,
    uint8_t use_mflowid, uint32_t mflowid,
    uint32_t vrf_id, uint16_t port)
{
	struct sctp_init *init;
	struct mbuf *op_err;

	SCTPDBG(SCTP_DEBUG_INPUT2, "sctp_handle_init: handling INIT tcb:%p\n",
	    (void *)stcb);
	if (stcb == NULL) {
		SCTP_INP_RLOCK(inp);
	}
	/* validate length */
	if (ntohs(cp->ch.chunk_length) < sizeof(struct sctp_init_chunk)) {
		op_err = sctp_generate_invmanparam(SCTP_CAUSE_INVALID_PARAM);
<<<<<<< HEAD
		sctp_abort_association(inp, stcb, m, iphlen, sh, op_err,
=======
		sctp_abort_association(inp, stcb, m, iphlen, src, dst, sh, op_err,
>>>>>>> 9cfbfbb3
		    use_mflowid, mflowid,
		    vrf_id, port);
		if (stcb)
			*abort_no_unlock = 1;
		goto outnow;
	}
	/* validate parameters */
	init = &cp->init;
	if (init->initiate_tag == 0) {
		/* protocol error... send abort */
		op_err = sctp_generate_invmanparam(SCTP_CAUSE_INVALID_PARAM);
<<<<<<< HEAD
		sctp_abort_association(inp, stcb, m, iphlen, sh, op_err,
=======
		sctp_abort_association(inp, stcb, m, iphlen, src, dst, sh, op_err,
>>>>>>> 9cfbfbb3
		    use_mflowid, mflowid,
		    vrf_id, port);
		if (stcb)
			*abort_no_unlock = 1;
		goto outnow;
	}
	if (ntohl(init->a_rwnd) < SCTP_MIN_RWND) {
		/* invalid parameter... send abort */
		op_err = sctp_generate_invmanparam(SCTP_CAUSE_INVALID_PARAM);
<<<<<<< HEAD
		sctp_abort_association(inp, stcb, m, iphlen, sh, op_err,
=======
		sctp_abort_association(inp, stcb, m, iphlen, src, dst, sh, op_err,
>>>>>>> 9cfbfbb3
		    use_mflowid, mflowid,
		    vrf_id, port);
		if (stcb)
			*abort_no_unlock = 1;
		goto outnow;
	}
	if (init->num_inbound_streams == 0) {
		/* protocol error... send abort */
		op_err = sctp_generate_invmanparam(SCTP_CAUSE_INVALID_PARAM);
<<<<<<< HEAD
		sctp_abort_association(inp, stcb, m, iphlen, sh, op_err,
=======
		sctp_abort_association(inp, stcb, m, iphlen, src, dst, sh, op_err,
>>>>>>> 9cfbfbb3
		    use_mflowid, mflowid,
		    vrf_id, port);
		if (stcb)
			*abort_no_unlock = 1;
		goto outnow;
	}
	if (init->num_outbound_streams == 0) {
		/* protocol error... send abort */
		op_err = sctp_generate_invmanparam(SCTP_CAUSE_INVALID_PARAM);
<<<<<<< HEAD
		sctp_abort_association(inp, stcb, m, iphlen, sh, op_err,
=======
		sctp_abort_association(inp, stcb, m, iphlen, src, dst, sh, op_err,
>>>>>>> 9cfbfbb3
		    use_mflowid, mflowid,
		    vrf_id, port);
		if (stcb)
			*abort_no_unlock = 1;
		goto outnow;
	}
	if (sctp_validate_init_auth_params(m, offset + sizeof(*cp),
	    offset + ntohs(cp->ch.chunk_length))) {
		/* auth parameter(s) error... send abort */
<<<<<<< HEAD
		sctp_abort_association(inp, stcb, m, iphlen, sh, NULL,
=======
		sctp_abort_association(inp, stcb, m, iphlen, src, dst, sh, NULL,
>>>>>>> 9cfbfbb3
		    use_mflowid, mflowid,
		    vrf_id, port);
		if (stcb)
			*abort_no_unlock = 1;
		goto outnow;
	}
	/*
	 * We are only accepting if we have a socket with positive
	 * so_qlimit.
	 */
	if ((stcb == NULL) &&
	    ((inp->sctp_flags & SCTP_PCB_FLAGS_SOCKET_GONE) ||
	    (inp->sctp_flags & SCTP_PCB_FLAGS_SOCKET_ALLGONE) ||
	    (inp->sctp_socket == NULL) ||
	    (inp->sctp_socket->so_qlimit == 0))) {
		/*
		 * FIX ME ?? What about TCP model and we have a
		 * match/restart case? Actually no fix is needed. the lookup
		 * will always find the existing assoc so stcb would not be
		 * NULL. It may be questionable to do this since we COULD
		 * just send back the INIT-ACK and hope that the app did
		 * accept()'s by the time the COOKIE was sent. But there is
		 * a price to pay for COOKIE generation and I don't want to
		 * pay it on the chance that the app will actually do some
		 * accepts(). The App just looses and should NOT be in this
		 * state :-)
		 */
		if (SCTP_BASE_SYSCTL(sctp_blackhole) == 0) {
<<<<<<< HEAD
			sctp_send_abort(m, iphlen, sh, 0, NULL,
=======
			sctp_send_abort(m, iphlen, src, dst, sh, 0, NULL,
>>>>>>> 9cfbfbb3
			    use_mflowid, mflowid,
			    vrf_id, port);
		}
		goto outnow;
	}
	if ((stcb != NULL) &&
	    (SCTP_GET_STATE(&stcb->asoc) == SCTP_STATE_SHUTDOWN_ACK_SENT)) {
		SCTPDBG(SCTP_DEBUG_INPUT3, "sctp_handle_init: sending SHUTDOWN-ACK\n");
		sctp_send_shutdown_ack(stcb, NULL);
		sctp_chunk_output(inp, stcb, SCTP_OUTPUT_FROM_CONTROL_PROC, SCTP_SO_NOT_LOCKED);
	} else {
		SCTPDBG(SCTP_DEBUG_INPUT3, "sctp_handle_init: sending INIT-ACK\n");
<<<<<<< HEAD
		sctp_send_initiate_ack(inp, stcb, m, iphlen, offset, sh, cp,
=======
		sctp_send_initiate_ack(inp, stcb, m, iphlen, offset, src, dst,
		    sh, cp,
>>>>>>> 9cfbfbb3
		    use_mflowid, mflowid,
		    vrf_id, port,
		    ((stcb == NULL) ? SCTP_HOLDS_LOCK : SCTP_NOT_LOCKED));
	}
outnow:
	if (stcb == NULL) {
		SCTP_INP_RUNLOCK(inp);
	}
}

/*
 * process peer "INIT/INIT-ACK" chunk returns value < 0 on error
 */

int
sctp_is_there_unsent_data(struct sctp_tcb *stcb, int so_locked
#if !defined(__APPLE__) && !defined(SCTP_SO_LOCK_TESTING)
    SCTP_UNUSED
#endif
)
{
	int unsent_data = 0;
	unsigned int i;
	struct sctp_stream_queue_pending *sp;
	struct sctp_association *asoc;

	/*
	 * This function returns the number of streams that have true unsent
	 * data on them. Note that as it looks through it will clean up any
	 * places that have old data that has been sent but left at top of
	 * stream queue.
	 */
	asoc = &stcb->asoc;
	SCTP_TCB_SEND_LOCK(stcb);
	if (!stcb->asoc.ss_functions.sctp_ss_is_empty(stcb, asoc)) {
		/* Check to see if some data queued */
		for (i = 0; i < stcb->asoc.streamoutcnt; i++) {
			/* sa_ignore FREED_MEMORY */
			sp = TAILQ_FIRST(&stcb->asoc.strmout[i].outqueue);
			if (sp == NULL) {
				continue;
			}
			if ((sp->msg_is_complete) &&
			    (sp->length == 0) &&
			    (sp->sender_all_done)) {
				/*
				 * We are doing differed cleanup. Last time
				 * through when we took all the data the
				 * sender_all_done was not set.
				 */
				if (sp->put_last_out == 0) {
					SCTP_PRINTF("Gak, put out entire msg with NO end!-1\n");
					SCTP_PRINTF("sender_done:%d len:%d msg_comp:%d put_last_out:%d\n",
					    sp->sender_all_done,
					    sp->length,
					    sp->msg_is_complete,
					    sp->put_last_out);
				}
				atomic_subtract_int(&stcb->asoc.stream_queue_cnt, 1);
				TAILQ_REMOVE(&stcb->asoc.strmout[i].outqueue, sp, next);
				if (sp->net) {
					sctp_free_remote_addr(sp->net);
					sp->net = NULL;
				}
				if (sp->data) {
					sctp_m_freem(sp->data);
					sp->data = NULL;
				}
				sctp_free_a_strmoq(stcb, sp, so_locked);
			} else {
				unsent_data++;
				break;
			}
		}
	}
	SCTP_TCB_SEND_UNLOCK(stcb);
	return (unsent_data);
}

static int
sctp_process_init(struct sctp_init_chunk *cp, struct sctp_tcb *stcb)
{
	struct sctp_init *init;
	struct sctp_association *asoc;
	struct sctp_nets *lnet;
	unsigned int i;

	init = &cp->init;
	asoc = &stcb->asoc;
	/* save off parameters */
	asoc->peer_vtag = ntohl(init->initiate_tag);
	asoc->peers_rwnd = ntohl(init->a_rwnd);
	/* init tsn's */
	asoc->highest_tsn_inside_map = asoc->asconf_seq_in = ntohl(init->initial_tsn) - 1;

	if (!TAILQ_EMPTY(&asoc->nets)) {
		/* update any ssthresh's that may have a default */
		TAILQ_FOREACH(lnet, &asoc->nets, sctp_next) {
			lnet->ssthresh = asoc->peers_rwnd;
			if (SCTP_BASE_SYSCTL(sctp_logging_level) & (SCTP_CWND_MONITOR_ENABLE | SCTP_CWND_LOGGING_ENABLE)) {
				sctp_log_cwnd(stcb, lnet, 0, SCTP_CWND_INITIALIZATION);
			}
		}
	}
	SCTP_TCB_SEND_LOCK(stcb);
	if (asoc->pre_open_streams > ntohs(init->num_inbound_streams)) {
		unsigned int newcnt;
		struct sctp_stream_out *outs;
		struct sctp_stream_queue_pending *sp, *nsp;
		struct sctp_tmit_chunk *chk, *nchk;

		/* abandon the upper streams */
		newcnt = ntohs(init->num_inbound_streams);
		TAILQ_FOREACH_SAFE(chk, &asoc->send_queue, sctp_next, nchk) {
			if (chk->rec.data.stream_number >= newcnt) {
				TAILQ_REMOVE(&asoc->send_queue, chk, sctp_next);
				asoc->send_queue_cnt--;
				if (chk->data != NULL) {
					sctp_free_bufspace(stcb, asoc, chk, 1);
					sctp_ulp_notify(SCTP_NOTIFY_UNSENT_DG_FAIL, stcb,
					    0, chk, SCTP_SO_NOT_LOCKED);
					if (chk->data) {
						sctp_m_freem(chk->data);
						chk->data = NULL;
					}
				}
				sctp_free_a_chunk(stcb, chk, SCTP_SO_NOT_LOCKED);
				/* sa_ignore FREED_MEMORY */
			}
		}
		if (asoc->strmout) {
			for (i = newcnt; i < asoc->pre_open_streams; i++) {
				outs = &asoc->strmout[i];
				TAILQ_FOREACH_SAFE(sp, &outs->outqueue, next, nsp) {
					TAILQ_REMOVE(&outs->outqueue, sp, next);
					asoc->stream_queue_cnt--;
					sctp_ulp_notify(SCTP_NOTIFY_SPECIAL_SP_FAIL,
					    stcb, 0, sp, SCTP_SO_NOT_LOCKED);
					if (sp->data) {
						sctp_m_freem(sp->data);
						sp->data = NULL;
					}
					if (sp->net) {
						sctp_free_remote_addr(sp->net);
						sp->net = NULL;
					}
					/* Free the chunk */
					sctp_free_a_strmoq(stcb, sp, SCTP_SO_NOT_LOCKED);
					/* sa_ignore FREED_MEMORY */
				}
			}
		}
		/* cut back the count */
		asoc->pre_open_streams = newcnt;
	}
	SCTP_TCB_SEND_UNLOCK(stcb);
	asoc->strm_realoutsize = asoc->streamoutcnt = asoc->pre_open_streams;

	/* EY - nr_sack: initialize highest tsn in nr_mapping_array */
	asoc->highest_tsn_inside_nr_map = asoc->highest_tsn_inside_map;
	if (SCTP_BASE_SYSCTL(sctp_logging_level) & SCTP_MAP_LOGGING_ENABLE) {
		sctp_log_map(0, 5, asoc->highest_tsn_inside_map, SCTP_MAP_SLIDE_RESULT);
	}
	/* This is the next one we expect */
	asoc->str_reset_seq_in = asoc->asconf_seq_in + 1;

	asoc->mapping_array_base_tsn = ntohl(init->initial_tsn);
	asoc->tsn_last_delivered = asoc->cumulative_tsn = asoc->asconf_seq_in;

	asoc->advanced_peer_ack_point = asoc->last_acked_seq;
	/* open the requested streams */

	if (asoc->strmin != NULL) {
		/* Free the old ones */
		struct sctp_queued_to_read *ctl, *nctl;

		for (i = 0; i < asoc->streamincnt; i++) {
			TAILQ_FOREACH_SAFE(ctl, &asoc->strmin[i].inqueue, next, nctl) {
				TAILQ_REMOVE(&asoc->strmin[i].inqueue, ctl, next);
				sctp_free_remote_addr(ctl->whoFrom);
				ctl->whoFrom = NULL;
				sctp_m_freem(ctl->data);
				ctl->data = NULL;
				sctp_free_a_readq(stcb, ctl);
			}
		}
		SCTP_FREE(asoc->strmin, SCTP_M_STRMI);
	}
	asoc->streamincnt = ntohs(init->num_outbound_streams);
	if (asoc->streamincnt > MAX_SCTP_STREAMS) {
		asoc->streamincnt = MAX_SCTP_STREAMS;
	}
	SCTP_MALLOC(asoc->strmin, struct sctp_stream_in *, asoc->streamincnt *
	    sizeof(struct sctp_stream_in), SCTP_M_STRMI);
	if (asoc->strmin == NULL) {
		/* we didn't get memory for the streams! */
		SCTPDBG(SCTP_DEBUG_INPUT2, "process_init: couldn't get memory for the streams!\n");
		return (-1);
	}
	for (i = 0; i < asoc->streamincnt; i++) {
		asoc->strmin[i].stream_no = i;
		asoc->strmin[i].last_sequence_delivered = 0xffff;
		/*
		 * U-stream ranges will be set when the cookie is unpacked.
		 * Or for the INIT sender they are un set (if pr-sctp not
		 * supported) when the INIT-ACK arrives.
		 */
		TAILQ_INIT(&asoc->strmin[i].inqueue);
		asoc->strmin[i].delivery_started = 0;
	}
	/*
	 * load_address_from_init will put the addresses into the
	 * association when the COOKIE is processed or the INIT-ACK is
	 * processed. Both types of COOKIE's existing and new call this
	 * routine. It will remove addresses that are no longer in the
	 * association (for the restarting case where addresses are
	 * removed). Up front when the INIT arrives we will discard it if it
	 * is a restart and new addresses have been added.
	 */
	/* sa_ignore MEMLEAK */
	return (0);
}

/*
 * INIT-ACK message processing/consumption returns value < 0 on error
 */
static int
<<<<<<< HEAD
sctp_process_init_ack(struct mbuf *m, int iphlen, int offset, struct sctphdr *sh,
=======
sctp_process_init_ack(struct mbuf *m, int iphlen, int offset,
    struct sockaddr *src, struct sockaddr *dst, struct sctphdr *sh,
>>>>>>> 9cfbfbb3
    struct sctp_init_ack_chunk *cp, struct sctp_tcb *stcb,
    struct sctp_nets *net, int *abort_no_unlock,
    uint8_t use_mflowid, uint32_t mflowid,
    uint32_t vrf_id)
{
	struct sctp_association *asoc;
	struct mbuf *op_err;
	int retval, abort_flag;
	uint32_t initack_limit;
	int nat_friendly = 0;

	/* First verify that we have no illegal param's */
	abort_flag = 0;
	op_err = NULL;

	op_err = sctp_arethere_unrecognized_parameters(m,
	    (offset + sizeof(struct sctp_init_chunk)),
	    &abort_flag, (struct sctp_chunkhdr *)cp, &nat_friendly);
	if (abort_flag) {
		/* Send an abort and notify peer */
		sctp_abort_an_association(stcb->sctp_ep, stcb, op_err, SCTP_SO_NOT_LOCKED);
		*abort_no_unlock = 1;
		return (-1);
	}
	asoc = &stcb->asoc;
	asoc->peer_supports_nat = (uint8_t) nat_friendly;
	/* process the peer's parameters in the INIT-ACK */
	retval = sctp_process_init((struct sctp_init_chunk *)cp, stcb);
	if (retval < 0) {
		return (retval);
	}
	initack_limit = offset + ntohs(cp->ch.chunk_length);
	/* load all addresses */
	if ((retval = sctp_load_addresses_from_init(stcb, m,
	    (offset + sizeof(struct sctp_init_chunk)), initack_limit,
	    src, dst, NULL))) {
		/* Huh, we should abort */
		SCTPDBG(SCTP_DEBUG_INPUT1,
		    "Load addresses from INIT causes an abort %d\n",
		    retval);
<<<<<<< HEAD
		sctp_abort_association(stcb->sctp_ep, stcb, m, iphlen, sh, NULL,
=======
		sctp_abort_association(stcb->sctp_ep, stcb, m, iphlen,
		    src, dst, sh, NULL,
>>>>>>> 9cfbfbb3
		    use_mflowid, mflowid,
		    vrf_id, net->port);
		*abort_no_unlock = 1;
		return (-1);
	}
	/* if the peer doesn't support asconf, flush the asconf queue */
	if (asoc->peer_supports_asconf == 0) {
		struct sctp_asconf_addr *param, *nparam;

		TAILQ_FOREACH_SAFE(param, &asoc->asconf_queue, next, nparam) {
			TAILQ_REMOVE(&asoc->asconf_queue, param, next);
			SCTP_FREE(param, SCTP_M_ASC_ADDR);
		}
	}
	stcb->asoc.peer_hmac_id = sctp_negotiate_hmacid(stcb->asoc.peer_hmacs,
	    stcb->asoc.local_hmacs);
	if (op_err) {
		sctp_queue_op_err(stcb, op_err);
		/* queuing will steal away the mbuf chain to the out queue */
		op_err = NULL;
	}
	/* extract the cookie and queue it to "echo" it back... */
	if (SCTP_BASE_SYSCTL(sctp_logging_level) & SCTP_THRESHOLD_LOGGING) {
		sctp_misc_ints(SCTP_THRESHOLD_CLEAR,
		    stcb->asoc.overall_error_count,
		    0,
		    SCTP_FROM_SCTP_INPUT,
		    __LINE__);
	}
	stcb->asoc.overall_error_count = 0;
	net->error_count = 0;

	/*
	 * Cancel the INIT timer, We do this first before queueing the
	 * cookie. We always cancel at the primary to assue that we are
	 * canceling the timer started by the INIT which always goes to the
	 * primary.
	 */
	sctp_timer_stop(SCTP_TIMER_TYPE_INIT, stcb->sctp_ep, stcb,
	    asoc->primary_destination, SCTP_FROM_SCTP_INPUT + SCTP_LOC_4);

	/* calculate the RTO */
	net->RTO = sctp_calculate_rto(stcb, asoc, net, &asoc->time_entered, sctp_align_safe_nocopy,
	    SCTP_RTT_FROM_NON_DATA);

	retval = sctp_send_cookie_echo(m, offset, stcb, net);
	if (retval < 0) {
		/*
		 * No cookie, we probably should send a op error. But in any
		 * case if there is no cookie in the INIT-ACK, we can
		 * abandon the peer, its broke.
		 */
		if (retval == -3) {
			/* We abort with an error of missing mandatory param */
			op_err =
			    sctp_generate_invmanparam(SCTP_CAUSE_MISSING_PARAM);
			if (op_err) {
				/*
				 * Expand beyond to include the mandatory
				 * param cookie
				 */
				struct sctp_inv_mandatory_param *mp;

				SCTP_BUF_LEN(op_err) =
				    sizeof(struct sctp_inv_mandatory_param);
				mp = mtod(op_err,
				    struct sctp_inv_mandatory_param *);
				/* Subtract the reserved param */
				mp->length =
				    htons(sizeof(struct sctp_inv_mandatory_param) - 2);
				mp->num_param = htonl(1);
				mp->param = htons(SCTP_STATE_COOKIE);
				mp->resv = 0;
			}
			sctp_abort_association(stcb->sctp_ep, stcb, m, iphlen,
<<<<<<< HEAD
			    sh, op_err,
=======
			    src, dst, sh, op_err,
>>>>>>> 9cfbfbb3
			    use_mflowid, mflowid,
			    vrf_id, net->port);
			*abort_no_unlock = 1;
		}
		return (retval);
	}
	return (0);
}

static void
sctp_handle_heartbeat_ack(struct sctp_heartbeat_chunk *cp,
    struct sctp_tcb *stcb, struct sctp_nets *net)
{
	struct sockaddr_storage store;
	struct sctp_nets *r_net, *f_net;
	struct timeval tv;
	int req_prim = 0;
	uint16_t old_error_counter;

#ifdef INET
	struct sockaddr_in *sin;

#endif
#ifdef INET6
	struct sockaddr_in6 *sin6;

#endif

	if (ntohs(cp->ch.chunk_length) != sizeof(struct sctp_heartbeat_chunk)) {
		/* Invalid length */
		return;
	}
	memset(&store, 0, sizeof(store));
	switch (cp->heartbeat.hb_info.addr_family) {
#ifdef INET
	case AF_INET:
		if (cp->heartbeat.hb_info.addr_len == sizeof(struct sockaddr_in)) {
			sin = (struct sockaddr_in *)&store;
			sin->sin_family = cp->heartbeat.hb_info.addr_family;
			sin->sin_len = cp->heartbeat.hb_info.addr_len;
			sin->sin_port = stcb->rport;
			memcpy(&sin->sin_addr, cp->heartbeat.hb_info.address,
			    sizeof(sin->sin_addr));
		} else {
			return;
		}
		break;
#endif
#ifdef INET6
	case AF_INET6:
		if (cp->heartbeat.hb_info.addr_len == sizeof(struct sockaddr_in6)) {
			sin6 = (struct sockaddr_in6 *)&store;
			sin6->sin6_family = cp->heartbeat.hb_info.addr_family;
			sin6->sin6_len = cp->heartbeat.hb_info.addr_len;
			sin6->sin6_port = stcb->rport;
			memcpy(&sin6->sin6_addr, cp->heartbeat.hb_info.address,
			    sizeof(sin6->sin6_addr));
		} else {
			return;
		}
		break;
#endif
	default:
		return;
	}
	r_net = sctp_findnet(stcb, (struct sockaddr *)&store);
	if (r_net == NULL) {
		SCTPDBG(SCTP_DEBUG_INPUT1, "Huh? I can't find the address I sent it to, discard\n");
		return;
	}
	if ((r_net && (r_net->dest_state & SCTP_ADDR_UNCONFIRMED)) &&
	    (r_net->heartbeat_random1 == cp->heartbeat.hb_info.random_value1) &&
	    (r_net->heartbeat_random2 == cp->heartbeat.hb_info.random_value2)) {
		/*
		 * If the its a HB and it's random value is correct when can
		 * confirm the destination.
		 */
		r_net->dest_state &= ~SCTP_ADDR_UNCONFIRMED;
		if (r_net->dest_state & SCTP_ADDR_REQ_PRIMARY) {
			stcb->asoc.primary_destination = r_net;
			r_net->dest_state &= ~SCTP_ADDR_REQ_PRIMARY;
			f_net = TAILQ_FIRST(&stcb->asoc.nets);
			if (f_net != r_net) {
				/*
				 * first one on the list is NOT the primary
				 * sctp_cmpaddr() is much more efficent if
				 * the primary is the first on the list,
				 * make it so.
				 */
				TAILQ_REMOVE(&stcb->asoc.nets, r_net, sctp_next);
				TAILQ_INSERT_HEAD(&stcb->asoc.nets, r_net, sctp_next);
			}
			req_prim = 1;
		}
		sctp_ulp_notify(SCTP_NOTIFY_INTERFACE_CONFIRMED,
		    stcb, 0, (void *)r_net, SCTP_SO_NOT_LOCKED);
		sctp_timer_stop(SCTP_TIMER_TYPE_HEARTBEAT, stcb->sctp_ep, stcb, r_net, SCTP_FROM_SCTP_INPUT + SCTP_LOC_3);
		sctp_timer_start(SCTP_TIMER_TYPE_HEARTBEAT, stcb->sctp_ep, stcb, r_net);
	}
	old_error_counter = r_net->error_count;
	r_net->error_count = 0;
	r_net->hb_responded = 1;
	tv.tv_sec = cp->heartbeat.hb_info.time_value_1;
	tv.tv_usec = cp->heartbeat.hb_info.time_value_2;
	/* Now lets do a RTO with this */
	r_net->RTO = sctp_calculate_rto(stcb, &stcb->asoc, r_net, &tv, sctp_align_safe_nocopy,
	    SCTP_RTT_FROM_NON_DATA);
	if (!(r_net->dest_state & SCTP_ADDR_REACHABLE)) {
		r_net->dest_state |= SCTP_ADDR_REACHABLE;
		sctp_ulp_notify(SCTP_NOTIFY_INTERFACE_UP, stcb,
		    0, (void *)r_net, SCTP_SO_NOT_LOCKED);
	}
	if (r_net->dest_state & SCTP_ADDR_PF) {
		r_net->dest_state &= ~SCTP_ADDR_PF;
		stcb->asoc.cc_functions.sctp_cwnd_update_exit_pf(stcb, net);
	}
	if (old_error_counter > 0) {
		sctp_timer_stop(SCTP_TIMER_TYPE_HEARTBEAT, stcb->sctp_ep, stcb, r_net, SCTP_FROM_SCTP_INPUT + SCTP_LOC_3);
		sctp_timer_start(SCTP_TIMER_TYPE_HEARTBEAT, stcb->sctp_ep, stcb, r_net);
	}
	if (r_net == stcb->asoc.primary_destination) {
		if (stcb->asoc.alternate) {
			/* release the alternate, primary is good */
			sctp_free_remote_addr(stcb->asoc.alternate);
			stcb->asoc.alternate = NULL;
		}
	}
	/* Mobility adaptation */
	if (req_prim) {
		if ((sctp_is_mobility_feature_on(stcb->sctp_ep,
		    SCTP_MOBILITY_BASE) ||
		    sctp_is_mobility_feature_on(stcb->sctp_ep,
		    SCTP_MOBILITY_FASTHANDOFF)) &&
		    sctp_is_mobility_feature_on(stcb->sctp_ep,
		    SCTP_MOBILITY_PRIM_DELETED)) {

			sctp_timer_stop(SCTP_TIMER_TYPE_PRIM_DELETED, stcb->sctp_ep, stcb, NULL, SCTP_FROM_SCTP_TIMER + SCTP_LOC_7);
			if (sctp_is_mobility_feature_on(stcb->sctp_ep,
			    SCTP_MOBILITY_FASTHANDOFF)) {
				sctp_assoc_immediate_retrans(stcb,
				    stcb->asoc.primary_destination);
			}
			if (sctp_is_mobility_feature_on(stcb->sctp_ep,
			    SCTP_MOBILITY_BASE)) {
				sctp_move_chunks_from_net(stcb,
				    stcb->asoc.deleted_primary);
			}
			sctp_delete_prim_timer(stcb->sctp_ep, stcb,
			    stcb->asoc.deleted_primary);
		}
	}
}

static int
sctp_handle_nat_colliding_state(struct sctp_tcb *stcb)
{
	/*
	 * return 0 means we want you to proceed with the abort non-zero
	 * means no abort processing
	 */
	struct sctpasochead *head;

	if (SCTP_GET_STATE(&stcb->asoc) == SCTP_STATE_COOKIE_WAIT) {
		/* generate a new vtag and send init */
		LIST_REMOVE(stcb, sctp_asocs);
		stcb->asoc.my_vtag = sctp_select_a_tag(stcb->sctp_ep, stcb->sctp_ep->sctp_lport, stcb->rport, 1);
		head = &SCTP_BASE_INFO(sctp_asochash)[SCTP_PCBHASH_ASOC(stcb->asoc.my_vtag, SCTP_BASE_INFO(hashasocmark))];
		/*
		 * put it in the bucket in the vtag hash of assoc's for the
		 * system
		 */
		LIST_INSERT_HEAD(head, stcb, sctp_asocs);
		sctp_send_initiate(stcb->sctp_ep, stcb, SCTP_SO_NOT_LOCKED);
		return (1);
	}
	if (SCTP_GET_STATE(&stcb->asoc) == SCTP_STATE_COOKIE_ECHOED) {
		/*
		 * treat like a case where the cookie expired i.e.: - dump
		 * current cookie. - generate a new vtag. - resend init.
		 */
		/* generate a new vtag and send init */
		LIST_REMOVE(stcb, sctp_asocs);
		stcb->asoc.state &= ~SCTP_STATE_COOKIE_ECHOED;
		stcb->asoc.state |= SCTP_STATE_COOKIE_WAIT;
		sctp_stop_all_cookie_timers(stcb);
		sctp_toss_old_cookies(stcb, &stcb->asoc);
		stcb->asoc.my_vtag = sctp_select_a_tag(stcb->sctp_ep, stcb->sctp_ep->sctp_lport, stcb->rport, 1);
		head = &SCTP_BASE_INFO(sctp_asochash)[SCTP_PCBHASH_ASOC(stcb->asoc.my_vtag, SCTP_BASE_INFO(hashasocmark))];
		/*
		 * put it in the bucket in the vtag hash of assoc's for the
		 * system
		 */
		LIST_INSERT_HEAD(head, stcb, sctp_asocs);
		sctp_send_initiate(stcb->sctp_ep, stcb, SCTP_SO_NOT_LOCKED);
		return (1);
	}
	return (0);
}

static int
sctp_handle_nat_missing_state(struct sctp_tcb *stcb,
    struct sctp_nets *net)
{
	/*
	 * return 0 means we want you to proceed with the abort non-zero
	 * means no abort processing
	 */
	if (stcb->asoc.peer_supports_auth == 0) {
		SCTPDBG(SCTP_DEBUG_INPUT2, "sctp_handle_nat_missing_state: Peer does not support AUTH, cannot send an asconf\n");
		return (0);
	}
	sctp_asconf_send_nat_state_update(stcb, net);
	return (1);
}


static void
sctp_handle_abort(struct sctp_abort_chunk *abort,
    struct sctp_tcb *stcb, struct sctp_nets *net)
{
#if defined(__APPLE__) || defined(SCTP_SO_LOCK_TESTING)
	struct socket *so;

#endif
	uint16_t len;
	uint16_t error;

	SCTPDBG(SCTP_DEBUG_INPUT2, "sctp_handle_abort: handling ABORT\n");
	if (stcb == NULL)
		return;

	len = ntohs(abort->ch.chunk_length);
	if (len > sizeof(struct sctp_chunkhdr)) {
		/*
		 * Need to check the cause codes for our two magic nat
		 * aborts which don't kill the assoc necessarily.
		 */
		struct sctp_missing_nat_state *natc;

		natc = (struct sctp_missing_nat_state *)(abort + 1);
		error = ntohs(natc->cause);
		if (error == SCTP_CAUSE_NAT_COLLIDING_STATE) {
			SCTPDBG(SCTP_DEBUG_INPUT2, "Received Colliding state abort flags:%x\n",
			    abort->ch.chunk_flags);
			if (sctp_handle_nat_colliding_state(stcb)) {
				return;
			}
		} else if (error == SCTP_CAUSE_NAT_MISSING_STATE) {
			SCTPDBG(SCTP_DEBUG_INPUT2, "Received missing state abort flags:%x\n",
			    abort->ch.chunk_flags);
			if (sctp_handle_nat_missing_state(stcb, net)) {
				return;
			}
		}
	} else {
		error = 0;
	}
	/* stop any receive timers */
	sctp_timer_stop(SCTP_TIMER_TYPE_RECV, stcb->sctp_ep, stcb, net, SCTP_FROM_SCTP_INPUT + SCTP_LOC_6);
	/* notify user of the abort and clean up... */
	sctp_abort_notification(stcb, 1, error, abort, SCTP_SO_NOT_LOCKED);
	/* free the tcb */
	SCTP_STAT_INCR_COUNTER32(sctps_aborted);
	if ((SCTP_GET_STATE(&stcb->asoc) == SCTP_STATE_OPEN) ||
	    (SCTP_GET_STATE(&stcb->asoc) == SCTP_STATE_SHUTDOWN_RECEIVED)) {
		SCTP_STAT_DECR_GAUGE32(sctps_currestab);
	}
#ifdef SCTP_ASOCLOG_OF_TSNS
	sctp_print_out_track_log(stcb);
#endif
#if defined(__APPLE__) || defined(SCTP_SO_LOCK_TESTING)
	so = SCTP_INP_SO(stcb->sctp_ep);
	atomic_add_int(&stcb->asoc.refcnt, 1);
	SCTP_TCB_UNLOCK(stcb);
	SCTP_SOCKET_LOCK(so, 1);
	SCTP_TCB_LOCK(stcb);
	atomic_subtract_int(&stcb->asoc.refcnt, 1);
#endif
	stcb->asoc.state |= SCTP_STATE_WAS_ABORTED;
	(void)sctp_free_assoc(stcb->sctp_ep, stcb, SCTP_NORMAL_PROC,
	    SCTP_FROM_SCTP_INPUT + SCTP_LOC_6);
#if defined(__APPLE__) || defined(SCTP_SO_LOCK_TESTING)
	SCTP_SOCKET_UNLOCK(so, 1);
#endif
	SCTPDBG(SCTP_DEBUG_INPUT2, "sctp_handle_abort: finished\n");
}

static void
sctp_start_net_timers(struct sctp_tcb *stcb)
{
	uint32_t cnt_hb_sent;
	struct sctp_nets *net;

	cnt_hb_sent = 0;
	TAILQ_FOREACH(net, &stcb->asoc.nets, sctp_next) {
		/*
		 * For each network start: 1) A pmtu timer. 2) A HB timer 3)
		 * If the dest in unconfirmed send a hb as well if under
		 * max_hb_burst have been sent.
		 */
		sctp_timer_start(SCTP_TIMER_TYPE_PATHMTURAISE, stcb->sctp_ep, stcb, net);
		sctp_timer_start(SCTP_TIMER_TYPE_HEARTBEAT, stcb->sctp_ep, stcb, net);
		if ((net->dest_state & SCTP_ADDR_UNCONFIRMED) &&
		    (cnt_hb_sent < SCTP_BASE_SYSCTL(sctp_hb_maxburst))) {
			sctp_send_hb(stcb, net, SCTP_SO_NOT_LOCKED);
			cnt_hb_sent++;
		}
	}
	if (cnt_hb_sent) {
		sctp_chunk_output(stcb->sctp_ep, stcb,
		    SCTP_OUTPUT_FROM_COOKIE_ACK,
		    SCTP_SO_NOT_LOCKED);
	}
}


static void
sctp_handle_shutdown(struct sctp_shutdown_chunk *cp,
    struct sctp_tcb *stcb, struct sctp_nets *net, int *abort_flag)
{
	struct sctp_association *asoc;
	int some_on_streamwheel;

#if defined(__APPLE__) || defined(SCTP_SO_LOCK_TESTING)
	struct socket *so;

#endif

	SCTPDBG(SCTP_DEBUG_INPUT2,
	    "sctp_handle_shutdown: handling SHUTDOWN\n");
	if (stcb == NULL)
		return;
	asoc = &stcb->asoc;
	if ((SCTP_GET_STATE(asoc) == SCTP_STATE_COOKIE_WAIT) ||
	    (SCTP_GET_STATE(asoc) == SCTP_STATE_COOKIE_ECHOED)) {
		return;
	}
	if (ntohs(cp->ch.chunk_length) != sizeof(struct sctp_shutdown_chunk)) {
		/* Shutdown NOT the expected size */
		return;
	} else {
		sctp_update_acked(stcb, cp, abort_flag);
		if (*abort_flag) {
			return;
		}
	}
	if (asoc->control_pdapi) {
		/*
		 * With a normal shutdown we assume the end of last record.
		 */
		SCTP_INP_READ_LOCK(stcb->sctp_ep);
		asoc->control_pdapi->end_added = 1;
		asoc->control_pdapi->pdapi_aborted = 1;
		asoc->control_pdapi = NULL;
		SCTP_INP_READ_UNLOCK(stcb->sctp_ep);
#if defined(__APPLE__) || defined(SCTP_SO_LOCK_TESTING)
		so = SCTP_INP_SO(stcb->sctp_ep);
		atomic_add_int(&stcb->asoc.refcnt, 1);
		SCTP_TCB_UNLOCK(stcb);
		SCTP_SOCKET_LOCK(so, 1);
		SCTP_TCB_LOCK(stcb);
		atomic_subtract_int(&stcb->asoc.refcnt, 1);
		if (stcb->asoc.state & SCTP_STATE_CLOSED_SOCKET) {
			/* assoc was freed while we were unlocked */
			SCTP_SOCKET_UNLOCK(so, 1);
			return;
		}
#endif
		sctp_sorwakeup(stcb->sctp_ep, stcb->sctp_socket);
#if defined(__APPLE__) || defined(SCTP_SO_LOCK_TESTING)
		SCTP_SOCKET_UNLOCK(so, 1);
#endif
	}
	/* goto SHUTDOWN_RECEIVED state to block new requests */
	if (stcb->sctp_socket) {
		if ((SCTP_GET_STATE(asoc) != SCTP_STATE_SHUTDOWN_RECEIVED) &&
		    (SCTP_GET_STATE(asoc) != SCTP_STATE_SHUTDOWN_ACK_SENT) &&
		    (SCTP_GET_STATE(asoc) != SCTP_STATE_SHUTDOWN_SENT)) {
			SCTP_SET_STATE(asoc, SCTP_STATE_SHUTDOWN_RECEIVED);
			SCTP_CLEAR_SUBSTATE(asoc, SCTP_STATE_SHUTDOWN_PENDING);
			/*
			 * notify upper layer that peer has initiated a
			 * shutdown
			 */
			sctp_ulp_notify(SCTP_NOTIFY_PEER_SHUTDOWN, stcb, 0, NULL, SCTP_SO_NOT_LOCKED);

			/* reset time */
			(void)SCTP_GETTIME_TIMEVAL(&asoc->time_entered);
		}
	}
	if (SCTP_GET_STATE(asoc) == SCTP_STATE_SHUTDOWN_SENT) {
		/*
		 * stop the shutdown timer, since we WILL move to
		 * SHUTDOWN-ACK-SENT.
		 */
		sctp_timer_stop(SCTP_TIMER_TYPE_SHUTDOWN, stcb->sctp_ep, stcb, net, SCTP_FROM_SCTP_INPUT + SCTP_LOC_8);
	}
	/* Now is there unsent data on a stream somewhere? */
	some_on_streamwheel = sctp_is_there_unsent_data(stcb, SCTP_SO_NOT_LOCKED);

	if (!TAILQ_EMPTY(&asoc->send_queue) ||
	    !TAILQ_EMPTY(&asoc->sent_queue) ||
	    some_on_streamwheel) {
		/* By returning we will push more data out */
		return;
	} else {
		/* no outstanding data to send, so move on... */
		/* send SHUTDOWN-ACK */
		sctp_send_shutdown_ack(stcb, net);
		/* move to SHUTDOWN-ACK-SENT state */
		if ((SCTP_GET_STATE(asoc) == SCTP_STATE_OPEN) ||
		    (SCTP_GET_STATE(asoc) == SCTP_STATE_SHUTDOWN_RECEIVED)) {
			SCTP_STAT_DECR_GAUGE32(sctps_currestab);
		}
		SCTP_SET_STATE(asoc, SCTP_STATE_SHUTDOWN_ACK_SENT);
		SCTP_CLEAR_SUBSTATE(asoc, SCTP_STATE_SHUTDOWN_PENDING);
		sctp_stop_timers_for_shutdown(stcb);
		sctp_timer_start(SCTP_TIMER_TYPE_SHUTDOWNACK, stcb->sctp_ep,
		    stcb, net);
	}
}

static void
sctp_handle_shutdown_ack(struct sctp_shutdown_ack_chunk *cp SCTP_UNUSED,
    struct sctp_tcb *stcb,
    struct sctp_nets *net)
{
	struct sctp_association *asoc;

#if defined(__APPLE__) || defined(SCTP_SO_LOCK_TESTING)
	struct socket *so;

	so = SCTP_INP_SO(stcb->sctp_ep);
#endif
	SCTPDBG(SCTP_DEBUG_INPUT2,
	    "sctp_handle_shutdown_ack: handling SHUTDOWN ACK\n");
	if (stcb == NULL)
		return;

	asoc = &stcb->asoc;
	/* process according to association state */
	if ((SCTP_GET_STATE(asoc) == SCTP_STATE_COOKIE_WAIT) ||
	    (SCTP_GET_STATE(asoc) == SCTP_STATE_COOKIE_ECHOED)) {
		/* unexpected SHUTDOWN-ACK... do OOTB handling... */
		sctp_send_shutdown_complete(stcb, net, 1);
		SCTP_TCB_UNLOCK(stcb);
		return;
	}
	if ((SCTP_GET_STATE(asoc) != SCTP_STATE_SHUTDOWN_SENT) &&
	    (SCTP_GET_STATE(asoc) != SCTP_STATE_SHUTDOWN_ACK_SENT)) {
		/* unexpected SHUTDOWN-ACK... so ignore... */
		SCTP_TCB_UNLOCK(stcb);
		return;
	}
	if (asoc->control_pdapi) {
		/*
		 * With a normal shutdown we assume the end of last record.
		 */
		SCTP_INP_READ_LOCK(stcb->sctp_ep);
		asoc->control_pdapi->end_added = 1;
		asoc->control_pdapi->pdapi_aborted = 1;
		asoc->control_pdapi = NULL;
		SCTP_INP_READ_UNLOCK(stcb->sctp_ep);
#if defined(__APPLE__) || defined(SCTP_SO_LOCK_TESTING)
		atomic_add_int(&stcb->asoc.refcnt, 1);
		SCTP_TCB_UNLOCK(stcb);
		SCTP_SOCKET_LOCK(so, 1);
		SCTP_TCB_LOCK(stcb);
		atomic_subtract_int(&stcb->asoc.refcnt, 1);
		if (stcb->asoc.state & SCTP_STATE_CLOSED_SOCKET) {
			/* assoc was freed while we were unlocked */
			SCTP_SOCKET_UNLOCK(so, 1);
			return;
		}
#endif
		sctp_sorwakeup(stcb->sctp_ep, stcb->sctp_socket);
#if defined(__APPLE__) || defined(SCTP_SO_LOCK_TESTING)
		SCTP_SOCKET_UNLOCK(so, 1);
#endif
	}
	/* are the queues empty? */
	if (!TAILQ_EMPTY(&asoc->send_queue) ||
	    !TAILQ_EMPTY(&asoc->sent_queue) ||
	    !stcb->asoc.ss_functions.sctp_ss_is_empty(stcb, asoc)) {
		sctp_report_all_outbound(stcb, 0, 0, SCTP_SO_NOT_LOCKED);
	}
	/* stop the timer */
	sctp_timer_stop(SCTP_TIMER_TYPE_SHUTDOWN, stcb->sctp_ep, stcb, net, SCTP_FROM_SCTP_INPUT + SCTP_LOC_9);
	/* send SHUTDOWN-COMPLETE */
	sctp_send_shutdown_complete(stcb, net, 0);
	/* notify upper layer protocol */
	if (stcb->sctp_socket) {
		if ((stcb->sctp_ep->sctp_flags & SCTP_PCB_FLAGS_TCPTYPE) ||
		    (stcb->sctp_ep->sctp_flags & SCTP_PCB_FLAGS_IN_TCPPOOL)) {
			stcb->sctp_socket->so_snd.sb_cc = 0;
		}
		sctp_ulp_notify(SCTP_NOTIFY_ASSOC_DOWN, stcb, 0, NULL, SCTP_SO_NOT_LOCKED);
	}
	SCTP_STAT_INCR_COUNTER32(sctps_shutdown);
	/* free the TCB but first save off the ep */
#if defined(__APPLE__) || defined(SCTP_SO_LOCK_TESTING)
	atomic_add_int(&stcb->asoc.refcnt, 1);
	SCTP_TCB_UNLOCK(stcb);
	SCTP_SOCKET_LOCK(so, 1);
	SCTP_TCB_LOCK(stcb);
	atomic_subtract_int(&stcb->asoc.refcnt, 1);
#endif
	(void)sctp_free_assoc(stcb->sctp_ep, stcb, SCTP_NORMAL_PROC,
	    SCTP_FROM_SCTP_INPUT + SCTP_LOC_10);
#if defined(__APPLE__) || defined(SCTP_SO_LOCK_TESTING)
	SCTP_SOCKET_UNLOCK(so, 1);
#endif
}

/*
 * Skip past the param header and then we will find the chunk that caused the
 * problem. There are two possiblities ASCONF or FWD-TSN other than that and
 * our peer must be broken.
 */
static void
sctp_process_unrecog_chunk(struct sctp_tcb *stcb, struct sctp_paramhdr *phdr,
    struct sctp_nets *net)
{
	struct sctp_chunkhdr *chk;

	chk = (struct sctp_chunkhdr *)((caddr_t)phdr + sizeof(*phdr));
	switch (chk->chunk_type) {
	case SCTP_ASCONF_ACK:
	case SCTP_ASCONF:
		sctp_asconf_cleanup(stcb, net);
		break;
	case SCTP_FORWARD_CUM_TSN:
		stcb->asoc.peer_supports_prsctp = 0;
		break;
	default:
		SCTPDBG(SCTP_DEBUG_INPUT2,
		    "Peer does not support chunk type %d(%x)??\n",
		    chk->chunk_type, (uint32_t) chk->chunk_type);
		break;
	}
}

/*
 * Skip past the param header and then we will find the param that caused the
 * problem.  There are a number of param's in a ASCONF OR the prsctp param
 * these will turn of specific features.
 */
static void
sctp_process_unrecog_param(struct sctp_tcb *stcb, struct sctp_paramhdr *phdr)
{
	struct sctp_paramhdr *pbad;

	pbad = phdr + 1;
	switch (ntohs(pbad->param_type)) {
		/* pr-sctp draft */
	case SCTP_PRSCTP_SUPPORTED:
		stcb->asoc.peer_supports_prsctp = 0;
		break;
	case SCTP_SUPPORTED_CHUNK_EXT:
		break;
		/* draft-ietf-tsvwg-addip-sctp */
	case SCTP_HAS_NAT_SUPPORT:
		stcb->asoc.peer_supports_nat = 0;
		break;
	case SCTP_ADD_IP_ADDRESS:
	case SCTP_DEL_IP_ADDRESS:
	case SCTP_SET_PRIM_ADDR:
		stcb->asoc.peer_supports_asconf = 0;
		break;
	case SCTP_SUCCESS_REPORT:
	case SCTP_ERROR_CAUSE_IND:
		SCTPDBG(SCTP_DEBUG_INPUT2, "Huh, the peer does not support success? or error cause?\n");
		SCTPDBG(SCTP_DEBUG_INPUT2,
		    "Turning off ASCONF to this strange peer\n");
		stcb->asoc.peer_supports_asconf = 0;
		break;
	default:
		SCTPDBG(SCTP_DEBUG_INPUT2,
		    "Peer does not support param type %d(%x)??\n",
		    pbad->param_type, (uint32_t) pbad->param_type);
		break;
	}
}

static int
sctp_handle_error(struct sctp_chunkhdr *ch,
    struct sctp_tcb *stcb, struct sctp_nets *net)
{
	int chklen;
	struct sctp_paramhdr *phdr;
	uint16_t error, error_type;
	uint16_t error_len;
	struct sctp_association *asoc;
	int adjust;

#if defined(__APPLE__) || defined(SCTP_SO_LOCK_TESTING)
	struct socket *so;

#endif

	/* parse through all of the errors and process */
	asoc = &stcb->asoc;
	phdr = (struct sctp_paramhdr *)((caddr_t)ch +
	    sizeof(struct sctp_chunkhdr));
	chklen = ntohs(ch->chunk_length) - sizeof(struct sctp_chunkhdr);
	error = 0;
	while ((size_t)chklen >= sizeof(struct sctp_paramhdr)) {
		/* Process an Error Cause */
		error_type = ntohs(phdr->param_type);
		error_len = ntohs(phdr->param_length);
		if ((error_len > chklen) || (error_len == 0)) {
			/* invalid param length for this param */
			SCTPDBG(SCTP_DEBUG_INPUT1, "Bogus length in error param- chunk left:%d errorlen:%d\n",
			    chklen, error_len);
			return (0);
		}
		if (error == 0) {
			/* report the first error cause */
			error = error_type;
		}
		switch (error_type) {
		case SCTP_CAUSE_INVALID_STREAM:
		case SCTP_CAUSE_MISSING_PARAM:
		case SCTP_CAUSE_INVALID_PARAM:
		case SCTP_CAUSE_NO_USER_DATA:
			SCTPDBG(SCTP_DEBUG_INPUT1, "Software error we got a %d back? We have a bug :/ (or do they?)\n",
			    error_type);
			break;
		case SCTP_CAUSE_NAT_COLLIDING_STATE:
			SCTPDBG(SCTP_DEBUG_INPUT2, "Received Colliding state abort flags:%x\n",
			    ch->chunk_flags);
			if (sctp_handle_nat_colliding_state(stcb)) {
				return (0);
			}
			break;
		case SCTP_CAUSE_NAT_MISSING_STATE:
			SCTPDBG(SCTP_DEBUG_INPUT2, "Received missing state abort flags:%x\n",
			    ch->chunk_flags);
			if (sctp_handle_nat_missing_state(stcb, net)) {
				return (0);
			}
			break;
		case SCTP_CAUSE_STALE_COOKIE:
			/*
			 * We only act if we have echoed a cookie and are
			 * waiting.
			 */
			if (SCTP_GET_STATE(asoc) == SCTP_STATE_COOKIE_ECHOED) {
				int *p;

				p = (int *)((caddr_t)phdr + sizeof(*phdr));
				/* Save the time doubled */
				asoc->cookie_preserve_req = ntohl(*p) << 1;
				asoc->stale_cookie_count++;
				if (asoc->stale_cookie_count >
				    asoc->max_init_times) {
					sctp_abort_notification(stcb, 0, 0, NULL, SCTP_SO_NOT_LOCKED);
					/* now free the asoc */
#if defined(__APPLE__) || defined(SCTP_SO_LOCK_TESTING)
					so = SCTP_INP_SO(stcb->sctp_ep);
					atomic_add_int(&stcb->asoc.refcnt, 1);
					SCTP_TCB_UNLOCK(stcb);
					SCTP_SOCKET_LOCK(so, 1);
					SCTP_TCB_LOCK(stcb);
					atomic_subtract_int(&stcb->asoc.refcnt, 1);
#endif
					(void)sctp_free_assoc(stcb->sctp_ep, stcb, SCTP_NORMAL_PROC,
					    SCTP_FROM_SCTP_INPUT + SCTP_LOC_11);
#if defined(__APPLE__) || defined(SCTP_SO_LOCK_TESTING)
					SCTP_SOCKET_UNLOCK(so, 1);
#endif
					return (-1);
				}
				/* blast back to INIT state */
				sctp_toss_old_cookies(stcb, &stcb->asoc);
				asoc->state &= ~SCTP_STATE_COOKIE_ECHOED;
				asoc->state |= SCTP_STATE_COOKIE_WAIT;
				sctp_stop_all_cookie_timers(stcb);
				sctp_send_initiate(stcb->sctp_ep, stcb, SCTP_SO_NOT_LOCKED);
			}
			break;
		case SCTP_CAUSE_UNRESOLVABLE_ADDR:
			/*
			 * Nothing we can do here, we don't do hostname
			 * addresses so if the peer does not like my IPv6
			 * (or IPv4 for that matter) it does not matter. If
			 * they don't support that type of address, they can
			 * NOT possibly get that packet type... i.e. with no
			 * IPv6 you can't recieve a IPv6 packet. so we can
			 * safely ignore this one. If we ever added support
			 * for HOSTNAME Addresses, then we would need to do
			 * something here.
			 */
			break;
		case SCTP_CAUSE_UNRECOG_CHUNK:
			sctp_process_unrecog_chunk(stcb, phdr, net);
			break;
		case SCTP_CAUSE_UNRECOG_PARAM:
			sctp_process_unrecog_param(stcb, phdr);
			break;
		case SCTP_CAUSE_COOKIE_IN_SHUTDOWN:
			/*
			 * We ignore this since the timer will drive out a
			 * new cookie anyway and there timer will drive us
			 * to send a SHUTDOWN_COMPLETE. We can't send one
			 * here since we don't have their tag.
			 */
			break;
		case SCTP_CAUSE_DELETING_LAST_ADDR:
		case SCTP_CAUSE_RESOURCE_SHORTAGE:
		case SCTP_CAUSE_DELETING_SRC_ADDR:
			/*
			 * We should NOT get these here, but in a
			 * ASCONF-ACK.
			 */
			SCTPDBG(SCTP_DEBUG_INPUT2, "Peer sends ASCONF errors in a Operational Error?<%d>?\n",
			    error_type);
			break;
		case SCTP_CAUSE_OUT_OF_RESC:
			/*
			 * And what, pray tell do we do with the fact that
			 * the peer is out of resources? Not really sure we
			 * could do anything but abort. I suspect this
			 * should have came WITH an abort instead of in a
			 * OP-ERROR.
			 */
			break;
		default:
			SCTPDBG(SCTP_DEBUG_INPUT1, "sctp_handle_error: unknown error type = 0x%xh\n",
			    error_type);
			break;
		}
		adjust = SCTP_SIZE32(error_len);
		chklen -= adjust;
		phdr = (struct sctp_paramhdr *)((caddr_t)phdr + adjust);
	}
	sctp_ulp_notify(SCTP_NOTIFY_REMOTE_ERROR, stcb, error, ch, SCTP_SO_NOT_LOCKED);
	return (0);
}

static int
<<<<<<< HEAD
sctp_handle_init_ack(struct mbuf *m, int iphlen, int offset, struct sctphdr *sh,
=======
sctp_handle_init_ack(struct mbuf *m, int iphlen, int offset,
    struct sockaddr *src, struct sockaddr *dst, struct sctphdr *sh,
>>>>>>> 9cfbfbb3
    struct sctp_init_ack_chunk *cp, struct sctp_tcb *stcb,
    struct sctp_nets *net, int *abort_no_unlock,
    uint8_t use_mflowid, uint32_t mflowid,
    uint32_t vrf_id)
{
	struct sctp_init_ack *init_ack;
	struct mbuf *op_err;

	SCTPDBG(SCTP_DEBUG_INPUT2,
	    "sctp_handle_init_ack: handling INIT-ACK\n");

	if (stcb == NULL) {
		SCTPDBG(SCTP_DEBUG_INPUT2,
		    "sctp_handle_init_ack: TCB is null\n");
		return (-1);
	}
	if (ntohs(cp->ch.chunk_length) < sizeof(struct sctp_init_ack_chunk)) {
		/* Invalid length */
		op_err = sctp_generate_invmanparam(SCTP_CAUSE_INVALID_PARAM);
<<<<<<< HEAD
		sctp_abort_association(stcb->sctp_ep, stcb, m, iphlen, sh,
		    op_err,
=======
		sctp_abort_association(stcb->sctp_ep, stcb, m, iphlen,
		    src, dst, sh, op_err,
>>>>>>> 9cfbfbb3
		    use_mflowid, mflowid,
		    vrf_id, net->port);
		*abort_no_unlock = 1;
		return (-1);
	}
	init_ack = &cp->init;
	/* validate parameters */
	if (init_ack->initiate_tag == 0) {
		/* protocol error... send an abort */
		op_err = sctp_generate_invmanparam(SCTP_CAUSE_INVALID_PARAM);
<<<<<<< HEAD
		sctp_abort_association(stcb->sctp_ep, stcb, m, iphlen, sh,
		    op_err,
=======
		sctp_abort_association(stcb->sctp_ep, stcb, m, iphlen,
		    src, dst, sh, op_err,
>>>>>>> 9cfbfbb3
		    use_mflowid, mflowid,
		    vrf_id, net->port);
		*abort_no_unlock = 1;
		return (-1);
	}
	if (ntohl(init_ack->a_rwnd) < SCTP_MIN_RWND) {
		/* protocol error... send an abort */
		op_err = sctp_generate_invmanparam(SCTP_CAUSE_INVALID_PARAM);
<<<<<<< HEAD
		sctp_abort_association(stcb->sctp_ep, stcb, m, iphlen, sh,
		    op_err,
=======
		sctp_abort_association(stcb->sctp_ep, stcb, m, iphlen,
		    src, dst, sh, op_err,
>>>>>>> 9cfbfbb3
		    use_mflowid, mflowid,
		    vrf_id, net->port);
		*abort_no_unlock = 1;
		return (-1);
	}
	if (init_ack->num_inbound_streams == 0) {
		/* protocol error... send an abort */
		op_err = sctp_generate_invmanparam(SCTP_CAUSE_INVALID_PARAM);
<<<<<<< HEAD
		sctp_abort_association(stcb->sctp_ep, stcb, m, iphlen, sh,
		    op_err,
=======
		sctp_abort_association(stcb->sctp_ep, stcb, m, iphlen,
		    src, dst, sh, op_err,
>>>>>>> 9cfbfbb3
		    use_mflowid, mflowid,
		    vrf_id, net->port);
		*abort_no_unlock = 1;
		return (-1);
	}
	if (init_ack->num_outbound_streams == 0) {
		/* protocol error... send an abort */
		op_err = sctp_generate_invmanparam(SCTP_CAUSE_INVALID_PARAM);
<<<<<<< HEAD
		sctp_abort_association(stcb->sctp_ep, stcb, m, iphlen, sh,
		    op_err,
=======
		sctp_abort_association(stcb->sctp_ep, stcb, m, iphlen,
		    src, dst, sh, op_err,
>>>>>>> 9cfbfbb3
		    use_mflowid, mflowid,
		    vrf_id, net->port);
		*abort_no_unlock = 1;
		return (-1);
	}
	/* process according to association state... */
	switch (stcb->asoc.state & SCTP_STATE_MASK) {
	case SCTP_STATE_COOKIE_WAIT:
		/* this is the expected state for this chunk */
		/* process the INIT-ACK parameters */
		if (stcb->asoc.primary_destination->dest_state &
		    SCTP_ADDR_UNCONFIRMED) {
			/*
			 * The primary is where we sent the INIT, we can
			 * always consider it confirmed when the INIT-ACK is
			 * returned. Do this before we load addresses
			 * though.
			 */
			stcb->asoc.primary_destination->dest_state &=
			    ~SCTP_ADDR_UNCONFIRMED;
			sctp_ulp_notify(SCTP_NOTIFY_INTERFACE_CONFIRMED,
			    stcb, 0, (void *)stcb->asoc.primary_destination, SCTP_SO_NOT_LOCKED);
		}
<<<<<<< HEAD
		if (sctp_process_init_ack(m, iphlen, offset, sh, cp, stcb,
=======
		if (sctp_process_init_ack(m, iphlen, offset, src, dst, sh, cp, stcb,
>>>>>>> 9cfbfbb3
		    net, abort_no_unlock,
		    use_mflowid, mflowid,
		    vrf_id) < 0) {
			/* error in parsing parameters */
			return (-1);
		}
		/* update our state */
		SCTPDBG(SCTP_DEBUG_INPUT2, "moving to COOKIE-ECHOED state\n");
		SCTP_SET_STATE(&stcb->asoc, SCTP_STATE_COOKIE_ECHOED);

		/* reset the RTO calc */
		if (SCTP_BASE_SYSCTL(sctp_logging_level) & SCTP_THRESHOLD_LOGGING) {
			sctp_misc_ints(SCTP_THRESHOLD_CLEAR,
			    stcb->asoc.overall_error_count,
			    0,
			    SCTP_FROM_SCTP_INPUT,
			    __LINE__);
		}
		stcb->asoc.overall_error_count = 0;
		(void)SCTP_GETTIME_TIMEVAL(&stcb->asoc.time_entered);
		/*
		 * collapse the init timer back in case of a exponential
		 * backoff
		 */
		sctp_timer_start(SCTP_TIMER_TYPE_COOKIE, stcb->sctp_ep,
		    stcb, net);
		/*
		 * the send at the end of the inbound data processing will
		 * cause the cookie to be sent
		 */
		break;
	case SCTP_STATE_SHUTDOWN_SENT:
		/* incorrect state... discard */
		break;
	case SCTP_STATE_COOKIE_ECHOED:
		/* incorrect state... discard */
		break;
	case SCTP_STATE_OPEN:
		/* incorrect state... discard */
		break;
	case SCTP_STATE_EMPTY:
	case SCTP_STATE_INUSE:
	default:
		/* incorrect state... discard */
		return (-1);
		break;
	}
	SCTPDBG(SCTP_DEBUG_INPUT1, "Leaving handle-init-ack end\n");
	return (0);
}

static struct sctp_tcb *
sctp_process_cookie_new(struct mbuf *m, int iphlen, int offset,
    struct sockaddr *src, struct sockaddr *dst,
    struct sctphdr *sh, struct sctp_state_cookie *cookie, int cookie_len,
    struct sctp_inpcb *inp, struct sctp_nets **netp,
    struct sockaddr *init_src, int *notification,
    int auth_skipped, uint32_t auth_offset, uint32_t auth_len,
    uint8_t use_mflowid, uint32_t mflowid,
    uint32_t vrf_id, uint16_t port);


/*
 * handle a state cookie for an existing association m: input packet mbuf
 * chain-- assumes a pullup on IP/SCTP/COOKIE-ECHO chunk note: this is a
 * "split" mbuf and the cookie signature does not exist offset: offset into
 * mbuf to the cookie-echo chunk
 */
static struct sctp_tcb *
sctp_process_cookie_existing(struct mbuf *m, int iphlen, int offset,
    struct sockaddr *src, struct sockaddr *dst,
    struct sctphdr *sh, struct sctp_state_cookie *cookie, int cookie_len,
    struct sctp_inpcb *inp, struct sctp_tcb *stcb, struct sctp_nets **netp,
    struct sockaddr *init_src, int *notification,
    int auth_skipped, uint32_t auth_offset, uint32_t auth_len,
    uint8_t use_mflowid, uint32_t mflowid,
    uint32_t vrf_id, uint16_t port)
{
	struct sctp_association *asoc;
	struct sctp_init_chunk *init_cp, init_buf;
	struct sctp_init_ack_chunk *initack_cp, initack_buf;
	struct sctp_nets *net;
	struct mbuf *op_err;
	struct sctp_paramhdr *ph;
	int init_offset, initack_offset, i;
	int retval;
	int spec_flag = 0;
	uint32_t how_indx;

	net = *netp;
	/* I know that the TCB is non-NULL from the caller */
	asoc = &stcb->asoc;
	for (how_indx = 0; how_indx < sizeof(asoc->cookie_how); how_indx++) {
		if (asoc->cookie_how[how_indx] == 0)
			break;
	}
	if (how_indx < sizeof(asoc->cookie_how)) {
		asoc->cookie_how[how_indx] = 1;
	}
	if (SCTP_GET_STATE(asoc) == SCTP_STATE_SHUTDOWN_ACK_SENT) {
		/* SHUTDOWN came in after sending INIT-ACK */
		sctp_send_shutdown_ack(stcb, stcb->asoc.primary_destination);
		op_err = sctp_get_mbuf_for_msg(sizeof(struct sctp_paramhdr),
		    0, M_DONTWAIT, 1, MT_DATA);
		if (op_err == NULL) {
			/* FOOBAR */
			return (NULL);
		}
		/* Set the len */
		SCTP_BUF_LEN(op_err) = sizeof(struct sctp_paramhdr);
		ph = mtod(op_err, struct sctp_paramhdr *);
		ph->param_type = htons(SCTP_CAUSE_COOKIE_IN_SHUTDOWN);
		ph->param_length = htons(sizeof(struct sctp_paramhdr));
<<<<<<< HEAD
		sctp_send_operr_to(m, sh, cookie->peers_vtag, op_err,
=======
		sctp_send_operr_to(src, dst, sh, cookie->peers_vtag, op_err,
>>>>>>> 9cfbfbb3
		    use_mflowid, mflowid,
		    vrf_id, net->port);
		if (how_indx < sizeof(asoc->cookie_how))
			asoc->cookie_how[how_indx] = 2;
		return (NULL);
	}
	/*
	 * find and validate the INIT chunk in the cookie (peer's info) the
	 * INIT should start after the cookie-echo header struct (chunk
	 * header, state cookie header struct)
	 */
	init_offset = offset += sizeof(struct sctp_cookie_echo_chunk);

	init_cp = (struct sctp_init_chunk *)
	    sctp_m_getptr(m, init_offset, sizeof(struct sctp_init_chunk),
	    (uint8_t *) & init_buf);
	if (init_cp == NULL) {
		/* could not pull a INIT chunk in cookie */
		return (NULL);
	}
	if (init_cp->ch.chunk_type != SCTP_INITIATION) {
		return (NULL);
	}
	/*
	 * find and validate the INIT-ACK chunk in the cookie (my info) the
	 * INIT-ACK follows the INIT chunk
	 */
	initack_offset = init_offset + SCTP_SIZE32(ntohs(init_cp->ch.chunk_length));
	initack_cp = (struct sctp_init_ack_chunk *)
	    sctp_m_getptr(m, initack_offset, sizeof(struct sctp_init_ack_chunk),
	    (uint8_t *) & initack_buf);
	if (initack_cp == NULL) {
		/* could not pull INIT-ACK chunk in cookie */
		return (NULL);
	}
	if (initack_cp->ch.chunk_type != SCTP_INITIATION_ACK) {
		return (NULL);
	}
	if ((ntohl(initack_cp->init.initiate_tag) == asoc->my_vtag) &&
	    (ntohl(init_cp->init.initiate_tag) == asoc->peer_vtag)) {
		/*
		 * case D in Section 5.2.4 Table 2: MMAA process accordingly
		 * to get into the OPEN state
		 */
		if (ntohl(initack_cp->init.initial_tsn) != asoc->init_seq_number) {
			/*-
			 * Opps, this means that we somehow generated two vtag's
			 * the same. I.e. we did:
			 *  Us               Peer
			 *   <---INIT(tag=a)------
			 *   ----INIT-ACK(tag=t)-->
			 *   ----INIT(tag=t)------> *1
			 *   <---INIT-ACK(tag=a)---
                         *   <----CE(tag=t)------------- *2
			 *
			 * At point *1 we should be generating a different
			 * tag t'. Which means we would throw away the CE and send
			 * ours instead. Basically this is case C (throw away side).
			 */
			if (how_indx < sizeof(asoc->cookie_how))
				asoc->cookie_how[how_indx] = 17;
			return (NULL);

		}
		switch SCTP_GET_STATE
			(asoc) {
		case SCTP_STATE_COOKIE_WAIT:
		case SCTP_STATE_COOKIE_ECHOED:
			/*
			 * INIT was sent but got a COOKIE_ECHO with the
			 * correct tags... just accept it...but we must
			 * process the init so that we can make sure we have
			 * the right seq no's.
			 */
			/* First we must process the INIT !! */
			retval = sctp_process_init(init_cp, stcb);
			if (retval < 0) {
				if (how_indx < sizeof(asoc->cookie_how))
					asoc->cookie_how[how_indx] = 3;
				return (NULL);
			}
			/* we have already processed the INIT so no problem */
			sctp_timer_stop(SCTP_TIMER_TYPE_HEARTBEAT, inp, stcb,
			    net, SCTP_FROM_SCTP_INPUT + SCTP_LOC_12);
			sctp_timer_stop(SCTP_TIMER_TYPE_INIT, inp, stcb, net, SCTP_FROM_SCTP_INPUT + SCTP_LOC_13);
			/* update current state */
			if (SCTP_GET_STATE(asoc) == SCTP_STATE_COOKIE_ECHOED)
				SCTP_STAT_INCR_COUNTER32(sctps_activeestab);
			else
				SCTP_STAT_INCR_COUNTER32(sctps_collisionestab);

			SCTP_SET_STATE(asoc, SCTP_STATE_OPEN);
			if (asoc->state & SCTP_STATE_SHUTDOWN_PENDING) {
				sctp_timer_start(SCTP_TIMER_TYPE_SHUTDOWNGUARD,
				    stcb->sctp_ep, stcb, asoc->primary_destination);
			}
			SCTP_STAT_INCR_GAUGE32(sctps_currestab);
			sctp_stop_all_cookie_timers(stcb);
			if (((stcb->sctp_ep->sctp_flags & SCTP_PCB_FLAGS_TCPTYPE) ||
			    (stcb->sctp_ep->sctp_flags & SCTP_PCB_FLAGS_IN_TCPPOOL)) &&
			    (inp->sctp_socket->so_qlimit == 0)
			    ) {
#if defined(__APPLE__) || defined(SCTP_SO_LOCK_TESTING)
				struct socket *so;

#endif
				/*
				 * Here is where collision would go if we
				 * did a connect() and instead got a
				 * init/init-ack/cookie done before the
				 * init-ack came back..
				 */
				stcb->sctp_ep->sctp_flags |=
				    SCTP_PCB_FLAGS_CONNECTED;
#if defined(__APPLE__) || defined(SCTP_SO_LOCK_TESTING)
				so = SCTP_INP_SO(stcb->sctp_ep);
				atomic_add_int(&stcb->asoc.refcnt, 1);
				SCTP_TCB_UNLOCK(stcb);
				SCTP_SOCKET_LOCK(so, 1);
				SCTP_TCB_LOCK(stcb);
				atomic_add_int(&stcb->asoc.refcnt, -1);
				if (stcb->asoc.state & SCTP_STATE_CLOSED_SOCKET) {
					SCTP_SOCKET_UNLOCK(so, 1);
					return (NULL);
				}
#endif
				soisconnected(stcb->sctp_socket);
#if defined(__APPLE__) || defined(SCTP_SO_LOCK_TESTING)
				SCTP_SOCKET_UNLOCK(so, 1);
#endif
			}
			/* notify upper layer */
			*notification = SCTP_NOTIFY_ASSOC_UP;
			/*
			 * since we did not send a HB make sure we don't
			 * double things
			 */
			net->hb_responded = 1;
			net->RTO = sctp_calculate_rto(stcb, asoc, net,
			    &cookie->time_entered,
			    sctp_align_unsafe_makecopy,
			    SCTP_RTT_FROM_NON_DATA);

			if (stcb->asoc.sctp_autoclose_ticks &&
			    (sctp_is_feature_on(inp, SCTP_PCB_FLAGS_AUTOCLOSE))) {
				sctp_timer_start(SCTP_TIMER_TYPE_AUTOCLOSE,
				    inp, stcb, NULL);
			}
			break;
		default:
			/*
			 * we're in the OPEN state (or beyond), so peer must
			 * have simply lost the COOKIE-ACK
			 */
			break;
			}	/* end switch */
		sctp_stop_all_cookie_timers(stcb);
		/*
		 * We ignore the return code here.. not sure if we should
		 * somehow abort.. but we do have an existing asoc. This
		 * really should not fail.
		 */
		if (sctp_load_addresses_from_init(stcb, m,
		    init_offset + sizeof(struct sctp_init_chunk),
		    initack_offset, src, dst, init_src)) {
			if (how_indx < sizeof(asoc->cookie_how))
				asoc->cookie_how[how_indx] = 4;
			return (NULL);
		}
		/* respond with a COOKIE-ACK */
		sctp_toss_old_cookies(stcb, asoc);
		sctp_send_cookie_ack(stcb);
		if (how_indx < sizeof(asoc->cookie_how))
			asoc->cookie_how[how_indx] = 5;
		return (stcb);
	}
	if (ntohl(initack_cp->init.initiate_tag) != asoc->my_vtag &&
	    ntohl(init_cp->init.initiate_tag) == asoc->peer_vtag &&
	    cookie->tie_tag_my_vtag == 0 &&
	    cookie->tie_tag_peer_vtag == 0) {
		/*
		 * case C in Section 5.2.4 Table 2: XMOO silently discard
		 */
		if (how_indx < sizeof(asoc->cookie_how))
			asoc->cookie_how[how_indx] = 6;
		return (NULL);
	}
	/*
	 * If nat support, and the below and stcb is established, send back
	 * a ABORT(colliding state) if we are established.
	 */
	if ((SCTP_GET_STATE(asoc) == SCTP_STATE_OPEN) &&
	    (asoc->peer_supports_nat) &&
	    ((ntohl(initack_cp->init.initiate_tag) == asoc->my_vtag) &&
	    ((ntohl(init_cp->init.initiate_tag) != asoc->peer_vtag) ||
	    (asoc->peer_vtag == 0)))) {
		/*
		 * Special case - Peer's support nat. We may have two init's
		 * that we gave out the same tag on since one was not
		 * established.. i.e. we get INIT from host-1 behind the nat
		 * and we respond tag-a, we get a INIT from host-2 behind
		 * the nat and we get tag-a again. Then we bring up host-1
		 * (or 2's) assoc, Then comes the cookie from hsot-2 (or 1).
		 * Now we have colliding state. We must send an abort here
		 * with colliding state indication.
		 */
		op_err = sctp_get_mbuf_for_msg(sizeof(struct sctp_paramhdr),
		    0, M_DONTWAIT, 1, MT_DATA);
		if (op_err == NULL) {
			/* FOOBAR */
			return (NULL);
		}
		/* pre-reserve some space */
#ifdef INET6
		SCTP_BUF_RESV_UF(op_err, sizeof(struct ip6_hdr));
#else
		SCTP_BUF_RESV_UF(op_err, sizeof(struct ip));
#endif
		SCTP_BUF_RESV_UF(op_err, sizeof(struct sctphdr));
		SCTP_BUF_RESV_UF(op_err, sizeof(struct sctp_chunkhdr));
		/* Set the len */
		SCTP_BUF_LEN(op_err) = sizeof(struct sctp_paramhdr);
		ph = mtod(op_err, struct sctp_paramhdr *);
		ph->param_type = htons(SCTP_CAUSE_NAT_COLLIDING_STATE);
		ph->param_length = htons(sizeof(struct sctp_paramhdr));
<<<<<<< HEAD
		sctp_send_abort(m, iphlen, sh, 0, op_err,
=======
		sctp_send_abort(m, iphlen, src, dst, sh, 0, op_err,
>>>>>>> 9cfbfbb3
		    use_mflowid, mflowid,
		    vrf_id, port);
		return (NULL);
	}
	if ((ntohl(initack_cp->init.initiate_tag) == asoc->my_vtag) &&
	    ((ntohl(init_cp->init.initiate_tag) != asoc->peer_vtag) ||
	    (asoc->peer_vtag == 0))) {
		/*
		 * case B in Section 5.2.4 Table 2: MXAA or MOAA my info
		 * should be ok, re-accept peer info
		 */
		if (ntohl(initack_cp->init.initial_tsn) != asoc->init_seq_number) {
			/*
			 * Extension of case C. If we hit this, then the
			 * random number generator returned the same vtag
			 * when we first sent our INIT-ACK and when we later
			 * sent our INIT. The side with the seq numbers that
			 * are different will be the one that normnally
			 * would have hit case C. This in effect "extends"
			 * our vtags in this collision case to be 64 bits.
			 * The same collision could occur aka you get both
			 * vtag and seq number the same twice in a row.. but
			 * is much less likely. If it did happen then we
			 * would proceed through and bring up the assoc.. we
			 * may end up with the wrong stream setup however..
			 * which would be bad.. but there is no way to
			 * tell.. until we send on a stream that does not
			 * exist :-)
			 */
			if (how_indx < sizeof(asoc->cookie_how))
				asoc->cookie_how[how_indx] = 7;

			return (NULL);
		}
		if (how_indx < sizeof(asoc->cookie_how))
			asoc->cookie_how[how_indx] = 8;
		sctp_timer_stop(SCTP_TIMER_TYPE_HEARTBEAT, inp, stcb, net, SCTP_FROM_SCTP_INPUT + SCTP_LOC_14);
		sctp_stop_all_cookie_timers(stcb);
		/*
		 * since we did not send a HB make sure we don't double
		 * things
		 */
		net->hb_responded = 1;
		if (stcb->asoc.sctp_autoclose_ticks &&
		    sctp_is_feature_on(inp, SCTP_PCB_FLAGS_AUTOCLOSE)) {
			sctp_timer_start(SCTP_TIMER_TYPE_AUTOCLOSE, inp, stcb,
			    NULL);
		}
		asoc->my_rwnd = ntohl(initack_cp->init.a_rwnd);
		asoc->pre_open_streams = ntohs(initack_cp->init.num_outbound_streams);

		if (ntohl(init_cp->init.initiate_tag) != asoc->peer_vtag) {
			/*
			 * Ok the peer probably discarded our data (if we
			 * echoed a cookie+data). So anything on the
			 * sent_queue should be marked for retransmit, we
			 * may not get something to kick us so it COULD
			 * still take a timeout to move these.. but it can't
			 * hurt to mark them.
			 */
			struct sctp_tmit_chunk *chk;

			TAILQ_FOREACH(chk, &stcb->asoc.sent_queue, sctp_next) {
				if (chk->sent < SCTP_DATAGRAM_RESEND) {
					chk->sent = SCTP_DATAGRAM_RESEND;
					sctp_flight_size_decrease(chk);
					sctp_total_flight_decrease(stcb, chk);
					sctp_ucount_incr(stcb->asoc.sent_queue_retran_cnt);
					spec_flag++;
				}
			}

		}
		/* process the INIT info (peer's info) */
		retval = sctp_process_init(init_cp, stcb);
		if (retval < 0) {
			if (how_indx < sizeof(asoc->cookie_how))
				asoc->cookie_how[how_indx] = 9;
			return (NULL);
		}
		if (sctp_load_addresses_from_init(stcb, m,
		    init_offset + sizeof(struct sctp_init_chunk),
		    initack_offset, src, dst, init_src)) {
			if (how_indx < sizeof(asoc->cookie_how))
				asoc->cookie_how[how_indx] = 10;
			return (NULL);
		}
		if ((asoc->state & SCTP_STATE_COOKIE_WAIT) ||
		    (asoc->state & SCTP_STATE_COOKIE_ECHOED)) {
			*notification = SCTP_NOTIFY_ASSOC_UP;

			if (((stcb->sctp_ep->sctp_flags & SCTP_PCB_FLAGS_TCPTYPE) ||
			    (stcb->sctp_ep->sctp_flags & SCTP_PCB_FLAGS_IN_TCPPOOL)) &&
			    (inp->sctp_socket->so_qlimit == 0)) {
#if defined(__APPLE__) || defined(SCTP_SO_LOCK_TESTING)
				struct socket *so;

#endif
				stcb->sctp_ep->sctp_flags |=
				    SCTP_PCB_FLAGS_CONNECTED;
#if defined(__APPLE__) || defined(SCTP_SO_LOCK_TESTING)
				so = SCTP_INP_SO(stcb->sctp_ep);
				atomic_add_int(&stcb->asoc.refcnt, 1);
				SCTP_TCB_UNLOCK(stcb);
				SCTP_SOCKET_LOCK(so, 1);
				SCTP_TCB_LOCK(stcb);
				atomic_add_int(&stcb->asoc.refcnt, -1);
				if (stcb->asoc.state & SCTP_STATE_CLOSED_SOCKET) {
					SCTP_SOCKET_UNLOCK(so, 1);
					return (NULL);
				}
#endif
				soisconnected(stcb->sctp_socket);
#if defined(__APPLE__) || defined(SCTP_SO_LOCK_TESTING)
				SCTP_SOCKET_UNLOCK(so, 1);
#endif
			}
			if (SCTP_GET_STATE(asoc) == SCTP_STATE_COOKIE_ECHOED)
				SCTP_STAT_INCR_COUNTER32(sctps_activeestab);
			else
				SCTP_STAT_INCR_COUNTER32(sctps_collisionestab);
			SCTP_STAT_INCR_GAUGE32(sctps_currestab);
		} else if (SCTP_GET_STATE(asoc) == SCTP_STATE_OPEN) {
			SCTP_STAT_INCR_COUNTER32(sctps_restartestab);
		} else {
			SCTP_STAT_INCR_COUNTER32(sctps_collisionestab);
		}
		SCTP_SET_STATE(asoc, SCTP_STATE_OPEN);
		if (asoc->state & SCTP_STATE_SHUTDOWN_PENDING) {
			sctp_timer_start(SCTP_TIMER_TYPE_SHUTDOWNGUARD,
			    stcb->sctp_ep, stcb, asoc->primary_destination);
		}
		sctp_stop_all_cookie_timers(stcb);
		sctp_toss_old_cookies(stcb, asoc);
		sctp_send_cookie_ack(stcb);
		if (spec_flag) {
			/*
			 * only if we have retrans set do we do this. What
			 * this call does is get only the COOKIE-ACK out and
			 * then when we return the normal call to
			 * sctp_chunk_output will get the retrans out behind
			 * this.
			 */
			sctp_chunk_output(inp, stcb, SCTP_OUTPUT_FROM_COOKIE_ACK, SCTP_SO_NOT_LOCKED);
		}
		if (how_indx < sizeof(asoc->cookie_how))
			asoc->cookie_how[how_indx] = 11;

		return (stcb);
	}
	if ((ntohl(initack_cp->init.initiate_tag) != asoc->my_vtag &&
	    ntohl(init_cp->init.initiate_tag) != asoc->peer_vtag) &&
	    cookie->tie_tag_my_vtag == asoc->my_vtag_nonce &&
	    cookie->tie_tag_peer_vtag == asoc->peer_vtag_nonce &&
	    cookie->tie_tag_peer_vtag != 0) {
		struct sctpasochead *head;

		if (asoc->peer_supports_nat) {
			/*
			 * This is a gross gross hack. just call the
			 * cookie_new code since we are allowing a duplicate
			 * association. I hope this works...
			 */
			return (sctp_process_cookie_new(m, iphlen, offset, src, dst,
			    sh, cookie, cookie_len,
			    inp, netp, init_src, notification,
			    auth_skipped, auth_offset, auth_len,
			    use_mflowid, mflowid,
			    vrf_id, port));
		}
		/*
		 * case A in Section 5.2.4 Table 2: XXMM (peer restarted)
		 */
		/* temp code */
		if (how_indx < sizeof(asoc->cookie_how))
			asoc->cookie_how[how_indx] = 12;
		sctp_timer_stop(SCTP_TIMER_TYPE_INIT, inp, stcb, net, SCTP_FROM_SCTP_INPUT + SCTP_LOC_15);
		sctp_timer_stop(SCTP_TIMER_TYPE_HEARTBEAT, inp, stcb, net, SCTP_FROM_SCTP_INPUT + SCTP_LOC_16);

		/* notify upper layer */
		*notification = SCTP_NOTIFY_ASSOC_RESTART;
		atomic_add_int(&stcb->asoc.refcnt, 1);
		if ((SCTP_GET_STATE(asoc) != SCTP_STATE_OPEN) &&
		    (SCTP_GET_STATE(asoc) != SCTP_STATE_SHUTDOWN_RECEIVED) &&
		    (SCTP_GET_STATE(asoc) != SCTP_STATE_SHUTDOWN_SENT)) {
			SCTP_STAT_INCR_GAUGE32(sctps_currestab);
		}
		if (SCTP_GET_STATE(asoc) == SCTP_STATE_OPEN) {
			SCTP_STAT_INCR_GAUGE32(sctps_restartestab);
		} else if (SCTP_GET_STATE(asoc) != SCTP_STATE_SHUTDOWN_SENT) {
			SCTP_STAT_INCR_GAUGE32(sctps_collisionestab);
		}
		if (asoc->state & SCTP_STATE_SHUTDOWN_PENDING) {
			SCTP_SET_STATE(asoc, SCTP_STATE_OPEN);
			sctp_timer_start(SCTP_TIMER_TYPE_SHUTDOWNGUARD,
			    stcb->sctp_ep, stcb, asoc->primary_destination);

		} else if (!(asoc->state & SCTP_STATE_SHUTDOWN_SENT)) {
			/* move to OPEN state, if not in SHUTDOWN_SENT */
			SCTP_SET_STATE(asoc, SCTP_STATE_OPEN);
		}
		asoc->pre_open_streams =
		    ntohs(initack_cp->init.num_outbound_streams);
		asoc->init_seq_number = ntohl(initack_cp->init.initial_tsn);
		asoc->sending_seq = asoc->asconf_seq_out = asoc->str_reset_seq_out = asoc->init_seq_number;
		asoc->asconf_seq_out_acked = asoc->asconf_seq_out - 1;

		asoc->asconf_seq_in = asoc->last_acked_seq = asoc->init_seq_number - 1;

		asoc->str_reset_seq_in = asoc->init_seq_number;

		asoc->advanced_peer_ack_point = asoc->last_acked_seq;
		if (asoc->mapping_array) {
			memset(asoc->mapping_array, 0,
			    asoc->mapping_array_size);
		}
		if (asoc->nr_mapping_array) {
			memset(asoc->nr_mapping_array, 0,
			    asoc->mapping_array_size);
		}
		SCTP_TCB_UNLOCK(stcb);
		SCTP_INP_INFO_WLOCK();
		SCTP_INP_WLOCK(stcb->sctp_ep);
		SCTP_TCB_LOCK(stcb);
		atomic_add_int(&stcb->asoc.refcnt, -1);
		/* send up all the data */
		SCTP_TCB_SEND_LOCK(stcb);

		sctp_report_all_outbound(stcb, 0, 1, SCTP_SO_NOT_LOCKED);
		for (i = 0; i < stcb->asoc.streamoutcnt; i++) {
			stcb->asoc.strmout[i].stream_no = i;
			stcb->asoc.strmout[i].next_sequence_sent = 0;
			stcb->asoc.strmout[i].last_msg_incomplete = 0;
		}
		/* process the INIT-ACK info (my info) */
		asoc->my_vtag = ntohl(initack_cp->init.initiate_tag);
		asoc->my_rwnd = ntohl(initack_cp->init.a_rwnd);

		/* pull from vtag hash */
		LIST_REMOVE(stcb, sctp_asocs);
		/* re-insert to new vtag position */
		head = &SCTP_BASE_INFO(sctp_asochash)[SCTP_PCBHASH_ASOC(stcb->asoc.my_vtag,
		    SCTP_BASE_INFO(hashasocmark))];
		/*
		 * put it in the bucket in the vtag hash of assoc's for the
		 * system
		 */
		LIST_INSERT_HEAD(head, stcb, sctp_asocs);

		/* process the INIT info (peer's info) */
		SCTP_TCB_SEND_UNLOCK(stcb);
		SCTP_INP_WUNLOCK(stcb->sctp_ep);
		SCTP_INP_INFO_WUNLOCK();

		retval = sctp_process_init(init_cp, stcb);
		if (retval < 0) {
			if (how_indx < sizeof(asoc->cookie_how))
				asoc->cookie_how[how_indx] = 13;

			return (NULL);
		}
		/*
		 * since we did not send a HB make sure we don't double
		 * things
		 */
		net->hb_responded = 1;

		if (sctp_load_addresses_from_init(stcb, m,
		    init_offset + sizeof(struct sctp_init_chunk),
		    initack_offset, src, dst, init_src)) {
			if (how_indx < sizeof(asoc->cookie_how))
				asoc->cookie_how[how_indx] = 14;

			return (NULL);
		}
		/* respond with a COOKIE-ACK */
		sctp_stop_all_cookie_timers(stcb);
		sctp_toss_old_cookies(stcb, asoc);
		sctp_send_cookie_ack(stcb);
		if (how_indx < sizeof(asoc->cookie_how))
			asoc->cookie_how[how_indx] = 15;

		return (stcb);
	}
	if (how_indx < sizeof(asoc->cookie_how))
		asoc->cookie_how[how_indx] = 16;
	/* all other cases... */
	return (NULL);
}


/*
 * handle a state cookie for a new association m: input packet mbuf chain--
 * assumes a pullup on IP/SCTP/COOKIE-ECHO chunk note: this is a "split" mbuf
 * and the cookie signature does not exist offset: offset into mbuf to the
 * cookie-echo chunk length: length of the cookie chunk to: where the init
 * was from returns a new TCB
 */
static struct sctp_tcb *
sctp_process_cookie_new(struct mbuf *m, int iphlen, int offset,
    struct sockaddr *src, struct sockaddr *dst,
    struct sctphdr *sh, struct sctp_state_cookie *cookie, int cookie_len,
    struct sctp_inpcb *inp, struct sctp_nets **netp,
    struct sockaddr *init_src, int *notification,
    int auth_skipped, uint32_t auth_offset, uint32_t auth_len,
    uint8_t use_mflowid, uint32_t mflowid,
    uint32_t vrf_id, uint16_t port)
{
	struct sctp_tcb *stcb;
	struct sctp_init_chunk *init_cp, init_buf;
	struct sctp_init_ack_chunk *initack_cp, initack_buf;
	struct sockaddr_storage sa_store;
	struct sockaddr *initack_src = (struct sockaddr *)&sa_store;
	struct sctp_association *asoc;
	int init_offset, initack_offset, initack_limit;
	int retval;
	int error = 0;
	uint8_t auth_chunk_buf[SCTP_PARAM_BUFFER_SIZE];

#ifdef INET
	struct sockaddr_in *sin;

#endif
#ifdef INET6
	struct sockaddr_in6 *sin6;

#endif
#if defined(__APPLE__) || defined(SCTP_SO_LOCK_TESTING)
	struct socket *so;

	so = SCTP_INP_SO(inp);
#endif

	/*
	 * find and validate the INIT chunk in the cookie (peer's info) the
	 * INIT should start after the cookie-echo header struct (chunk
	 * header, state cookie header struct)
	 */
	init_offset = offset + sizeof(struct sctp_cookie_echo_chunk);
	init_cp = (struct sctp_init_chunk *)
	    sctp_m_getptr(m, init_offset, sizeof(struct sctp_init_chunk),
	    (uint8_t *) & init_buf);
	if (init_cp == NULL) {
		/* could not pull a INIT chunk in cookie */
		SCTPDBG(SCTP_DEBUG_INPUT1,
		    "process_cookie_new: could not pull INIT chunk hdr\n");
		return (NULL);
	}
	if (init_cp->ch.chunk_type != SCTP_INITIATION) {
		SCTPDBG(SCTP_DEBUG_INPUT1, "HUH? process_cookie_new: could not find INIT chunk!\n");
		return (NULL);
	}
	initack_offset = init_offset + SCTP_SIZE32(ntohs(init_cp->ch.chunk_length));
	/*
	 * find and validate the INIT-ACK chunk in the cookie (my info) the
	 * INIT-ACK follows the INIT chunk
	 */
	initack_cp = (struct sctp_init_ack_chunk *)
	    sctp_m_getptr(m, initack_offset, sizeof(struct sctp_init_ack_chunk),
	    (uint8_t *) & initack_buf);
	if (initack_cp == NULL) {
		/* could not pull INIT-ACK chunk in cookie */
		SCTPDBG(SCTP_DEBUG_INPUT1, "process_cookie_new: could not pull INIT-ACK chunk hdr\n");
		return (NULL);
	}
	if (initack_cp->ch.chunk_type != SCTP_INITIATION_ACK) {
		return (NULL);
	}
	/*
	 * NOTE: We can't use the INIT_ACK's chk_length to determine the
	 * "initack_limit" value.  This is because the chk_length field
	 * includes the length of the cookie, but the cookie is omitted when
	 * the INIT and INIT_ACK are tacked onto the cookie...
	 */
	initack_limit = offset + cookie_len;

	/*
	 * now that we know the INIT/INIT-ACK are in place, create a new TCB
	 * and popluate
	 */

	/*
	 * Here we do a trick, we set in NULL for the proc/thread argument.
	 * We do this since in effect we only use the p argument when the
	 * socket is unbound and we must do an implicit bind. Since we are
	 * getting a cookie, we cannot be unbound.
	 */
	stcb = sctp_aloc_assoc(inp, init_src, &error,
	    ntohl(initack_cp->init.initiate_tag), vrf_id,
	    (struct thread *)NULL
	    );
	if (stcb == NULL) {
		struct mbuf *op_err;

		/* memory problem? */
		SCTPDBG(SCTP_DEBUG_INPUT1,
		    "process_cookie_new: no room for another TCB!\n");
		op_err = sctp_generate_invmanparam(SCTP_CAUSE_OUT_OF_RESC);

		sctp_abort_association(inp, (struct sctp_tcb *)NULL, m, iphlen,
<<<<<<< HEAD
		    sh, op_err,
=======
		    src, dst, sh, op_err,
>>>>>>> 9cfbfbb3
		    use_mflowid, mflowid,
		    vrf_id, port);
		return (NULL);
	}
	/* get the correct sctp_nets */
	if (netp)
		*netp = sctp_findnet(stcb, init_src);

	asoc = &stcb->asoc;
	/* get scope variables out of cookie */
	asoc->ipv4_local_scope = cookie->ipv4_scope;
	asoc->site_scope = cookie->site_scope;
	asoc->local_scope = cookie->local_scope;
	asoc->loopback_scope = cookie->loopback_scope;

	if ((asoc->ipv4_addr_legal != cookie->ipv4_addr_legal) ||
	    (asoc->ipv6_addr_legal != cookie->ipv6_addr_legal)) {
		struct mbuf *op_err;

		/*
		 * Houston we have a problem. The EP changed while the
		 * cookie was in flight. Only recourse is to abort the
		 * association.
		 */
		atomic_add_int(&stcb->asoc.refcnt, 1);
		op_err = sctp_generate_invmanparam(SCTP_CAUSE_OUT_OF_RESC);
		sctp_abort_association(inp, (struct sctp_tcb *)NULL, m, iphlen,
<<<<<<< HEAD
		    sh, op_err,
		    use_mflowid, mflowid,
		    vrf_id, port);
#if defined (__APPLE__) || defined(SCTP_SO_LOCK_TESTING)
=======
		    src, dst, sh, op_err,
		    use_mflowid, mflowid,
		    vrf_id, port);
#if defined(__APPLE__) || defined(SCTP_SO_LOCK_TESTING)
>>>>>>> 9cfbfbb3
		SCTP_TCB_UNLOCK(stcb);
		SCTP_SOCKET_LOCK(so, 1);
		SCTP_TCB_LOCK(stcb);
#endif
		(void)sctp_free_assoc(inp, stcb, SCTP_NORMAL_PROC,
		    SCTP_FROM_SCTP_INPUT + SCTP_LOC_16);
#if defined(__APPLE__) || defined(SCTP_SO_LOCK_TESTING)
		SCTP_SOCKET_UNLOCK(so, 1);
#endif
		atomic_subtract_int(&stcb->asoc.refcnt, 1);
		return (NULL);
	}
	/* process the INIT-ACK info (my info) */
	asoc->my_vtag = ntohl(initack_cp->init.initiate_tag);
	asoc->my_rwnd = ntohl(initack_cp->init.a_rwnd);
	asoc->pre_open_streams = ntohs(initack_cp->init.num_outbound_streams);
	asoc->init_seq_number = ntohl(initack_cp->init.initial_tsn);
	asoc->sending_seq = asoc->asconf_seq_out = asoc->str_reset_seq_out = asoc->init_seq_number;
	asoc->asconf_seq_out_acked = asoc->asconf_seq_out - 1;
	asoc->asconf_seq_in = asoc->last_acked_seq = asoc->init_seq_number - 1;
	asoc->str_reset_seq_in = asoc->init_seq_number;

	asoc->advanced_peer_ack_point = asoc->last_acked_seq;

	/* process the INIT info (peer's info) */
	if (netp)
		retval = sctp_process_init(init_cp, stcb);
	else
		retval = 0;
	if (retval < 0) {
		atomic_add_int(&stcb->asoc.refcnt, 1);
#if defined(__APPLE__) || defined(SCTP_SO_LOCK_TESTING)
		SCTP_TCB_UNLOCK(stcb);
		SCTP_SOCKET_LOCK(so, 1);
		SCTP_TCB_LOCK(stcb);
#endif
		(void)sctp_free_assoc(inp, stcb, SCTP_NORMAL_PROC, SCTP_FROM_SCTP_INPUT + SCTP_LOC_16);
#if defined(__APPLE__) || defined(SCTP_SO_LOCK_TESTING)
		SCTP_SOCKET_UNLOCK(so, 1);
#endif
		atomic_subtract_int(&stcb->asoc.refcnt, 1);
		return (NULL);
	}
	/* load all addresses */
	if (sctp_load_addresses_from_init(stcb, m,
	    init_offset + sizeof(struct sctp_init_chunk), initack_offset,
	    src, dst, init_src)) {
		atomic_add_int(&stcb->asoc.refcnt, 1);
#if defined(__APPLE__) || defined(SCTP_SO_LOCK_TESTING)
		SCTP_TCB_UNLOCK(stcb);
		SCTP_SOCKET_LOCK(so, 1);
		SCTP_TCB_LOCK(stcb);
#endif
		(void)sctp_free_assoc(inp, stcb, SCTP_NORMAL_PROC, SCTP_FROM_SCTP_INPUT + SCTP_LOC_17);
#if defined(__APPLE__) || defined(SCTP_SO_LOCK_TESTING)
		SCTP_SOCKET_UNLOCK(so, 1);
#endif
		atomic_subtract_int(&stcb->asoc.refcnt, 1);
		return (NULL);
	}
	/*
	 * verify any preceding AUTH chunk that was skipped
	 */
	/* pull the local authentication parameters from the cookie/init-ack */
	sctp_auth_get_cookie_params(stcb, m,
	    initack_offset + sizeof(struct sctp_init_ack_chunk),
	    initack_limit - (initack_offset + sizeof(struct sctp_init_ack_chunk)));
	if (auth_skipped) {
		struct sctp_auth_chunk *auth;

		auth = (struct sctp_auth_chunk *)
		    sctp_m_getptr(m, auth_offset, auth_len, auth_chunk_buf);
		if ((auth == NULL) || sctp_handle_auth(stcb, auth, m, auth_offset)) {
			/* auth HMAC failed, dump the assoc and packet */
			SCTPDBG(SCTP_DEBUG_AUTH1,
			    "COOKIE-ECHO: AUTH failed\n");
			atomic_add_int(&stcb->asoc.refcnt, 1);
#if defined(__APPLE__) || defined(SCTP_SO_LOCK_TESTING)
			SCTP_TCB_UNLOCK(stcb);
			SCTP_SOCKET_LOCK(so, 1);
			SCTP_TCB_LOCK(stcb);
#endif
			(void)sctp_free_assoc(inp, stcb, SCTP_NORMAL_PROC, SCTP_FROM_SCTP_INPUT + SCTP_LOC_18);
#if defined(__APPLE__) || defined(SCTP_SO_LOCK_TESTING)
			SCTP_SOCKET_UNLOCK(so, 1);
#endif
			atomic_subtract_int(&stcb->asoc.refcnt, 1);
			return (NULL);
		} else {
			/* remaining chunks checked... good to go */
			stcb->asoc.authenticated = 1;
		}
	}
	/* update current state */
	SCTPDBG(SCTP_DEBUG_INPUT2, "moving to OPEN state\n");
	SCTP_SET_STATE(asoc, SCTP_STATE_OPEN);
	if (asoc->state & SCTP_STATE_SHUTDOWN_PENDING) {
		sctp_timer_start(SCTP_TIMER_TYPE_SHUTDOWNGUARD,
		    stcb->sctp_ep, stcb, asoc->primary_destination);
	}
	sctp_stop_all_cookie_timers(stcb);
	SCTP_STAT_INCR_COUNTER32(sctps_passiveestab);
	SCTP_STAT_INCR_GAUGE32(sctps_currestab);

	/*
	 * if we're doing ASCONFs, check to see if we have any new local
	 * addresses that need to get added to the peer (eg. addresses
	 * changed while cookie echo in flight).  This needs to be done
	 * after we go to the OPEN state to do the correct asconf
	 * processing. else, make sure we have the correct addresses in our
	 * lists
	 */

	/* warning, we re-use sin, sin6, sa_store here! */
	/* pull in local_address (our "from" address) */
	switch (cookie->laddr_type) {
#ifdef INET
	case SCTP_IPV4_ADDRESS:
		/* source addr is IPv4 */
		sin = (struct sockaddr_in *)initack_src;
		memset(sin, 0, sizeof(*sin));
		sin->sin_family = AF_INET;
		sin->sin_len = sizeof(struct sockaddr_in);
		sin->sin_addr.s_addr = cookie->laddress[0];
		break;
#endif
#ifdef INET6
	case SCTP_IPV6_ADDRESS:
		/* source addr is IPv6 */
		sin6 = (struct sockaddr_in6 *)initack_src;
		memset(sin6, 0, sizeof(*sin6));
		sin6->sin6_family = AF_INET6;
		sin6->sin6_len = sizeof(struct sockaddr_in6);
		sin6->sin6_scope_id = cookie->scope_id;
		memcpy(&sin6->sin6_addr, cookie->laddress,
		    sizeof(sin6->sin6_addr));
		break;
#endif
	default:
		atomic_add_int(&stcb->asoc.refcnt, 1);
#if defined(__APPLE__) || defined(SCTP_SO_LOCK_TESTING)
		SCTP_TCB_UNLOCK(stcb);
		SCTP_SOCKET_LOCK(so, 1);
		SCTP_TCB_LOCK(stcb);
#endif
		(void)sctp_free_assoc(inp, stcb, SCTP_NORMAL_PROC, SCTP_FROM_SCTP_INPUT + SCTP_LOC_19);
#if defined(__APPLE__) || defined(SCTP_SO_LOCK_TESTING)
		SCTP_SOCKET_UNLOCK(so, 1);
#endif
		atomic_subtract_int(&stcb->asoc.refcnt, 1);
		return (NULL);
	}

	/* set up to notify upper layer */
	*notification = SCTP_NOTIFY_ASSOC_UP;
	if (((stcb->sctp_ep->sctp_flags & SCTP_PCB_FLAGS_TCPTYPE) ||
	    (stcb->sctp_ep->sctp_flags & SCTP_PCB_FLAGS_IN_TCPPOOL)) &&
	    (inp->sctp_socket->so_qlimit == 0)) {
		/*
		 * This is an endpoint that called connect() how it got a
		 * cookie that is NEW is a bit of a mystery. It must be that
		 * the INIT was sent, but before it got there.. a complete
		 * INIT/INIT-ACK/COOKIE arrived. But of course then it
		 * should have went to the other code.. not here.. oh well..
		 * a bit of protection is worth having..
		 */
		stcb->sctp_ep->sctp_flags |= SCTP_PCB_FLAGS_CONNECTED;
#if defined(__APPLE__) || defined(SCTP_SO_LOCK_TESTING)
		atomic_add_int(&stcb->asoc.refcnt, 1);
		SCTP_TCB_UNLOCK(stcb);
		SCTP_SOCKET_LOCK(so, 1);
		SCTP_TCB_LOCK(stcb);
		atomic_subtract_int(&stcb->asoc.refcnt, 1);
		if (stcb->asoc.state & SCTP_STATE_CLOSED_SOCKET) {
			SCTP_SOCKET_UNLOCK(so, 1);
			return (NULL);
		}
#endif
		soisconnected(stcb->sctp_socket);
#if defined(__APPLE__) || defined(SCTP_SO_LOCK_TESTING)
		SCTP_SOCKET_UNLOCK(so, 1);
#endif
	} else if ((stcb->sctp_ep->sctp_flags & SCTP_PCB_FLAGS_TCPTYPE) &&
	    (inp->sctp_socket->so_qlimit)) {
		/*
		 * We don't want to do anything with this one. Since it is
		 * the listening guy. The timer will get started for
		 * accepted connections in the caller.
		 */
		;
	}
	/* since we did not send a HB make sure we don't double things */
	if ((netp) && (*netp))
		(*netp)->hb_responded = 1;

	if (stcb->asoc.sctp_autoclose_ticks &&
	    sctp_is_feature_on(inp, SCTP_PCB_FLAGS_AUTOCLOSE)) {
		sctp_timer_start(SCTP_TIMER_TYPE_AUTOCLOSE, inp, stcb, NULL);
	}
	/* calculate the RTT */
	(void)SCTP_GETTIME_TIMEVAL(&stcb->asoc.time_entered);
	if ((netp) && (*netp)) {
		(*netp)->RTO = sctp_calculate_rto(stcb, asoc, *netp,
		    &cookie->time_entered, sctp_align_unsafe_makecopy,
		    SCTP_RTT_FROM_NON_DATA);
	}
	/* respond with a COOKIE-ACK */
	sctp_send_cookie_ack(stcb);

	/*
	 * check the address lists for any ASCONFs that need to be sent
	 * AFTER the cookie-ack is sent
	 */
	sctp_check_address_list(stcb, m,
	    initack_offset + sizeof(struct sctp_init_ack_chunk),
	    initack_limit - (initack_offset + sizeof(struct sctp_init_ack_chunk)),
	    initack_src, cookie->local_scope, cookie->site_scope,
	    cookie->ipv4_scope, cookie->loopback_scope);


	return (stcb);
}

/*
 * CODE LIKE THIS NEEDS TO RUN IF the peer supports the NAT extension, i.e
 * we NEED to make sure we are not already using the vtag. If so we
 * need to send back an ABORT-TRY-AGAIN-WITH-NEW-TAG No middle box bit!
	head = &SCTP_BASE_INFO(sctp_asochash)[SCTP_PCBHASH_ASOC(tag,
							    SCTP_BASE_INFO(hashasocmark))];
	LIST_FOREACH(stcb, head, sctp_asocs) {
	        if ((stcb->asoc.my_vtag == tag) && (stcb->rport == rport) && (inp == stcb->sctp_ep))  {
		       -- SEND ABORT - TRY AGAIN --
		}
	}
*/

/*
 * handles a COOKIE-ECHO message stcb: modified to either a new or left as
 * existing (non-NULL) TCB
 */
static struct mbuf *
sctp_handle_cookie_echo(struct mbuf *m, int iphlen, int offset,
    struct sockaddr *src, struct sockaddr *dst,
    struct sctphdr *sh, struct sctp_cookie_echo_chunk *cp,
    struct sctp_inpcb **inp_p, struct sctp_tcb **stcb, struct sctp_nets **netp,
    int auth_skipped, uint32_t auth_offset, uint32_t auth_len,
    struct sctp_tcb **locked_tcb,
    uint8_t use_mflowid, uint32_t mflowid,
    uint32_t vrf_id, uint16_t port)
{
	struct sctp_state_cookie *cookie;
	struct sctp_tcb *l_stcb = *stcb;
	struct sctp_inpcb *l_inp;
	struct sockaddr *to;
	struct sctp_pcb *ep;
	struct mbuf *m_sig;
	uint8_t calc_sig[SCTP_SIGNATURE_SIZE], tmp_sig[SCTP_SIGNATURE_SIZE];
	uint8_t *sig;
	uint8_t cookie_ok = 0;
	unsigned int sig_offset, cookie_offset;
	unsigned int cookie_len;
	struct timeval now;
	struct timeval time_expires;
	int notification = 0;
	struct sctp_nets *netl;
	int had_a_existing_tcb = 0;
	int send_int_conf = 0;

#ifdef INET
	struct sockaddr_in sin;

#endif
#ifdef INET6
	struct sockaddr_in6 sin6;

#endif

	SCTPDBG(SCTP_DEBUG_INPUT2,
	    "sctp_handle_cookie: handling COOKIE-ECHO\n");

	if (inp_p == NULL) {
		return (NULL);
	}
	cookie = &cp->cookie;
	cookie_offset = offset + sizeof(struct sctp_chunkhdr);
	cookie_len = ntohs(cp->ch.chunk_length);

	if ((cookie->peerport != sh->src_port) &&
	    (cookie->myport != sh->dest_port) &&
	    (cookie->my_vtag != sh->v_tag)) {
		/*
		 * invalid ports or bad tag.  Note that we always leave the
		 * v_tag in the header in network order and when we stored
		 * it in the my_vtag slot we also left it in network order.
		 * This maintains the match even though it may be in the
		 * opposite byte order of the machine :->
		 */
		return (NULL);
	}
	if (cookie_len < sizeof(struct sctp_cookie_echo_chunk) +
	    sizeof(struct sctp_init_chunk) +
	    sizeof(struct sctp_init_ack_chunk) + SCTP_SIGNATURE_SIZE) {
		/* cookie too small */
		return (NULL);
	}
	/*
	 * split off the signature into its own mbuf (since it should not be
	 * calculated in the sctp_hmac_m() call).
	 */
	sig_offset = offset + cookie_len - SCTP_SIGNATURE_SIZE;
	m_sig = m_split(m, sig_offset, M_DONTWAIT);
	if (m_sig == NULL) {
		/* out of memory or ?? */
		return (NULL);
	}
#ifdef SCTP_MBUF_LOGGING
	if (SCTP_BASE_SYSCTL(sctp_logging_level) & SCTP_MBUF_LOGGING_ENABLE) {
		struct mbuf *mat;

		for (mat = m_sig; mat; mat = SCTP_BUF_NEXT(mat)) {
			if (SCTP_BUF_IS_EXTENDED(mat)) {
				sctp_log_mb(mat, SCTP_MBUF_SPLIT);
			}
		}
	}
#endif

	/*
	 * compute the signature/digest for the cookie
	 */
	ep = &(*inp_p)->sctp_ep;
	l_inp = *inp_p;
	if (l_stcb) {
		SCTP_TCB_UNLOCK(l_stcb);
	}
	SCTP_INP_RLOCK(l_inp);
	if (l_stcb) {
		SCTP_TCB_LOCK(l_stcb);
	}
	/* which cookie is it? */
	if ((cookie->time_entered.tv_sec < (long)ep->time_of_secret_change) &&
	    (ep->current_secret_number != ep->last_secret_number)) {
		/* it's the old cookie */
		(void)sctp_hmac_m(SCTP_HMAC,
		    (uint8_t *) ep->secret_key[(int)ep->last_secret_number],
		    SCTP_SECRET_SIZE, m, cookie_offset, calc_sig, 0);
	} else {
		/* it's the current cookie */
		(void)sctp_hmac_m(SCTP_HMAC,
		    (uint8_t *) ep->secret_key[(int)ep->current_secret_number],
		    SCTP_SECRET_SIZE, m, cookie_offset, calc_sig, 0);
	}
	/* get the signature */
	SCTP_INP_RUNLOCK(l_inp);
	sig = (uint8_t *) sctp_m_getptr(m_sig, 0, SCTP_SIGNATURE_SIZE, (uint8_t *) & tmp_sig);
	if (sig == NULL) {
		/* couldn't find signature */
		sctp_m_freem(m_sig);
		return (NULL);
	}
	/* compare the received digest with the computed digest */
	if (memcmp(calc_sig, sig, SCTP_SIGNATURE_SIZE) != 0) {
		/* try the old cookie? */
		if ((cookie->time_entered.tv_sec == (long)ep->time_of_secret_change) &&
		    (ep->current_secret_number != ep->last_secret_number)) {
			/* compute digest with old */
			(void)sctp_hmac_m(SCTP_HMAC,
			    (uint8_t *) ep->secret_key[(int)ep->last_secret_number],
			    SCTP_SECRET_SIZE, m, cookie_offset, calc_sig, 0);
			/* compare */
			if (memcmp(calc_sig, sig, SCTP_SIGNATURE_SIZE) == 0)
				cookie_ok = 1;
		}
	} else {
		cookie_ok = 1;
	}

	/*
	 * Now before we continue we must reconstruct our mbuf so that
	 * normal processing of any other chunks will work.
	 */
	{
		struct mbuf *m_at;

		m_at = m;
		while (SCTP_BUF_NEXT(m_at) != NULL) {
			m_at = SCTP_BUF_NEXT(m_at);
		}
		SCTP_BUF_NEXT(m_at) = m_sig;
	}

	if (cookie_ok == 0) {
		SCTPDBG(SCTP_DEBUG_INPUT2, "handle_cookie_echo: cookie signature validation failed!\n");
		SCTPDBG(SCTP_DEBUG_INPUT2,
		    "offset = %u, cookie_offset = %u, sig_offset = %u\n",
		    (uint32_t) offset, cookie_offset, sig_offset);
		return (NULL);
	}
	/*
	 * check the cookie timestamps to be sure it's not stale
	 */
	(void)SCTP_GETTIME_TIMEVAL(&now);
	/* Expire time is in Ticks, so we convert to seconds */
	time_expires.tv_sec = cookie->time_entered.tv_sec + TICKS_TO_SEC(cookie->cookie_life);
	time_expires.tv_usec = cookie->time_entered.tv_usec;
	/*
	 * TODO sctp_constants.h needs alternative time macros when _KERNEL
	 * is undefined.
	 */
	if (timevalcmp(&now, &time_expires, >)) {
		/* cookie is stale! */
		struct mbuf *op_err;
		struct sctp_stale_cookie_msg *scm;
		uint32_t tim;

		op_err = sctp_get_mbuf_for_msg(sizeof(struct sctp_stale_cookie_msg),
		    0, M_DONTWAIT, 1, MT_DATA);
		if (op_err == NULL) {
			/* FOOBAR */
			return (NULL);
		}
		/* Set the len */
		SCTP_BUF_LEN(op_err) = sizeof(struct sctp_stale_cookie_msg);
		scm = mtod(op_err, struct sctp_stale_cookie_msg *);
		scm->ph.param_type = htons(SCTP_CAUSE_STALE_COOKIE);
		scm->ph.param_length = htons((sizeof(struct sctp_paramhdr) +
		    (sizeof(uint32_t))));
		/* seconds to usec */
		tim = (now.tv_sec - time_expires.tv_sec) * 1000000;
		/* add in usec */
		if (tim == 0)
			tim = now.tv_usec - cookie->time_entered.tv_usec;
		scm->time_usec = htonl(tim);
<<<<<<< HEAD
		sctp_send_operr_to(m, sh, cookie->peers_vtag, op_err,
=======
		sctp_send_operr_to(src, dst, sh, cookie->peers_vtag, op_err,
>>>>>>> 9cfbfbb3
		    use_mflowid, mflowid,
		    vrf_id, port);
		return (NULL);
	}
	/*
	 * Now we must see with the lookup address if we have an existing
	 * asoc. This will only happen if we were in the COOKIE-WAIT state
	 * and a INIT collided with us and somewhere the peer sent the
	 * cookie on another address besides the single address our assoc
	 * had for him. In this case we will have one of the tie-tags set at
	 * least AND the address field in the cookie can be used to look it
	 * up.
	 */
	to = NULL;
	switch (cookie->addr_type) {
#ifdef INET6
	case SCTP_IPV6_ADDRESS:
		memset(&sin6, 0, sizeof(sin6));
		sin6.sin6_family = AF_INET6;
		sin6.sin6_len = sizeof(sin6);
		sin6.sin6_port = sh->src_port;
		sin6.sin6_scope_id = cookie->scope_id;
		memcpy(&sin6.sin6_addr.s6_addr, cookie->address,
		    sizeof(sin6.sin6_addr.s6_addr));
		to = (struct sockaddr *)&sin6;
		break;
#endif
#ifdef INET
	case SCTP_IPV4_ADDRESS:
		memset(&sin, 0, sizeof(sin));
		sin.sin_family = AF_INET;
		sin.sin_len = sizeof(sin);
		sin.sin_port = sh->src_port;
		sin.sin_addr.s_addr = cookie->address[0];
		to = (struct sockaddr *)&sin;
		break;
#endif
	default:
		/* This should not happen */
		return (NULL);
	}
	if ((*stcb == NULL) && to) {
		/* Yep, lets check */
		*stcb = sctp_findassociation_ep_addr(inp_p, to, netp, dst, NULL);
		if (*stcb == NULL) {
			/*
			 * We should have only got back the same inp. If we
			 * got back a different ep we have a problem. The
			 * original findep got back l_inp and now
			 */
			if (l_inp != *inp_p) {
				SCTP_PRINTF("Bad problem find_ep got a diff inp then special_locate?\n");
			}
		} else {
			if (*locked_tcb == NULL) {
				/*
				 * In this case we found the assoc only
				 * after we locked the create lock. This
				 * means we are in a colliding case and we
				 * must make sure that we unlock the tcb if
				 * its one of the cases where we throw away
				 * the incoming packets.
				 */
				*locked_tcb = *stcb;

				/*
				 * We must also increment the inp ref count
				 * since the ref_count flags was set when we
				 * did not find the TCB, now we found it
				 * which reduces the refcount.. we must
				 * raise it back out to balance it all :-)
				 */
				SCTP_INP_INCR_REF((*stcb)->sctp_ep);
				if ((*stcb)->sctp_ep != l_inp) {
					SCTP_PRINTF("Huh? ep:%p diff then l_inp:%p?\n",
					    (void *)(*stcb)->sctp_ep, (void *)l_inp);
				}
			}
		}
	}
	if (to == NULL) {
		return (NULL);
	}
	cookie_len -= SCTP_SIGNATURE_SIZE;
	if (*stcb == NULL) {
		/* this is the "normal" case... get a new TCB */
<<<<<<< HEAD
		*stcb = sctp_process_cookie_new(m, iphlen, offset, sh, cookie,
		    cookie_len, *inp_p, netp, to, &notification,
=======
		*stcb = sctp_process_cookie_new(m, iphlen, offset, src, dst, sh,
		    cookie, cookie_len, *inp_p,
		    netp, to, &notification,
>>>>>>> 9cfbfbb3
		    auth_skipped, auth_offset, auth_len,
		    use_mflowid, mflowid,
		    vrf_id, port);
	} else {
		/* this is abnormal... cookie-echo on existing TCB */
		had_a_existing_tcb = 1;
		*stcb = sctp_process_cookie_existing(m, iphlen, offset,
		    src, dst, sh,
		    cookie, cookie_len, *inp_p, *stcb, netp, to,
		    &notification, auth_skipped, auth_offset, auth_len,
		    use_mflowid, mflowid,
		    vrf_id, port);
	}

	if (*stcb == NULL) {
		/* still no TCB... must be bad cookie-echo */
		return (NULL);
	}
	if ((*netp != NULL) && (use_mflowid != 0)) {
		(*netp)->flowid = mflowid;
#ifdef INVARIANTS
		(*netp)->flowidset = 1;
#endif
	}
	/*
	 * Ok, we built an association so confirm the address we sent the
	 * INIT-ACK to.
	 */
	netl = sctp_findnet(*stcb, to);
	/*
	 * This code should in theory NOT run but
	 */
	if (netl == NULL) {
		/* TSNH! Huh, why do I need to add this address here? */
		if (sctp_add_remote_addr(*stcb, to, NULL, SCTP_DONOT_SETSCOPE, SCTP_IN_COOKIE_PROC)) {
			return (NULL);
		}
		netl = sctp_findnet(*stcb, to);
	}
	if (netl) {
		if (netl->dest_state & SCTP_ADDR_UNCONFIRMED) {
			netl->dest_state &= ~SCTP_ADDR_UNCONFIRMED;
			(void)sctp_set_primary_addr((*stcb), (struct sockaddr *)NULL,
			    netl);
			send_int_conf = 1;
		}
	}
	sctp_start_net_timers(*stcb);
	if ((*inp_p)->sctp_flags & SCTP_PCB_FLAGS_TCPTYPE) {
		if (!had_a_existing_tcb ||
		    (((*inp_p)->sctp_flags & SCTP_PCB_FLAGS_CONNECTED) == 0)) {
			/*
			 * If we have a NEW cookie or the connect never
			 * reached the connected state during collision we
			 * must do the TCP accept thing.
			 */
			struct socket *so, *oso;
			struct sctp_inpcb *inp;

			if (notification == SCTP_NOTIFY_ASSOC_RESTART) {
				/*
				 * For a restart we will keep the same
				 * socket, no need to do anything. I THINK!!
				 */
				sctp_ulp_notify(notification, *stcb, 0, NULL, SCTP_SO_NOT_LOCKED);
				if (send_int_conf) {
					sctp_ulp_notify(SCTP_NOTIFY_INTERFACE_CONFIRMED,
					    (*stcb), 0, (void *)netl, SCTP_SO_NOT_LOCKED);
				}
				return (m);
			}
			oso = (*inp_p)->sctp_socket;
			atomic_add_int(&(*stcb)->asoc.refcnt, 1);
			SCTP_TCB_UNLOCK((*stcb));
			CURVNET_SET(oso->so_vnet);
			so = sonewconn(oso, 0
			    );
			CURVNET_RESTORE();
			SCTP_TCB_LOCK((*stcb));
			atomic_subtract_int(&(*stcb)->asoc.refcnt, 1);

			if (so == NULL) {
				struct mbuf *op_err;

#if defined(__APPLE__) || defined(SCTP_SO_LOCK_TESTING)
				struct socket *pcb_so;

#endif
				/* Too many sockets */
				SCTPDBG(SCTP_DEBUG_INPUT1, "process_cookie_new: no room for another socket!\n");
				op_err = sctp_generate_invmanparam(SCTP_CAUSE_OUT_OF_RESC);
				sctp_abort_association(*inp_p, NULL, m, iphlen,
<<<<<<< HEAD
				    sh, op_err,
				    use_mflowid, mflowid,
				    vrf_id, port);
#if defined (__APPLE__) || defined(SCTP_SO_LOCK_TESTING)
=======
				    src, dst, sh, op_err,
				    use_mflowid, mflowid,
				    vrf_id, port);
#if defined(__APPLE__) || defined(SCTP_SO_LOCK_TESTING)
>>>>>>> 9cfbfbb3
				pcb_so = SCTP_INP_SO(*inp_p);
				atomic_add_int(&(*stcb)->asoc.refcnt, 1);
				SCTP_TCB_UNLOCK((*stcb));
				SCTP_SOCKET_LOCK(pcb_so, 1);
				SCTP_TCB_LOCK((*stcb));
				atomic_subtract_int(&(*stcb)->asoc.refcnt, 1);
#endif
				(void)sctp_free_assoc(*inp_p, *stcb, SCTP_NORMAL_PROC, SCTP_FROM_SCTP_INPUT + SCTP_LOC_20);
#if defined(__APPLE__) || defined(SCTP_SO_LOCK_TESTING)
				SCTP_SOCKET_UNLOCK(pcb_so, 1);
#endif
				return (NULL);
			}
			inp = (struct sctp_inpcb *)so->so_pcb;
			SCTP_INP_INCR_REF(inp);
			/*
			 * We add the unbound flag here so that if we get an
			 * soabort() before we get the move_pcb done, we
			 * will properly cleanup.
			 */
			inp->sctp_flags = (SCTP_PCB_FLAGS_TCPTYPE |
			    SCTP_PCB_FLAGS_CONNECTED |
			    SCTP_PCB_FLAGS_IN_TCPPOOL |
			    SCTP_PCB_FLAGS_UNBOUND |
			    (SCTP_PCB_COPY_FLAGS & (*inp_p)->sctp_flags) |
			    SCTP_PCB_FLAGS_DONT_WAKE);
			inp->sctp_features = (*inp_p)->sctp_features;
			inp->sctp_mobility_features = (*inp_p)->sctp_mobility_features;
			inp->sctp_socket = so;
			inp->sctp_frag_point = (*inp_p)->sctp_frag_point;
			inp->sctp_cmt_on_off = (*inp_p)->sctp_cmt_on_off;
			inp->sctp_ecn_enable = (*inp_p)->sctp_ecn_enable;
			inp->partial_delivery_point = (*inp_p)->partial_delivery_point;
			inp->sctp_context = (*inp_p)->sctp_context;
			inp->local_strreset_support = (*inp_p)->local_strreset_support;
			inp->inp_starting_point_for_iterator = NULL;
			/*
			 * copy in the authentication parameters from the
			 * original endpoint
			 */
			if (inp->sctp_ep.local_hmacs)
				sctp_free_hmaclist(inp->sctp_ep.local_hmacs);
			inp->sctp_ep.local_hmacs =
			    sctp_copy_hmaclist((*inp_p)->sctp_ep.local_hmacs);
			if (inp->sctp_ep.local_auth_chunks)
				sctp_free_chunklist(inp->sctp_ep.local_auth_chunks);
			inp->sctp_ep.local_auth_chunks =
			    sctp_copy_chunklist((*inp_p)->sctp_ep.local_auth_chunks);

			/*
			 * Now we must move it from one hash table to
			 * another and get the tcb in the right place.
			 */

			/*
			 * This is where the one-2-one socket is put into
			 * the accept state waiting for the accept!
			 */
			if (*stcb) {
				(*stcb)->asoc.state |= SCTP_STATE_IN_ACCEPT_QUEUE;
			}
			sctp_move_pcb_and_assoc(*inp_p, inp, *stcb);

			atomic_add_int(&(*stcb)->asoc.refcnt, 1);
			SCTP_TCB_UNLOCK((*stcb));

			sctp_pull_off_control_to_new_inp((*inp_p), inp, *stcb,
			    0);
			SCTP_TCB_LOCK((*stcb));
			atomic_subtract_int(&(*stcb)->asoc.refcnt, 1);


			/*
			 * now we must check to see if we were aborted while
			 * the move was going on and the lock/unlock
			 * happened.
			 */
			if (inp->sctp_flags & SCTP_PCB_FLAGS_SOCKET_GONE) {
				/*
				 * yep it was, we leave the assoc attached
				 * to the socket since the sctp_inpcb_free()
				 * call will send an abort for us.
				 */
				SCTP_INP_DECR_REF(inp);
				return (NULL);
			}
			SCTP_INP_DECR_REF(inp);
			/* Switch over to the new guy */
			*inp_p = inp;
			sctp_ulp_notify(notification, *stcb, 0, NULL, SCTP_SO_NOT_LOCKED);
			if (send_int_conf) {
				sctp_ulp_notify(SCTP_NOTIFY_INTERFACE_CONFIRMED,
				    (*stcb), 0, (void *)netl, SCTP_SO_NOT_LOCKED);
			}
			/*
			 * Pull it from the incomplete queue and wake the
			 * guy
			 */
#if defined(__APPLE__) || defined(SCTP_SO_LOCK_TESTING)
			atomic_add_int(&(*stcb)->asoc.refcnt, 1);
			SCTP_TCB_UNLOCK((*stcb));
			SCTP_SOCKET_LOCK(so, 1);
#endif
			soisconnected(so);
#if defined(__APPLE__) || defined(SCTP_SO_LOCK_TESTING)
			SCTP_TCB_LOCK((*stcb));
			atomic_subtract_int(&(*stcb)->asoc.refcnt, 1);
			SCTP_SOCKET_UNLOCK(so, 1);
#endif
			return (m);
		}
	}
	if (notification) {
		sctp_ulp_notify(notification, *stcb, 0, NULL, SCTP_SO_NOT_LOCKED);
	}
	if (send_int_conf) {
		sctp_ulp_notify(SCTP_NOTIFY_INTERFACE_CONFIRMED,
		    (*stcb), 0, (void *)netl, SCTP_SO_NOT_LOCKED);
	}
	return (m);
}

static void
sctp_handle_cookie_ack(struct sctp_cookie_ack_chunk *cp SCTP_UNUSED,
    struct sctp_tcb *stcb, struct sctp_nets *net)
{
	/* cp must not be used, others call this without a c-ack :-) */
	struct sctp_association *asoc;

	SCTPDBG(SCTP_DEBUG_INPUT2,
	    "sctp_handle_cookie_ack: handling COOKIE-ACK\n");
	if (stcb == NULL)
		return;

	asoc = &stcb->asoc;

	sctp_stop_all_cookie_timers(stcb);
	/* process according to association state */
	if (SCTP_GET_STATE(asoc) == SCTP_STATE_COOKIE_ECHOED) {
		/* state change only needed when I am in right state */
		SCTPDBG(SCTP_DEBUG_INPUT2, "moving to OPEN state\n");
		SCTP_SET_STATE(asoc, SCTP_STATE_OPEN);
		sctp_start_net_timers(stcb);
		if (asoc->state & SCTP_STATE_SHUTDOWN_PENDING) {
			sctp_timer_start(SCTP_TIMER_TYPE_SHUTDOWNGUARD,
			    stcb->sctp_ep, stcb, asoc->primary_destination);

		}
		/* update RTO */
		SCTP_STAT_INCR_COUNTER32(sctps_activeestab);
		SCTP_STAT_INCR_GAUGE32(sctps_currestab);
		if (asoc->overall_error_count == 0) {
			net->RTO = sctp_calculate_rto(stcb, asoc, net,
			    &asoc->time_entered, sctp_align_safe_nocopy,
			    SCTP_RTT_FROM_NON_DATA);
		}
		(void)SCTP_GETTIME_TIMEVAL(&asoc->time_entered);
		sctp_ulp_notify(SCTP_NOTIFY_ASSOC_UP, stcb, 0, NULL, SCTP_SO_NOT_LOCKED);
		if ((stcb->sctp_ep->sctp_flags & SCTP_PCB_FLAGS_TCPTYPE) ||
		    (stcb->sctp_ep->sctp_flags & SCTP_PCB_FLAGS_IN_TCPPOOL)) {
#if defined(__APPLE__) || defined(SCTP_SO_LOCK_TESTING)
			struct socket *so;

#endif
			stcb->sctp_ep->sctp_flags |= SCTP_PCB_FLAGS_CONNECTED;
#if defined(__APPLE__) || defined(SCTP_SO_LOCK_TESTING)
			so = SCTP_INP_SO(stcb->sctp_ep);
			atomic_add_int(&stcb->asoc.refcnt, 1);
			SCTP_TCB_UNLOCK(stcb);
			SCTP_SOCKET_LOCK(so, 1);
			SCTP_TCB_LOCK(stcb);
			atomic_subtract_int(&stcb->asoc.refcnt, 1);
#endif
			if ((stcb->asoc.state & SCTP_STATE_CLOSED_SOCKET) == 0) {
				soisconnected(stcb->sctp_socket);
			}
#if defined(__APPLE__) || defined(SCTP_SO_LOCK_TESTING)
			SCTP_SOCKET_UNLOCK(so, 1);
#endif
		}
		/*
		 * since we did not send a HB make sure we don't double
		 * things
		 */
		net->hb_responded = 1;

		if (stcb->asoc.state & SCTP_STATE_CLOSED_SOCKET) {
			/*
			 * We don't need to do the asconf thing, nor hb or
			 * autoclose if the socket is closed.
			 */
			goto closed_socket;
		}
		sctp_timer_start(SCTP_TIMER_TYPE_HEARTBEAT, stcb->sctp_ep,
		    stcb, net);


		if (stcb->asoc.sctp_autoclose_ticks &&
		    sctp_is_feature_on(stcb->sctp_ep, SCTP_PCB_FLAGS_AUTOCLOSE)) {
			sctp_timer_start(SCTP_TIMER_TYPE_AUTOCLOSE,
			    stcb->sctp_ep, stcb, NULL);
		}
		/*
		 * send ASCONF if parameters are pending and ASCONFs are
		 * allowed (eg. addresses changed when init/cookie echo were
		 * in flight)
		 */
		if ((sctp_is_feature_on(stcb->sctp_ep, SCTP_PCB_FLAGS_DO_ASCONF)) &&
		    (stcb->asoc.peer_supports_asconf) &&
		    (!TAILQ_EMPTY(&stcb->asoc.asconf_queue))) {
#ifdef SCTP_TIMER_BASED_ASCONF
			sctp_timer_start(SCTP_TIMER_TYPE_ASCONF,
			    stcb->sctp_ep, stcb,
			    stcb->asoc.primary_destination);
#else
			sctp_send_asconf(stcb, stcb->asoc.primary_destination,
			    SCTP_ADDR_NOT_LOCKED);
#endif
		}
	}
closed_socket:
	/* Toss the cookie if I can */
	sctp_toss_old_cookies(stcb, asoc);
	if (!TAILQ_EMPTY(&asoc->sent_queue)) {
		/* Restart the timer if we have pending data */
		struct sctp_tmit_chunk *chk;

		chk = TAILQ_FIRST(&asoc->sent_queue);
		sctp_timer_start(SCTP_TIMER_TYPE_SEND, stcb->sctp_ep, stcb, chk->whoTo);
	}
}

static void
sctp_handle_ecn_echo(struct sctp_ecne_chunk *cp,
    struct sctp_tcb *stcb)
{
	struct sctp_nets *net;
	struct sctp_tmit_chunk *lchk;
	struct sctp_ecne_chunk bkup;
	uint8_t override_bit;
	uint32_t tsn, window_data_tsn;
	int len;
	unsigned int pkt_cnt;

	len = ntohs(cp->ch.chunk_length);
	if ((len != sizeof(struct sctp_ecne_chunk)) &&
	    (len != sizeof(struct old_sctp_ecne_chunk))) {
		return;
	}
	if (len == sizeof(struct old_sctp_ecne_chunk)) {
		/* Its the old format */
		memcpy(&bkup, cp, sizeof(struct old_sctp_ecne_chunk));
		bkup.num_pkts_since_cwr = htonl(1);
		cp = &bkup;
	}
	SCTP_STAT_INCR(sctps_recvecne);
	tsn = ntohl(cp->tsn);
	pkt_cnt = ntohl(cp->num_pkts_since_cwr);
	lchk = TAILQ_LAST(&stcb->asoc.send_queue, sctpchunk_listhead);
	if (lchk == NULL) {
		window_data_tsn = stcb->asoc.sending_seq - 1;
	} else {
		window_data_tsn = lchk->rec.data.TSN_seq;
	}

	/* Find where it was sent to if possible. */
	net = NULL;
	TAILQ_FOREACH(lchk, &stcb->asoc.sent_queue, sctp_next) {
		if (lchk->rec.data.TSN_seq == tsn) {
			net = lchk->whoTo;
			net->ecn_prev_cwnd = lchk->rec.data.cwnd_at_send;
			break;
		}
		if (SCTP_TSN_GT(lchk->rec.data.TSN_seq, tsn)) {
			break;
		}
	}
	if (net == NULL) {
		/*
		 * What to do. A previous send of a CWR was possibly lost.
		 * See how old it is, we may have it marked on the actual
		 * net.
		 */
		TAILQ_FOREACH(net, &stcb->asoc.nets, sctp_next) {
			if (tsn == net->last_cwr_tsn) {
				/* Found him, send it off */
				break;
			}
		}
		if (net == NULL) {
			/*
			 * If we reach here, we need to send a special CWR
			 * that says hey, we did this a long time ago and
			 * you lost the response.
			 */
			net = TAILQ_FIRST(&stcb->asoc.nets);
			if (net == NULL) {
				/* TSNH */
				return;
			}
			override_bit = SCTP_CWR_REDUCE_OVERRIDE;
		} else {
			override_bit = 0;
		}
	} else {
		override_bit = 0;
	}
	if (SCTP_TSN_GT(tsn, net->cwr_window_tsn) &&
	    ((override_bit & SCTP_CWR_REDUCE_OVERRIDE) == 0)) {
		/*
		 * JRS - Use the congestion control given in the pluggable
		 * CC module
		 */
		stcb->asoc.cc_functions.sctp_cwnd_update_after_ecn_echo(stcb, net, 0, pkt_cnt);
		/*
		 * We reduce once every RTT. So we will only lower cwnd at
		 * the next sending seq i.e. the window_data_tsn
		 */
		net->cwr_window_tsn = window_data_tsn;
		net->ecn_ce_pkt_cnt += pkt_cnt;
		net->lost_cnt = pkt_cnt;
		net->last_cwr_tsn = tsn;
	} else {
		override_bit |= SCTP_CWR_IN_SAME_WINDOW;
		if (SCTP_TSN_GT(tsn, net->last_cwr_tsn) &&
		    ((override_bit & SCTP_CWR_REDUCE_OVERRIDE) == 0)) {
			/*
			 * Another loss in the same window update how many
			 * marks/packets lost we have had.
			 */
			int cnt = 1;

			if (pkt_cnt > net->lost_cnt) {
				/* Should be the case */
				cnt = (pkt_cnt - net->lost_cnt);
				net->ecn_ce_pkt_cnt += cnt;
			}
			net->lost_cnt = pkt_cnt;
			net->last_cwr_tsn = tsn;
			/*
			 * Most CC functions will ignore this call, since we
			 * are in-window yet of the initial CE the peer saw.
			 */
			stcb->asoc.cc_functions.sctp_cwnd_update_after_ecn_echo(stcb, net, 1, cnt);
		}
	}
	/*
	 * We always send a CWR this way if our previous one was lost our
	 * peer will get an update, or if it is not time again to reduce we
	 * still get the cwr to the peer. Note we set the override when we
	 * could not find the TSN on the chunk or the destination network.
	 */
	sctp_send_cwr(stcb, net, net->last_cwr_tsn, override_bit);
}

static void
sctp_handle_ecn_cwr(struct sctp_cwr_chunk *cp, struct sctp_tcb *stcb, struct sctp_nets *net)
{
	/*
	 * Here we get a CWR from the peer. We must look in the outqueue and
	 * make sure that we have a covered ECNE in teh control chunk part.
	 * If so remove it.
	 */
	struct sctp_tmit_chunk *chk;
	struct sctp_ecne_chunk *ecne;
	int override;
	uint32_t cwr_tsn;

	cwr_tsn = ntohl(cp->tsn);

	override = cp->ch.chunk_flags & SCTP_CWR_REDUCE_OVERRIDE;
	TAILQ_FOREACH(chk, &stcb->asoc.control_send_queue, sctp_next) {
		if (chk->rec.chunk_id.id != SCTP_ECN_ECHO) {
			continue;
		}
		if ((override == 0) && (chk->whoTo != net)) {
			/* Must be from the right src unless override is set */
			continue;
		}
		ecne = mtod(chk->data, struct sctp_ecne_chunk *);
		if (SCTP_TSN_GE(cwr_tsn, ntohl(ecne->tsn))) {
			/* this covers this ECNE, we can remove it */
			stcb->asoc.ecn_echo_cnt_onq--;
			TAILQ_REMOVE(&stcb->asoc.control_send_queue, chk,
			    sctp_next);
			if (chk->data) {
				sctp_m_freem(chk->data);
				chk->data = NULL;
			}
			stcb->asoc.ctrl_queue_cnt--;
			sctp_free_a_chunk(stcb, chk, SCTP_SO_NOT_LOCKED);
			if (override == 0) {
				break;
			}
		}
	}
}

static void
sctp_handle_shutdown_complete(struct sctp_shutdown_complete_chunk *cp SCTP_UNUSED,
    struct sctp_tcb *stcb, struct sctp_nets *net)
{
	struct sctp_association *asoc;

#if defined(__APPLE__) || defined(SCTP_SO_LOCK_TESTING)
	struct socket *so;

#endif

	SCTPDBG(SCTP_DEBUG_INPUT2,
	    "sctp_handle_shutdown_complete: handling SHUTDOWN-COMPLETE\n");
	if (stcb == NULL)
		return;

	asoc = &stcb->asoc;
	/* process according to association state */
	if (SCTP_GET_STATE(asoc) != SCTP_STATE_SHUTDOWN_ACK_SENT) {
		/* unexpected SHUTDOWN-COMPLETE... so ignore... */
		SCTPDBG(SCTP_DEBUG_INPUT2,
		    "sctp_handle_shutdown_complete: not in SCTP_STATE_SHUTDOWN_ACK_SENT --- ignore\n");
		SCTP_TCB_UNLOCK(stcb);
		return;
	}
	/* notify upper layer protocol */
	if (stcb->sctp_socket) {
		sctp_ulp_notify(SCTP_NOTIFY_ASSOC_DOWN, stcb, 0, NULL, SCTP_SO_NOT_LOCKED);
		/* are the queues empty? they should be */
		if (!TAILQ_EMPTY(&asoc->send_queue) ||
		    !TAILQ_EMPTY(&asoc->sent_queue) ||
		    !stcb->asoc.ss_functions.sctp_ss_is_empty(stcb, asoc)) {
			sctp_report_all_outbound(stcb, 0, 0, SCTP_SO_NOT_LOCKED);
		}
	}
	/* stop the timer */
	sctp_timer_stop(SCTP_TIMER_TYPE_SHUTDOWNACK, stcb->sctp_ep, stcb, net, SCTP_FROM_SCTP_INPUT + SCTP_LOC_22);
	SCTP_STAT_INCR_COUNTER32(sctps_shutdown);
	/* free the TCB */
	SCTPDBG(SCTP_DEBUG_INPUT2,
	    "sctp_handle_shutdown_complete: calls free-asoc\n");
#if defined(__APPLE__) || defined(SCTP_SO_LOCK_TESTING)
	so = SCTP_INP_SO(stcb->sctp_ep);
	atomic_add_int(&stcb->asoc.refcnt, 1);
	SCTP_TCB_UNLOCK(stcb);
	SCTP_SOCKET_LOCK(so, 1);
	SCTP_TCB_LOCK(stcb);
	atomic_subtract_int(&stcb->asoc.refcnt, 1);
#endif
	(void)sctp_free_assoc(stcb->sctp_ep, stcb, SCTP_NORMAL_PROC, SCTP_FROM_SCTP_INPUT + SCTP_LOC_23);
#if defined(__APPLE__) || defined(SCTP_SO_LOCK_TESTING)
	SCTP_SOCKET_UNLOCK(so, 1);
#endif
	return;
}

static int
process_chunk_drop(struct sctp_tcb *stcb, struct sctp_chunk_desc *desc,
    struct sctp_nets *net, uint8_t flg)
{
	switch (desc->chunk_type) {
	case SCTP_DATA:
		/* find the tsn to resend (possibly */
		{
			uint32_t tsn;
			struct sctp_tmit_chunk *tp1;

			tsn = ntohl(desc->tsn_ifany);
			TAILQ_FOREACH(tp1, &stcb->asoc.sent_queue, sctp_next) {
				if (tp1->rec.data.TSN_seq == tsn) {
					/* found it */
					break;
				}
				if (SCTP_TSN_GT(tp1->rec.data.TSN_seq, tsn)) {
					/* not found */
					tp1 = NULL;
					break;
				}
			}
			if (tp1 == NULL) {
				/*
				 * Do it the other way , aka without paying
				 * attention to queue seq order.
				 */
				SCTP_STAT_INCR(sctps_pdrpdnfnd);
				TAILQ_FOREACH(tp1, &stcb->asoc.sent_queue, sctp_next) {
					if (tp1->rec.data.TSN_seq == tsn) {
						/* found it */
						break;
					}
				}
			}
			if (tp1 == NULL) {
				SCTP_STAT_INCR(sctps_pdrptsnnf);
			}
			if ((tp1) && (tp1->sent < SCTP_DATAGRAM_ACKED)) {
				uint8_t *ddp;

				if (((flg & SCTP_BADCRC) == 0) &&
				    ((flg & SCTP_FROM_MIDDLE_BOX) == 0)) {
					return (0);
				}
				if ((stcb->asoc.peers_rwnd == 0) &&
				    ((flg & SCTP_FROM_MIDDLE_BOX) == 0)) {
					SCTP_STAT_INCR(sctps_pdrpdiwnp);
					return (0);
				}
				if (stcb->asoc.peers_rwnd == 0 &&
				    (flg & SCTP_FROM_MIDDLE_BOX)) {
					SCTP_STAT_INCR(sctps_pdrpdizrw);
					return (0);
				}
				ddp = (uint8_t *) (mtod(tp1->data, caddr_t)+
				    sizeof(struct sctp_data_chunk));
				{
					unsigned int iii;

					for (iii = 0; iii < sizeof(desc->data_bytes);
					    iii++) {
						if (ddp[iii] != desc->data_bytes[iii]) {
							SCTP_STAT_INCR(sctps_pdrpbadd);
							return (-1);
						}
					}
				}

				if (tp1->do_rtt) {
					/*
					 * this guy had a RTO calculation
					 * pending on it, cancel it
					 */
					if (tp1->whoTo->rto_needed == 0) {
						tp1->whoTo->rto_needed = 1;
					}
					tp1->do_rtt = 0;
				}
				SCTP_STAT_INCR(sctps_pdrpmark);
				if (tp1->sent != SCTP_DATAGRAM_RESEND)
					sctp_ucount_incr(stcb->asoc.sent_queue_retran_cnt);
				/*
				 * mark it as if we were doing a FR, since
				 * we will be getting gap ack reports behind
				 * the info from the router.
				 */
				tp1->rec.data.doing_fast_retransmit = 1;
				/*
				 * mark the tsn with what sequences can
				 * cause a new FR.
				 */
				if (TAILQ_EMPTY(&stcb->asoc.send_queue)) {
					tp1->rec.data.fast_retran_tsn = stcb->asoc.sending_seq;
				} else {
					tp1->rec.data.fast_retran_tsn = (TAILQ_FIRST(&stcb->asoc.send_queue))->rec.data.TSN_seq;
				}

				/* restart the timer */
				sctp_timer_stop(SCTP_TIMER_TYPE_SEND, stcb->sctp_ep,
				    stcb, tp1->whoTo, SCTP_FROM_SCTP_INPUT + SCTP_LOC_24);
				sctp_timer_start(SCTP_TIMER_TYPE_SEND, stcb->sctp_ep,
				    stcb, tp1->whoTo);

				/* fix counts and things */
				if (SCTP_BASE_SYSCTL(sctp_logging_level) & SCTP_FLIGHT_LOGGING_ENABLE) {
					sctp_misc_ints(SCTP_FLIGHT_LOG_DOWN_PDRP,
					    tp1->whoTo->flight_size,
					    tp1->book_size,
					    (uintptr_t) stcb,
					    tp1->rec.data.TSN_seq);
				}
				if (tp1->sent < SCTP_DATAGRAM_RESEND) {
					sctp_flight_size_decrease(tp1);
					sctp_total_flight_decrease(stcb, tp1);
				}
				tp1->sent = SCTP_DATAGRAM_RESEND;
			} {
				/* audit code */
				unsigned int audit;

				audit = 0;
				TAILQ_FOREACH(tp1, &stcb->asoc.sent_queue, sctp_next) {
					if (tp1->sent == SCTP_DATAGRAM_RESEND)
						audit++;
				}
				TAILQ_FOREACH(tp1, &stcb->asoc.control_send_queue,
				    sctp_next) {
					if (tp1->sent == SCTP_DATAGRAM_RESEND)
						audit++;
				}
				if (audit != stcb->asoc.sent_queue_retran_cnt) {
					SCTP_PRINTF("**Local Audit finds cnt:%d asoc cnt:%d\n",
					    audit, stcb->asoc.sent_queue_retran_cnt);
#ifndef SCTP_AUDITING_ENABLED
					stcb->asoc.sent_queue_retran_cnt = audit;
#endif
				}
			}
		}
		break;
	case SCTP_ASCONF:
		{
			struct sctp_tmit_chunk *asconf;

			TAILQ_FOREACH(asconf, &stcb->asoc.control_send_queue,
			    sctp_next) {
				if (asconf->rec.chunk_id.id == SCTP_ASCONF) {
					break;
				}
			}
			if (asconf) {
				if (asconf->sent != SCTP_DATAGRAM_RESEND)
					sctp_ucount_incr(stcb->asoc.sent_queue_retran_cnt);
				asconf->sent = SCTP_DATAGRAM_RESEND;
				asconf->snd_count--;
			}
		}
		break;
	case SCTP_INITIATION:
		/* resend the INIT */
		stcb->asoc.dropped_special_cnt++;
		if (stcb->asoc.dropped_special_cnt < SCTP_RETRY_DROPPED_THRESH) {
			/*
			 * If we can get it in, in a few attempts we do
			 * this, otherwise we let the timer fire.
			 */
			sctp_timer_stop(SCTP_TIMER_TYPE_INIT, stcb->sctp_ep,
			    stcb, net, SCTP_FROM_SCTP_INPUT + SCTP_LOC_25);
			sctp_send_initiate(stcb->sctp_ep, stcb, SCTP_SO_NOT_LOCKED);
		}
		break;
	case SCTP_SELECTIVE_ACK:
	case SCTP_NR_SELECTIVE_ACK:
		/* resend the sack */
		sctp_send_sack(stcb, SCTP_SO_NOT_LOCKED);
		break;
	case SCTP_HEARTBEAT_REQUEST:
		/* resend a demand HB */
		if ((stcb->asoc.overall_error_count + 3) < stcb->asoc.max_send_times) {
			/*
			 * Only retransmit if we KNOW we wont destroy the
			 * tcb
			 */
			sctp_send_hb(stcb, net, SCTP_SO_NOT_LOCKED);
		}
		break;
	case SCTP_SHUTDOWN:
		sctp_send_shutdown(stcb, net);
		break;
	case SCTP_SHUTDOWN_ACK:
		sctp_send_shutdown_ack(stcb, net);
		break;
	case SCTP_COOKIE_ECHO:
		{
			struct sctp_tmit_chunk *cookie;

			cookie = NULL;
			TAILQ_FOREACH(cookie, &stcb->asoc.control_send_queue,
			    sctp_next) {
				if (cookie->rec.chunk_id.id == SCTP_COOKIE_ECHO) {
					break;
				}
			}
			if (cookie) {
				if (cookie->sent != SCTP_DATAGRAM_RESEND)
					sctp_ucount_incr(stcb->asoc.sent_queue_retran_cnt);
				cookie->sent = SCTP_DATAGRAM_RESEND;
				sctp_stop_all_cookie_timers(stcb);
			}
		}
		break;
	case SCTP_COOKIE_ACK:
		sctp_send_cookie_ack(stcb);
		break;
	case SCTP_ASCONF_ACK:
		/* resend last asconf ack */
		sctp_send_asconf_ack(stcb);
		break;
	case SCTP_FORWARD_CUM_TSN:
		send_forward_tsn(stcb, &stcb->asoc);
		break;
		/* can't do anything with these */
	case SCTP_PACKET_DROPPED:
	case SCTP_INITIATION_ACK:	/* this should not happen */
	case SCTP_HEARTBEAT_ACK:
	case SCTP_ABORT_ASSOCIATION:
	case SCTP_OPERATION_ERROR:
	case SCTP_SHUTDOWN_COMPLETE:
	case SCTP_ECN_ECHO:
	case SCTP_ECN_CWR:
	default:
		break;
	}
	return (0);
}

void
sctp_reset_in_stream(struct sctp_tcb *stcb, int number_entries, uint16_t * list)
{
	int i;
	uint16_t temp;

	/*
	 * We set things to 0xffff since this is the last delivered sequence
	 * and we will be sending in 0 after the reset.
	 */

	if (number_entries) {
		for (i = 0; i < number_entries; i++) {
			temp = ntohs(list[i]);
			if (temp >= stcb->asoc.streamincnt) {
				continue;
			}
			stcb->asoc.strmin[temp].last_sequence_delivered = 0xffff;
		}
	} else {
		list = NULL;
		for (i = 0; i < stcb->asoc.streamincnt; i++) {
			stcb->asoc.strmin[i].last_sequence_delivered = 0xffff;
		}
	}
	sctp_ulp_notify(SCTP_NOTIFY_STR_RESET_RECV, stcb, number_entries, (void *)list, SCTP_SO_NOT_LOCKED);
}

static void
sctp_reset_out_streams(struct sctp_tcb *stcb, int number_entries, uint16_t * list)
{
	int i;

	if (number_entries == 0) {
		for (i = 0; i < stcb->asoc.streamoutcnt; i++) {
			stcb->asoc.strmout[i].next_sequence_sent = 0;
		}
	} else if (number_entries) {
		for (i = 0; i < number_entries; i++) {
			uint16_t temp;

			temp = ntohs(list[i]);
			if (temp >= stcb->asoc.streamoutcnt) {
				/* no such stream */
				continue;
			}
			stcb->asoc.strmout[temp].next_sequence_sent = 0;
		}
	}
	sctp_ulp_notify(SCTP_NOTIFY_STR_RESET_SEND, stcb, number_entries, (void *)list, SCTP_SO_NOT_LOCKED);
}


struct sctp_stream_reset_out_request *
sctp_find_stream_reset(struct sctp_tcb *stcb, uint32_t seq, struct sctp_tmit_chunk **bchk)
{
	struct sctp_association *asoc;
	struct sctp_stream_reset_out_req *req;
	struct sctp_stream_reset_out_request *r;
	struct sctp_tmit_chunk *chk;
	int len, clen;

	asoc = &stcb->asoc;
	if (TAILQ_EMPTY(&stcb->asoc.control_send_queue)) {
		asoc->stream_reset_outstanding = 0;
		return (NULL);
	}
	if (stcb->asoc.str_reset == NULL) {
		asoc->stream_reset_outstanding = 0;
		return (NULL);
	}
	chk = stcb->asoc.str_reset;
	if (chk->data == NULL) {
		return (NULL);
	}
	if (bchk) {
		/* he wants a copy of the chk pointer */
		*bchk = chk;
	}
	clen = chk->send_size;
	req = mtod(chk->data, struct sctp_stream_reset_out_req *);
	r = &req->sr_req;
	if (ntohl(r->request_seq) == seq) {
		/* found it */
		return (r);
	}
	len = SCTP_SIZE32(ntohs(r->ph.param_length));
	if (clen > (len + (int)sizeof(struct sctp_chunkhdr))) {
		/* move to the next one, there can only be a max of two */
		r = (struct sctp_stream_reset_out_request *)((caddr_t)r + len);
		if (ntohl(r->request_seq) == seq) {
			return (r);
		}
	}
	/* that seq is not here */
	return (NULL);
}

static void
sctp_clean_up_stream_reset(struct sctp_tcb *stcb)
{
	struct sctp_association *asoc;
	struct sctp_tmit_chunk *chk = stcb->asoc.str_reset;

	if (stcb->asoc.str_reset == NULL) {
		return;
	}
	asoc = &stcb->asoc;

	sctp_timer_stop(SCTP_TIMER_TYPE_STRRESET, stcb->sctp_ep, stcb, chk->whoTo, SCTP_FROM_SCTP_INPUT + SCTP_LOC_26);
	TAILQ_REMOVE(&asoc->control_send_queue,
	    chk,
	    sctp_next);
	if (chk->data) {
		sctp_m_freem(chk->data);
		chk->data = NULL;
	}
	asoc->ctrl_queue_cnt--;
	sctp_free_a_chunk(stcb, chk, SCTP_SO_NOT_LOCKED);
	/* sa_ignore NO_NULL_CHK */
	stcb->asoc.str_reset = NULL;
}


static int
sctp_handle_stream_reset_response(struct sctp_tcb *stcb,
    uint32_t seq, uint32_t action,
    struct sctp_stream_reset_response *respin)
{
	uint16_t type;
	int lparm_len;
	struct sctp_association *asoc = &stcb->asoc;
	struct sctp_tmit_chunk *chk;
	struct sctp_stream_reset_out_request *srparam;
	int number_entries;

	if (asoc->stream_reset_outstanding == 0) {
		/* duplicate */
		return (0);
	}
	if (seq == stcb->asoc.str_reset_seq_out) {
		srparam = sctp_find_stream_reset(stcb, seq, &chk);
		if (srparam) {
			stcb->asoc.str_reset_seq_out++;
			type = ntohs(srparam->ph.param_type);
			lparm_len = ntohs(srparam->ph.param_length);
			if (type == SCTP_STR_RESET_OUT_REQUEST) {
				number_entries = (lparm_len - sizeof(struct sctp_stream_reset_out_request)) / sizeof(uint16_t);
				asoc->stream_reset_out_is_outstanding = 0;
				if (asoc->stream_reset_outstanding)
					asoc->stream_reset_outstanding--;
				if (action == SCTP_STREAM_RESET_RESULT_PERFORMED) {
					/* do it */
					sctp_reset_out_streams(stcb, number_entries, srparam->list_of_streams);
				} else if (action == SCTP_STREAM_RESET_RESULT_DENIED) {
					sctp_ulp_notify(SCTP_NOTIFY_STR_RESET_DENIED_OUT, stcb, number_entries, srparam->list_of_streams, SCTP_SO_NOT_LOCKED);
				} else {
					sctp_ulp_notify(SCTP_NOTIFY_STR_RESET_FAILED_OUT, stcb, number_entries, srparam->list_of_streams, SCTP_SO_NOT_LOCKED);
				}
			} else if (type == SCTP_STR_RESET_IN_REQUEST) {
				/* Answered my request */
				number_entries = (lparm_len - sizeof(struct sctp_stream_reset_in_request)) / sizeof(uint16_t);
				if (asoc->stream_reset_outstanding)
					asoc->stream_reset_outstanding--;
				if (action == SCTP_STREAM_RESET_RESULT_DENIED) {
					sctp_ulp_notify(SCTP_NOTIFY_STR_RESET_DENIED_IN, stcb,
					    number_entries, srparam->list_of_streams, SCTP_SO_NOT_LOCKED);
				} else if (action != SCTP_STREAM_RESET_RESULT_PERFORMED) {
					sctp_ulp_notify(SCTP_NOTIFY_STR_RESET_FAILED_IN, stcb,
					    number_entries, srparam->list_of_streams, SCTP_SO_NOT_LOCKED);
				}
			} else if (type == SCTP_STR_RESET_ADD_OUT_STREAMS) {
				/* Ok we now may have more streams */
				int num_stream;

				num_stream = stcb->asoc.strm_pending_add_size;
				if (num_stream > (stcb->asoc.strm_realoutsize - stcb->asoc.streamoutcnt)) {
					/* TSNH */
					num_stream = stcb->asoc.strm_realoutsize - stcb->asoc.streamoutcnt;
				}
				stcb->asoc.strm_pending_add_size = 0;
				if (asoc->stream_reset_outstanding)
					asoc->stream_reset_outstanding--;
				if (action == SCTP_STREAM_RESET_RESULT_PERFORMED) {
					/* Put the new streams into effect */
					stcb->asoc.streamoutcnt += num_stream;
					sctp_notify_stream_reset_add(stcb, stcb->asoc.streamincnt, stcb->asoc.streamoutcnt, 0);
				} else if (action == SCTP_STREAM_RESET_RESULT_DENIED) {
					sctp_notify_stream_reset_add(stcb, stcb->asoc.streamincnt, stcb->asoc.streamoutcnt,
					    SCTP_STREAM_CHANGE_DENIED);
				} else {
					sctp_notify_stream_reset_add(stcb, stcb->asoc.streamincnt, stcb->asoc.streamoutcnt,
					    SCTP_STREAM_CHANGE_FAILED);
				}
			} else if (type == SCTP_STR_RESET_ADD_IN_STREAMS) {
				if (asoc->stream_reset_outstanding)
					asoc->stream_reset_outstanding--;
				if (action == SCTP_STREAM_RESET_RESULT_DENIED) {
					sctp_notify_stream_reset_add(stcb, stcb->asoc.streamincnt, stcb->asoc.streamoutcnt,
					    SCTP_STREAM_CHANGE_DENIED);
				} else if (action != SCTP_STREAM_RESET_RESULT_PERFORMED) {
					sctp_notify_stream_reset_add(stcb, stcb->asoc.streamincnt, stcb->asoc.streamoutcnt,
					    SCTP_STREAM_CHANGE_FAILED);
				}
			} else if (type == SCTP_STR_RESET_TSN_REQUEST) {
				/**
				 * a) Adopt the new in tsn.
				 * b) reset the map
				 * c) Adopt the new out-tsn
				 */
				struct sctp_stream_reset_response_tsn *resp;
				struct sctp_forward_tsn_chunk fwdtsn;
				int abort_flag = 0;

				if (respin == NULL) {
					/* huh ? */
					return (0);
				}
				if (action == SCTP_STREAM_RESET_RESULT_PERFORMED) {
					resp = (struct sctp_stream_reset_response_tsn *)respin;
					asoc->stream_reset_outstanding--;
					fwdtsn.ch.chunk_length = htons(sizeof(struct sctp_forward_tsn_chunk));
					fwdtsn.ch.chunk_type = SCTP_FORWARD_CUM_TSN;
					fwdtsn.new_cumulative_tsn = htonl(ntohl(resp->senders_next_tsn) - 1);
					sctp_handle_forward_tsn(stcb, &fwdtsn, &abort_flag, NULL, 0);
					if (abort_flag) {
						return (1);
					}
					stcb->asoc.highest_tsn_inside_map = (ntohl(resp->senders_next_tsn) - 1);
					if (SCTP_BASE_SYSCTL(sctp_logging_level) & SCTP_MAP_LOGGING_ENABLE) {
						sctp_log_map(0, 7, asoc->highest_tsn_inside_map, SCTP_MAP_SLIDE_RESULT);
					}
					stcb->asoc.tsn_last_delivered = stcb->asoc.cumulative_tsn = stcb->asoc.highest_tsn_inside_map;
					stcb->asoc.mapping_array_base_tsn = ntohl(resp->senders_next_tsn);
					memset(stcb->asoc.mapping_array, 0, stcb->asoc.mapping_array_size);

					stcb->asoc.highest_tsn_inside_nr_map = stcb->asoc.highest_tsn_inside_map;
					memset(stcb->asoc.nr_mapping_array, 0, stcb->asoc.mapping_array_size);

					stcb->asoc.sending_seq = ntohl(resp->receivers_next_tsn);
					stcb->asoc.last_acked_seq = stcb->asoc.cumulative_tsn;

					sctp_reset_out_streams(stcb, 0, (uint16_t *) NULL);
					sctp_reset_in_stream(stcb, 0, (uint16_t *) NULL);
					sctp_notify_stream_reset_tsn(stcb, stcb->asoc.sending_seq, (stcb->asoc.mapping_array_base_tsn + 1), 0);
				} else if (action == SCTP_STREAM_RESET_RESULT_DENIED) {
					sctp_notify_stream_reset_tsn(stcb, stcb->asoc.sending_seq, (stcb->asoc.mapping_array_base_tsn + 1),
					    SCTP_ASSOC_RESET_DENIED);
				} else {
					sctp_notify_stream_reset_tsn(stcb, stcb->asoc.sending_seq, (stcb->asoc.mapping_array_base_tsn + 1),
					    SCTP_ASSOC_RESET_FAILED);
				}
			}
			/* get rid of the request and get the request flags */
			if (asoc->stream_reset_outstanding == 0) {
				sctp_clean_up_stream_reset(stcb);
			}
		}
	}
	return (0);
}

static void
sctp_handle_str_reset_request_in(struct sctp_tcb *stcb,
    struct sctp_tmit_chunk *chk,
    struct sctp_stream_reset_in_request *req, int trunc)
{
	uint32_t seq;
	int len, i;
	int number_entries;
	uint16_t temp;

	/*
	 * peer wants me to send a str-reset to him for my outgoing seq's if
	 * seq_in is right.
	 */
	struct sctp_association *asoc = &stcb->asoc;

	seq = ntohl(req->request_seq);
	if (asoc->str_reset_seq_in == seq) {
		asoc->last_reset_action[1] = asoc->last_reset_action[0];
		if (!(asoc->local_strreset_support & SCTP_ENABLE_RESET_STREAM_REQ)) {
			asoc->last_reset_action[0] = SCTP_STREAM_RESET_RESULT_DENIED;
		} else if (trunc) {
			/* Can't do it, since they exceeded our buffer size  */
			asoc->last_reset_action[0] = SCTP_STREAM_RESET_RESULT_DENIED;
		} else if (stcb->asoc.stream_reset_out_is_outstanding == 0) {
			len = ntohs(req->ph.param_length);
			number_entries = ((len - sizeof(struct sctp_stream_reset_in_request)) / sizeof(uint16_t));
			for (i = 0; i < number_entries; i++) {
				temp = ntohs(req->list_of_streams[i]);
				req->list_of_streams[i] = temp;
			}
			asoc->last_reset_action[0] = SCTP_STREAM_RESET_RESULT_PERFORMED;
			sctp_add_stream_reset_out(chk, number_entries, req->list_of_streams,
			    asoc->str_reset_seq_out,
			    seq, (asoc->sending_seq - 1));
			asoc->stream_reset_out_is_outstanding = 1;
			asoc->str_reset = chk;
			sctp_timer_start(SCTP_TIMER_TYPE_STRRESET, stcb->sctp_ep, stcb, chk->whoTo);
			stcb->asoc.stream_reset_outstanding++;
		} else {
			/* Can't do it, since we have sent one out */
			asoc->last_reset_action[0] = SCTP_STREAM_RESET_RESULT_ERR_IN_PROGRESS;
		}
		sctp_add_stream_reset_result(chk, seq, asoc->last_reset_action[0]);
		asoc->str_reset_seq_in++;
	} else if (asoc->str_reset_seq_in - 1 == seq) {
		sctp_add_stream_reset_result(chk, seq, asoc->last_reset_action[0]);
	} else if (asoc->str_reset_seq_in - 2 == seq) {
		sctp_add_stream_reset_result(chk, seq, asoc->last_reset_action[1]);
	} else {
		sctp_add_stream_reset_result(chk, seq, SCTP_STREAM_RESET_RESULT_ERR_BAD_SEQNO);
	}
}

static int
sctp_handle_str_reset_request_tsn(struct sctp_tcb *stcb,
    struct sctp_tmit_chunk *chk,
    struct sctp_stream_reset_tsn_request *req)
{
	/* reset all in and out and update the tsn */
	/*
	 * A) reset my str-seq's on in and out. B) Select a receive next,
	 * and set cum-ack to it. Also process this selected number as a
	 * fwd-tsn as well. C) set in the response my next sending seq.
	 */
	struct sctp_forward_tsn_chunk fwdtsn;
	struct sctp_association *asoc = &stcb->asoc;
	int abort_flag = 0;
	uint32_t seq;

	seq = ntohl(req->request_seq);
	if (asoc->str_reset_seq_in == seq) {
		asoc->last_reset_action[1] = stcb->asoc.last_reset_action[0];
		if (!(asoc->local_strreset_support & SCTP_ENABLE_CHANGE_ASSOC_REQ)) {
			asoc->last_reset_action[0] = SCTP_STREAM_RESET_RESULT_DENIED;
		} else {
			fwdtsn.ch.chunk_length = htons(sizeof(struct sctp_forward_tsn_chunk));
			fwdtsn.ch.chunk_type = SCTP_FORWARD_CUM_TSN;
			fwdtsn.ch.chunk_flags = 0;
			fwdtsn.new_cumulative_tsn = htonl(stcb->asoc.highest_tsn_inside_map + 1);
			sctp_handle_forward_tsn(stcb, &fwdtsn, &abort_flag, NULL, 0);
			if (abort_flag) {
				return (1);
			}
			asoc->highest_tsn_inside_map += SCTP_STREAM_RESET_TSN_DELTA;
			if (SCTP_BASE_SYSCTL(sctp_logging_level) & SCTP_MAP_LOGGING_ENABLE) {
				sctp_log_map(0, 10, asoc->highest_tsn_inside_map, SCTP_MAP_SLIDE_RESULT);
			}
			asoc->tsn_last_delivered = asoc->cumulative_tsn = asoc->highest_tsn_inside_map;
			asoc->mapping_array_base_tsn = asoc->highest_tsn_inside_map + 1;
			memset(asoc->mapping_array, 0, asoc->mapping_array_size);
			asoc->highest_tsn_inside_nr_map = asoc->highest_tsn_inside_map;
			memset(asoc->nr_mapping_array, 0, asoc->mapping_array_size);
			atomic_add_int(&asoc->sending_seq, 1);
			/* save off historical data for retrans */
			asoc->last_sending_seq[1] = asoc->last_sending_seq[0];
			asoc->last_sending_seq[0] = asoc->sending_seq;
			asoc->last_base_tsnsent[1] = asoc->last_base_tsnsent[0];
			asoc->last_base_tsnsent[0] = asoc->mapping_array_base_tsn;
			sctp_reset_out_streams(stcb, 0, (uint16_t *) NULL);
			sctp_reset_in_stream(stcb, 0, (uint16_t *) NULL);
			asoc->last_reset_action[0] = SCTP_STREAM_RESET_RESULT_PERFORMED;
			sctp_notify_stream_reset_tsn(stcb, asoc->sending_seq, (asoc->mapping_array_base_tsn + 1), 0);
		}
		sctp_add_stream_reset_result_tsn(chk, seq, asoc->last_reset_action[0],
		    asoc->last_sending_seq[0], asoc->last_base_tsnsent[0]);
		asoc->str_reset_seq_in++;
	} else if (asoc->str_reset_seq_in - 1 == seq) {
		sctp_add_stream_reset_result_tsn(chk, seq, asoc->last_reset_action[0],
		    asoc->last_sending_seq[0], asoc->last_base_tsnsent[0]);
	} else if (asoc->str_reset_seq_in - 2 == seq) {
		sctp_add_stream_reset_result_tsn(chk, seq, asoc->last_reset_action[1],
		    asoc->last_sending_seq[1], asoc->last_base_tsnsent[1]);
	} else {
		sctp_add_stream_reset_result(chk, seq, SCTP_STREAM_RESET_RESULT_ERR_BAD_SEQNO);
	}
	return (0);
}

static void
sctp_handle_str_reset_request_out(struct sctp_tcb *stcb,
    struct sctp_tmit_chunk *chk,
    struct sctp_stream_reset_out_request *req, int trunc)
{
	uint32_t seq, tsn;
	int number_entries, len;
	struct sctp_association *asoc = &stcb->asoc;

	seq = ntohl(req->request_seq);

	/* now if its not a duplicate we process it */
	if (asoc->str_reset_seq_in == seq) {
		len = ntohs(req->ph.param_length);
		number_entries = ((len - sizeof(struct sctp_stream_reset_out_request)) / sizeof(uint16_t));
		/*
		 * the sender is resetting, handle the list issue.. we must
		 * a) verify if we can do the reset, if so no problem b) If
		 * we can't do the reset we must copy the request. c) queue
		 * it, and setup the data in processor to trigger it off
		 * when needed and dequeue all the queued data.
		 */
		tsn = ntohl(req->send_reset_at_tsn);

		/* move the reset action back one */
		asoc->last_reset_action[1] = asoc->last_reset_action[0];
		if (!(asoc->local_strreset_support & SCTP_ENABLE_RESET_STREAM_REQ)) {
			asoc->last_reset_action[0] = SCTP_STREAM_RESET_RESULT_DENIED;
		} else if (trunc) {
			asoc->last_reset_action[0] = SCTP_STREAM_RESET_RESULT_DENIED;
		} else if (SCTP_TSN_GE(asoc->cumulative_tsn, tsn)) {
			/* we can do it now */
			sctp_reset_in_stream(stcb, number_entries, req->list_of_streams);
			asoc->last_reset_action[0] = SCTP_STREAM_RESET_RESULT_PERFORMED;
		} else {
			/*
			 * we must queue it up and thus wait for the TSN's
			 * to arrive that are at or before tsn
			 */
			struct sctp_stream_reset_list *liste;
			int siz;

			siz = sizeof(struct sctp_stream_reset_list) + (number_entries * sizeof(uint16_t));
			SCTP_MALLOC(liste, struct sctp_stream_reset_list *,
			    siz, SCTP_M_STRESET);
			if (liste == NULL) {
				/* gak out of memory */
				asoc->last_reset_action[0] = SCTP_STREAM_RESET_RESULT_DENIED;
				sctp_add_stream_reset_result(chk, seq, asoc->last_reset_action[0]);
				return;
			}
			liste->tsn = tsn;
			liste->number_entries = number_entries;
			memcpy(&liste->req, req,
			    (sizeof(struct sctp_stream_reset_out_request) + (number_entries * sizeof(uint16_t))));
			TAILQ_INSERT_TAIL(&asoc->resetHead, liste, next_resp);
			asoc->last_reset_action[0] = SCTP_STREAM_RESET_RESULT_PERFORMED;
		}
		sctp_add_stream_reset_result(chk, seq, asoc->last_reset_action[0]);
		asoc->str_reset_seq_in++;
	} else if ((asoc->str_reset_seq_in - 1) == seq) {
		/*
		 * one seq back, just echo back last action since my
		 * response was lost.
		 */
		sctp_add_stream_reset_result(chk, seq, asoc->last_reset_action[0]);
	} else if ((asoc->str_reset_seq_in - 2) == seq) {
		/*
		 * two seq back, just echo back last action since my
		 * response was lost.
		 */
		sctp_add_stream_reset_result(chk, seq, asoc->last_reset_action[1]);
	} else {
		sctp_add_stream_reset_result(chk, seq, SCTP_STREAM_RESET_RESULT_ERR_BAD_SEQNO);
	}
}

static void
sctp_handle_str_reset_add_strm(struct sctp_tcb *stcb, struct sctp_tmit_chunk *chk,
    struct sctp_stream_reset_add_strm *str_add)
{
	/*
	 * Peer is requesting to add more streams. If its within our
	 * max-streams we will allow it.
	 */
	uint32_t num_stream, i;
	uint32_t seq;
	struct sctp_association *asoc = &stcb->asoc;
	struct sctp_queued_to_read *ctl, *nctl;

	/* Get the number. */
	seq = ntohl(str_add->request_seq);
	num_stream = ntohs(str_add->number_of_streams);
	/* Now what would be the new total? */
	if (asoc->str_reset_seq_in == seq) {
		num_stream += stcb->asoc.streamincnt;
		stcb->asoc.last_reset_action[1] = stcb->asoc.last_reset_action[0];
		if (!(asoc->local_strreset_support & SCTP_ENABLE_CHANGE_ASSOC_REQ)) {
			asoc->last_reset_action[0] = SCTP_STREAM_RESET_RESULT_DENIED;
		} else if ((num_stream > stcb->asoc.max_inbound_streams) ||
		    (num_stream > 0xffff)) {
			/* We must reject it they ask for to many */
	denied:
			stcb->asoc.last_reset_action[0] = SCTP_STREAM_RESET_RESULT_DENIED;
		} else {
			/* Ok, we can do that :-) */
			struct sctp_stream_in *oldstrm;

			/* save off the old */
			oldstrm = stcb->asoc.strmin;
			SCTP_MALLOC(stcb->asoc.strmin, struct sctp_stream_in *,
			    (num_stream * sizeof(struct sctp_stream_in)),
			    SCTP_M_STRMI);
			if (stcb->asoc.strmin == NULL) {
				stcb->asoc.strmin = oldstrm;
				goto denied;
			}
			/* copy off the old data */
			for (i = 0; i < stcb->asoc.streamincnt; i++) {
				TAILQ_INIT(&stcb->asoc.strmin[i].inqueue);
				stcb->asoc.strmin[i].stream_no = i;
				stcb->asoc.strmin[i].last_sequence_delivered = oldstrm[i].last_sequence_delivered;
				stcb->asoc.strmin[i].delivery_started = oldstrm[i].delivery_started;
				/* now anything on those queues? */
				TAILQ_FOREACH_SAFE(ctl, &oldstrm[i].inqueue, next, nctl) {
					TAILQ_REMOVE(&oldstrm[i].inqueue, ctl, next);
					TAILQ_INSERT_TAIL(&stcb->asoc.strmin[i].inqueue, ctl, next);
				}
			}
			/* Init the new streams */
			for (i = stcb->asoc.streamincnt; i < num_stream; i++) {
				TAILQ_INIT(&stcb->asoc.strmin[i].inqueue);
				stcb->asoc.strmin[i].stream_no = i;
				stcb->asoc.strmin[i].last_sequence_delivered = 0xffff;
				stcb->asoc.strmin[i].delivery_started = 0;
			}
			SCTP_FREE(oldstrm, SCTP_M_STRMI);
			/* update the size */
			stcb->asoc.streamincnt = num_stream;
			stcb->asoc.last_reset_action[0] = SCTP_STREAM_RESET_RESULT_PERFORMED;
			sctp_notify_stream_reset_add(stcb, stcb->asoc.streamincnt, stcb->asoc.streamoutcnt, 0);
		}
		sctp_add_stream_reset_result(chk, seq, asoc->last_reset_action[0]);
		asoc->str_reset_seq_in++;
	} else if ((asoc->str_reset_seq_in - 1) == seq) {
		/*
		 * one seq back, just echo back last action since my
		 * response was lost.
		 */
		sctp_add_stream_reset_result(chk, seq, asoc->last_reset_action[0]);
	} else if ((asoc->str_reset_seq_in - 2) == seq) {
		/*
		 * two seq back, just echo back last action since my
		 * response was lost.
		 */
		sctp_add_stream_reset_result(chk, seq, asoc->last_reset_action[1]);
	} else {
		sctp_add_stream_reset_result(chk, seq, SCTP_STREAM_RESET_RESULT_ERR_BAD_SEQNO);

	}
}

static void
sctp_handle_str_reset_add_out_strm(struct sctp_tcb *stcb, struct sctp_tmit_chunk *chk,
    struct sctp_stream_reset_add_strm *str_add)
{
	/*
	 * Peer is requesting to add more streams. If its within our
	 * max-streams we will allow it.
	 */
	uint16_t num_stream;
	uint32_t seq;
	struct sctp_association *asoc = &stcb->asoc;

	/* Get the number. */
	seq = ntohl(str_add->request_seq);
	num_stream = ntohs(str_add->number_of_streams);
	/* Now what would be the new total? */
	if (asoc->str_reset_seq_in == seq) {
		stcb->asoc.last_reset_action[1] = stcb->asoc.last_reset_action[0];
		if (!(asoc->local_strreset_support & SCTP_ENABLE_CHANGE_ASSOC_REQ)) {
			asoc->last_reset_action[0] = SCTP_STREAM_RESET_RESULT_DENIED;
		} else if (stcb->asoc.stream_reset_outstanding) {
			/* We must reject it we have something pending */
			stcb->asoc.last_reset_action[0] = SCTP_STREAM_RESET_RESULT_ERR_IN_PROGRESS;
		} else {
			/* Ok, we can do that :-) */
			int mychk;

			mychk = stcb->asoc.streamoutcnt;
			mychk += num_stream;
			if (mychk < 0x10000) {
				stcb->asoc.last_reset_action[0] = SCTP_STREAM_RESET_RESULT_PERFORMED;
				if (sctp_send_str_reset_req(stcb, 0, NULL, 0, 0, 0, 1, num_stream, 0, 1)) {
					stcb->asoc.last_reset_action[0] = SCTP_STREAM_RESET_RESULT_DENIED;
				}
			} else {
				stcb->asoc.last_reset_action[0] = SCTP_STREAM_RESET_RESULT_DENIED;
			}
		}
		sctp_add_stream_reset_result(chk, seq, stcb->asoc.last_reset_action[0]);
		asoc->str_reset_seq_in++;
	} else if ((asoc->str_reset_seq_in - 1) == seq) {
		/*
		 * one seq back, just echo back last action since my
		 * response was lost.
		 */
		sctp_add_stream_reset_result(chk, seq, asoc->last_reset_action[0]);
	} else if ((asoc->str_reset_seq_in - 2) == seq) {
		/*
		 * two seq back, just echo back last action since my
		 * response was lost.
		 */
		sctp_add_stream_reset_result(chk, seq, asoc->last_reset_action[1]);
	} else {
		sctp_add_stream_reset_result(chk, seq, SCTP_STREAM_RESET_RESULT_ERR_BAD_SEQNO);
	}
}

#ifdef __GNUC__
__attribute__((noinline))
#endif
	static int
	    sctp_handle_stream_reset(struct sctp_tcb *stcb, struct mbuf *m, int offset,
        struct sctp_stream_reset_out_req *sr_req)
{
	int chk_length, param_len, ptype;
	struct sctp_paramhdr pstore;
	uint8_t cstore[SCTP_CHUNK_BUFFER_SIZE];
	uint32_t seq = 0;
	int num_req = 0;
	int trunc = 0;
	struct sctp_tmit_chunk *chk;
	struct sctp_chunkhdr *ch;
	struct sctp_paramhdr *ph;
	int ret_code = 0;
	int num_param = 0;

	/* now it may be a reset or a reset-response */
	chk_length = ntohs(sr_req->ch.chunk_length);

	/* setup for adding the response */
	sctp_alloc_a_chunk(stcb, chk);
	if (chk == NULL) {
		return (ret_code);
	}
	chk->rec.chunk_id.id = SCTP_STREAM_RESET;
	chk->rec.chunk_id.can_take_data = 0;
	chk->asoc = &stcb->asoc;
	chk->no_fr_allowed = 0;
	chk->book_size = chk->send_size = sizeof(struct sctp_chunkhdr);
	chk->book_size_scale = 0;
	chk->data = sctp_get_mbuf_for_msg(MCLBYTES, 0, M_DONTWAIT, 1, MT_DATA);
	if (chk->data == NULL) {
strres_nochunk:
		if (chk->data) {
			sctp_m_freem(chk->data);
			chk->data = NULL;
		}
		sctp_free_a_chunk(stcb, chk, SCTP_SO_NOT_LOCKED);
		return (ret_code);
	}
	SCTP_BUF_RESV_UF(chk->data, SCTP_MIN_OVERHEAD);

	/* setup chunk parameters */
	chk->sent = SCTP_DATAGRAM_UNSENT;
	chk->snd_count = 0;
	chk->whoTo = NULL;

	ch = mtod(chk->data, struct sctp_chunkhdr *);
	ch->chunk_type = SCTP_STREAM_RESET;
	ch->chunk_flags = 0;
	ch->chunk_length = htons(chk->send_size);
	SCTP_BUF_LEN(chk->data) = SCTP_SIZE32(chk->send_size);
	offset += sizeof(struct sctp_chunkhdr);
	while ((size_t)chk_length >= sizeof(struct sctp_stream_reset_tsn_request)) {
		ph = (struct sctp_paramhdr *)sctp_m_getptr(m, offset, sizeof(pstore), (uint8_t *) & pstore);
		if (ph == NULL)
			break;
		param_len = ntohs(ph->param_length);
		if (param_len < (int)sizeof(struct sctp_stream_reset_tsn_request)) {
			/* bad param */
			break;
		}
		ph = (struct sctp_paramhdr *)sctp_m_getptr(m, offset, min(param_len, (int)sizeof(cstore)),
		    (uint8_t *) & cstore);
		ptype = ntohs(ph->param_type);
		num_param++;
		if (param_len > (int)sizeof(cstore)) {
			trunc = 1;
		} else {
			trunc = 0;
		}
		if (num_param > SCTP_MAX_RESET_PARAMS) {
			/* hit the max of parameters already sorry.. */
			break;
		}
		if (ptype == SCTP_STR_RESET_OUT_REQUEST) {
			struct sctp_stream_reset_out_request *req_out;

			req_out = (struct sctp_stream_reset_out_request *)ph;
			num_req++;
			if (stcb->asoc.stream_reset_outstanding) {
				seq = ntohl(req_out->response_seq);
				if (seq == stcb->asoc.str_reset_seq_out) {
					/* implicit ack */
					(void)sctp_handle_stream_reset_response(stcb, seq, SCTP_STREAM_RESET_RESULT_PERFORMED, NULL);
				}
			}
			sctp_handle_str_reset_request_out(stcb, chk, req_out, trunc);
		} else if (ptype == SCTP_STR_RESET_ADD_OUT_STREAMS) {
			struct sctp_stream_reset_add_strm *str_add;

			str_add = (struct sctp_stream_reset_add_strm *)ph;
			num_req++;
			sctp_handle_str_reset_add_strm(stcb, chk, str_add);
		} else if (ptype == SCTP_STR_RESET_ADD_IN_STREAMS) {
			struct sctp_stream_reset_add_strm *str_add;

			str_add = (struct sctp_stream_reset_add_strm *)ph;
			num_req++;
			sctp_handle_str_reset_add_out_strm(stcb, chk, str_add);
		} else if (ptype == SCTP_STR_RESET_IN_REQUEST) {
			struct sctp_stream_reset_in_request *req_in;

			num_req++;
			req_in = (struct sctp_stream_reset_in_request *)ph;
			sctp_handle_str_reset_request_in(stcb, chk, req_in, trunc);
		} else if (ptype == SCTP_STR_RESET_TSN_REQUEST) {
			struct sctp_stream_reset_tsn_request *req_tsn;

			num_req++;
			req_tsn = (struct sctp_stream_reset_tsn_request *)ph;
			if (sctp_handle_str_reset_request_tsn(stcb, chk, req_tsn)) {
				ret_code = 1;
				goto strres_nochunk;
			}
			/* no more */
			break;
		} else if (ptype == SCTP_STR_RESET_RESPONSE) {
			struct sctp_stream_reset_response *resp;
			uint32_t result;

			resp = (struct sctp_stream_reset_response *)ph;
			seq = ntohl(resp->response_seq);
			result = ntohl(resp->result);
			if (sctp_handle_stream_reset_response(stcb, seq, result, resp)) {
				ret_code = 1;
				goto strres_nochunk;
			}
		} else {
			break;
		}
		offset += SCTP_SIZE32(param_len);
		chk_length -= SCTP_SIZE32(param_len);
	}
	if (num_req == 0) {
		/* we have no response free the stuff */
		goto strres_nochunk;
	}
	/* ok we have a chunk to link in */
	TAILQ_INSERT_TAIL(&stcb->asoc.control_send_queue,
	    chk,
	    sctp_next);
	stcb->asoc.ctrl_queue_cnt++;
	return (ret_code);
}

/*
 * Handle a router or endpoints report of a packet loss, there are two ways
 * to handle this, either we get the whole packet and must disect it
 * ourselves (possibly with truncation and or corruption) or it is a summary
 * from a middle box that did the disectting for us.
 */
static void
sctp_handle_packet_dropped(struct sctp_pktdrop_chunk *cp,
    struct sctp_tcb *stcb, struct sctp_nets *net, uint32_t limit)
{
	uint32_t bottle_bw, on_queue;
	uint16_t trunc_len;
	unsigned int chlen;
	unsigned int at;
	struct sctp_chunk_desc desc;
	struct sctp_chunkhdr *ch;

	chlen = ntohs(cp->ch.chunk_length);
	chlen -= sizeof(struct sctp_pktdrop_chunk);
	/* XXX possible chlen underflow */
	if (chlen == 0) {
		ch = NULL;
		if (cp->ch.chunk_flags & SCTP_FROM_MIDDLE_BOX)
			SCTP_STAT_INCR(sctps_pdrpbwrpt);
	} else {
		ch = (struct sctp_chunkhdr *)(cp->data + sizeof(struct sctphdr));
		chlen -= sizeof(struct sctphdr);
		/* XXX possible chlen underflow */
		memset(&desc, 0, sizeof(desc));
	}
	trunc_len = (uint16_t) ntohs(cp->trunc_len);
	if (trunc_len > limit) {
		trunc_len = limit;
	}
	/* now the chunks themselves */
	while ((ch != NULL) && (chlen >= sizeof(struct sctp_chunkhdr))) {
		desc.chunk_type = ch->chunk_type;
		/* get amount we need to move */
		at = ntohs(ch->chunk_length);
		if (at < sizeof(struct sctp_chunkhdr)) {
			/* corrupt chunk, maybe at the end? */
			SCTP_STAT_INCR(sctps_pdrpcrupt);
			break;
		}
		if (trunc_len == 0) {
			/* we are supposed to have all of it */
			if (at > chlen) {
				/* corrupt skip it */
				SCTP_STAT_INCR(sctps_pdrpcrupt);
				break;
			}
		} else {
			/* is there enough of it left ? */
			if (desc.chunk_type == SCTP_DATA) {
				if (chlen < (sizeof(struct sctp_data_chunk) +
				    sizeof(desc.data_bytes))) {
					break;
				}
			} else {
				if (chlen < sizeof(struct sctp_chunkhdr)) {
					break;
				}
			}
		}
		if (desc.chunk_type == SCTP_DATA) {
			/* can we get out the tsn? */
			if ((cp->ch.chunk_flags & SCTP_FROM_MIDDLE_BOX))
				SCTP_STAT_INCR(sctps_pdrpmbda);

			if (chlen >= (sizeof(struct sctp_data_chunk) + sizeof(uint32_t))) {
				/* yep */
				struct sctp_data_chunk *dcp;
				uint8_t *ddp;
				unsigned int iii;

				dcp = (struct sctp_data_chunk *)ch;
				ddp = (uint8_t *) (dcp + 1);
				for (iii = 0; iii < sizeof(desc.data_bytes); iii++) {
					desc.data_bytes[iii] = ddp[iii];
				}
				desc.tsn_ifany = dcp->dp.tsn;
			} else {
				/* nope we are done. */
				SCTP_STAT_INCR(sctps_pdrpnedat);
				break;
			}
		} else {
			if ((cp->ch.chunk_flags & SCTP_FROM_MIDDLE_BOX))
				SCTP_STAT_INCR(sctps_pdrpmbct);
		}

		if (process_chunk_drop(stcb, &desc, net, cp->ch.chunk_flags)) {
			SCTP_STAT_INCR(sctps_pdrppdbrk);
			break;
		}
		if (SCTP_SIZE32(at) > chlen) {
			break;
		}
		chlen -= SCTP_SIZE32(at);
		if (chlen < sizeof(struct sctp_chunkhdr)) {
			/* done, none left */
			break;
		}
		ch = (struct sctp_chunkhdr *)((caddr_t)ch + SCTP_SIZE32(at));
	}
	/* Now update any rwnd --- possibly */
	if ((cp->ch.chunk_flags & SCTP_FROM_MIDDLE_BOX) == 0) {
		/* From a peer, we get a rwnd report */
		uint32_t a_rwnd;

		SCTP_STAT_INCR(sctps_pdrpfehos);

		bottle_bw = ntohl(cp->bottle_bw);
		on_queue = ntohl(cp->current_onq);
		if (bottle_bw && on_queue) {
			/* a rwnd report is in here */
			if (bottle_bw > on_queue)
				a_rwnd = bottle_bw - on_queue;
			else
				a_rwnd = 0;

			if (a_rwnd == 0)
				stcb->asoc.peers_rwnd = 0;
			else {
				if (a_rwnd > stcb->asoc.total_flight) {
					stcb->asoc.peers_rwnd =
					    a_rwnd - stcb->asoc.total_flight;
				} else {
					stcb->asoc.peers_rwnd = 0;
				}
				if (stcb->asoc.peers_rwnd <
				    stcb->sctp_ep->sctp_ep.sctp_sws_sender) {
					/* SWS sender side engages */
					stcb->asoc.peers_rwnd = 0;
				}
			}
		}
	} else {
		SCTP_STAT_INCR(sctps_pdrpfmbox);
	}

	/* now middle boxes in sat networks get a cwnd bump */
	if ((cp->ch.chunk_flags & SCTP_FROM_MIDDLE_BOX) &&
	    (stcb->asoc.sat_t3_loss_recovery == 0) &&
	    (stcb->asoc.sat_network)) {
		/*
		 * This is debateable but for sat networks it makes sense
		 * Note if a T3 timer has went off, we will prohibit any
		 * changes to cwnd until we exit the t3 loss recovery.
		 */
		stcb->asoc.cc_functions.sctp_cwnd_update_after_packet_dropped(stcb,
		    net, cp, &bottle_bw, &on_queue);
	}
}

/*
 * handles all control chunks in a packet inputs: - m: mbuf chain, assumed to
 * still contain IP/SCTP header - stcb: is the tcb found for this packet -
 * offset: offset into the mbuf chain to first chunkhdr - length: is the
 * length of the complete packet outputs: - length: modified to remaining
 * length after control processing - netp: modified to new sctp_nets after
 * cookie-echo processing - return NULL to discard the packet (ie. no asoc,
 * bad packet,...) otherwise return the tcb for this packet
 */
#ifdef __GNUC__
__attribute__((noinline))
#endif
	static struct sctp_tcb *
	         sctp_process_control(struct mbuf *m, int iphlen, int *offset, int length,
             struct sockaddr *src, struct sockaddr *dst,
             struct sctphdr *sh, struct sctp_chunkhdr *ch, struct sctp_inpcb *inp,
             struct sctp_tcb *stcb, struct sctp_nets **netp, int *fwd_tsn_seen,
             uint8_t use_mflowid, uint32_t mflowid,
             uint32_t vrf_id, uint16_t port)
{
	struct sctp_association *asoc;
	uint32_t vtag_in;
	int num_chunks = 0;	/* number of control chunks processed */
	uint32_t chk_length;
	int ret;
	int abort_no_unlock = 0;
	int ecne_seen = 0;

	/*
	 * How big should this be, and should it be alloc'd? Lets try the
	 * d-mtu-ceiling for now (2k) and that should hopefully work ...
	 * until we get into jumbo grams and such..
	 */
	uint8_t chunk_buf[SCTP_CHUNK_BUFFER_SIZE];
	struct sctp_tcb *locked_tcb = stcb;
	int got_auth = 0;
	uint32_t auth_offset = 0, auth_len = 0;
	int auth_skipped = 0;
	int asconf_cnt = 0;

#if defined(__APPLE__) || defined(SCTP_SO_LOCK_TESTING)
	struct socket *so;

#endif

	SCTPDBG(SCTP_DEBUG_INPUT1, "sctp_process_control: iphlen=%u, offset=%u, length=%u stcb:%p\n",
	    iphlen, *offset, length, (void *)stcb);

	/* validate chunk header length... */
	if (ntohs(ch->chunk_length) < sizeof(*ch)) {
		SCTPDBG(SCTP_DEBUG_INPUT1, "Invalid header length %d\n",
		    ntohs(ch->chunk_length));
		if (locked_tcb) {
			SCTP_TCB_UNLOCK(locked_tcb);
		}
		return (NULL);
	}
	/*
	 * validate the verification tag
	 */
	vtag_in = ntohl(sh->v_tag);

	if (locked_tcb) {
		SCTP_TCB_LOCK_ASSERT(locked_tcb);
	}
	if (ch->chunk_type == SCTP_INITIATION) {
		SCTPDBG(SCTP_DEBUG_INPUT1, "Its an INIT of len:%d vtag:%x\n",
		    ntohs(ch->chunk_length), vtag_in);
		if (vtag_in != 0) {
			/* protocol error- silently discard... */
			SCTP_STAT_INCR(sctps_badvtag);
			if (locked_tcb) {
				SCTP_TCB_UNLOCK(locked_tcb);
			}
			return (NULL);
		}
	} else if (ch->chunk_type != SCTP_COOKIE_ECHO) {
		/*
		 * If there is no stcb, skip the AUTH chunk and process
		 * later after a stcb is found (to validate the lookup was
		 * valid.
		 */
		if ((ch->chunk_type == SCTP_AUTHENTICATION) &&
		    (stcb == NULL) &&
		    !SCTP_BASE_SYSCTL(sctp_auth_disable)) {
			/* save this chunk for later processing */
			auth_skipped = 1;
			auth_offset = *offset;
			auth_len = ntohs(ch->chunk_length);

			/* (temporarily) move past this chunk */
			*offset += SCTP_SIZE32(auth_len);
			if (*offset >= length) {
				/* no more data left in the mbuf chain */
				*offset = length;
				if (locked_tcb) {
					SCTP_TCB_UNLOCK(locked_tcb);
				}
				return (NULL);
			}
			ch = (struct sctp_chunkhdr *)sctp_m_getptr(m, *offset,
			    sizeof(struct sctp_chunkhdr), chunk_buf);
		}
		if (ch == NULL) {
			/* Help */
			*offset = length;
			if (locked_tcb) {
				SCTP_TCB_UNLOCK(locked_tcb);
			}
			return (NULL);
		}
		if (ch->chunk_type == SCTP_COOKIE_ECHO) {
			goto process_control_chunks;
		}
		/*
		 * first check if it's an ASCONF with an unknown src addr we
		 * need to look inside to find the association
		 */
		if (ch->chunk_type == SCTP_ASCONF && stcb == NULL) {
			struct sctp_chunkhdr *asconf_ch = ch;
			uint32_t asconf_offset = 0, asconf_len = 0;

			/* inp's refcount may be reduced */
			SCTP_INP_INCR_REF(inp);

			asconf_offset = *offset;
			do {
				asconf_len = ntohs(asconf_ch->chunk_length);
				if (asconf_len < sizeof(struct sctp_asconf_paramhdr))
					break;
				stcb = sctp_findassociation_ep_asconf(m,
				    *offset,
				    dst,
				    sh, &inp, netp, vrf_id);
				if (stcb != NULL)
					break;
				asconf_offset += SCTP_SIZE32(asconf_len);
				asconf_ch = (struct sctp_chunkhdr *)sctp_m_getptr(m, asconf_offset,
				    sizeof(struct sctp_chunkhdr), chunk_buf);
			} while (asconf_ch != NULL && asconf_ch->chunk_type == SCTP_ASCONF);
			if (stcb == NULL) {
				/*
				 * reduce inp's refcount if not reduced in
				 * sctp_findassociation_ep_asconf().
				 */
				SCTP_INP_DECR_REF(inp);
			} else {
				locked_tcb = stcb;
			}

			/* now go back and verify any auth chunk to be sure */
			if (auth_skipped && (stcb != NULL)) {
				struct sctp_auth_chunk *auth;

				auth = (struct sctp_auth_chunk *)
				    sctp_m_getptr(m, auth_offset,
				    auth_len, chunk_buf);
				got_auth = 1;
				auth_skipped = 0;
				if ((auth == NULL) || sctp_handle_auth(stcb, auth, m,
				    auth_offset)) {
					/* auth HMAC failed so dump it */
					*offset = length;
					if (locked_tcb) {
						SCTP_TCB_UNLOCK(locked_tcb);
					}
					return (NULL);
				} else {
					/* remaining chunks are HMAC checked */
					stcb->asoc.authenticated = 1;
				}
			}
		}
		if (stcb == NULL) {
			/* no association, so it's out of the blue... */
<<<<<<< HEAD
			sctp_handle_ootb(m, iphlen, *offset, sh, inp,
=======
			sctp_handle_ootb(m, iphlen, *offset, src, dst, sh, inp,
>>>>>>> 9cfbfbb3
			    use_mflowid, mflowid,
			    vrf_id, port);
			*offset = length;
			if (locked_tcb) {
				SCTP_TCB_UNLOCK(locked_tcb);
			}
			return (NULL);
		}
		asoc = &stcb->asoc;
		/* ABORT and SHUTDOWN can use either v_tag... */
		if ((ch->chunk_type == SCTP_ABORT_ASSOCIATION) ||
		    (ch->chunk_type == SCTP_SHUTDOWN_COMPLETE) ||
		    (ch->chunk_type == SCTP_PACKET_DROPPED)) {
			if ((vtag_in == asoc->my_vtag) ||
			    ((ch->chunk_flags & SCTP_HAD_NO_TCB) &&
			    (vtag_in == asoc->peer_vtag))) {
				/* this is valid */
			} else {
				/* drop this packet... */
				SCTP_STAT_INCR(sctps_badvtag);
				if (locked_tcb) {
					SCTP_TCB_UNLOCK(locked_tcb);
				}
				return (NULL);
			}
		} else if (ch->chunk_type == SCTP_SHUTDOWN_ACK) {
			if (vtag_in != asoc->my_vtag) {
				/*
				 * this could be a stale SHUTDOWN-ACK or the
				 * peer never got the SHUTDOWN-COMPLETE and
				 * is still hung; we have started a new asoc
				 * but it won't complete until the shutdown
				 * is completed
				 */
				if (locked_tcb) {
					SCTP_TCB_UNLOCK(locked_tcb);
				}
<<<<<<< HEAD
				sctp_handle_ootb(m, iphlen, *offset, sh, inp,
=======
				sctp_handle_ootb(m, iphlen, *offset, src, dst,
				    sh, inp,
>>>>>>> 9cfbfbb3
				    use_mflowid, mflowid,
				    vrf_id, port);
				return (NULL);
			}
		} else {
			/* for all other chunks, vtag must match */
			if (vtag_in != asoc->my_vtag) {
				/* invalid vtag... */
				SCTPDBG(SCTP_DEBUG_INPUT3,
				    "invalid vtag: %xh, expect %xh\n",
				    vtag_in, asoc->my_vtag);
				SCTP_STAT_INCR(sctps_badvtag);
				if (locked_tcb) {
					SCTP_TCB_UNLOCK(locked_tcb);
				}
				*offset = length;
				return (NULL);
			}
		}
	}			/* end if !SCTP_COOKIE_ECHO */
	/*
	 * process all control chunks...
	 */
	if (((ch->chunk_type == SCTP_SELECTIVE_ACK) ||
	    (ch->chunk_type == SCTP_NR_SELECTIVE_ACK) ||
	    (ch->chunk_type == SCTP_HEARTBEAT_REQUEST)) &&
	    (SCTP_GET_STATE(&stcb->asoc) == SCTP_STATE_COOKIE_ECHOED)) {
		/* implied cookie-ack.. we must have lost the ack */
		if (SCTP_BASE_SYSCTL(sctp_logging_level) & SCTP_THRESHOLD_LOGGING) {
			sctp_misc_ints(SCTP_THRESHOLD_CLEAR,
			    stcb->asoc.overall_error_count,
			    0,
			    SCTP_FROM_SCTP_INPUT,
			    __LINE__);
		}
		stcb->asoc.overall_error_count = 0;
		sctp_handle_cookie_ack((struct sctp_cookie_ack_chunk *)ch, stcb,
		    *netp);
	}
process_control_chunks:
	while (IS_SCTP_CONTROL(ch)) {
		/* validate chunk length */
		chk_length = ntohs(ch->chunk_length);
		SCTPDBG(SCTP_DEBUG_INPUT2, "sctp_process_control: processing a chunk type=%u, len=%u\n",
		    ch->chunk_type, chk_length);
		SCTP_LTRACE_CHK(inp, stcb, ch->chunk_type, chk_length);
		if (chk_length < sizeof(*ch) ||
		    (*offset + (int)chk_length) > length) {
			*offset = length;
			if (locked_tcb) {
				SCTP_TCB_UNLOCK(locked_tcb);
			}
			return (NULL);
		}
		SCTP_STAT_INCR_COUNTER64(sctps_incontrolchunks);
		/*
		 * INIT-ACK only gets the init ack "header" portion only
		 * because we don't have to process the peer's COOKIE. All
		 * others get a complete chunk.
		 */
		if ((ch->chunk_type == SCTP_INITIATION_ACK) ||
		    (ch->chunk_type == SCTP_INITIATION)) {
			/* get an init-ack chunk */
			ch = (struct sctp_chunkhdr *)sctp_m_getptr(m, *offset,
			    sizeof(struct sctp_init_ack_chunk), chunk_buf);
			if (ch == NULL) {
				*offset = length;
				if (locked_tcb) {
					SCTP_TCB_UNLOCK(locked_tcb);
				}
				return (NULL);
			}
		} else {
			/* For cookies and all other chunks. */
			if (chk_length > sizeof(chunk_buf)) {
				/*
				 * use just the size of the chunk buffer so
				 * the front part of our chunks fit in
				 * contiguous space up to the chunk buffer
				 * size (508 bytes). For chunks that need to
				 * get more than that they must use the
				 * sctp_m_getptr() function or other means
				 * (e.g. know how to parse mbuf chains).
				 * Cookies do this already.
				 */
				ch = (struct sctp_chunkhdr *)sctp_m_getptr(m, *offset,
				    (sizeof(chunk_buf) - 4),
				    chunk_buf);
				if (ch == NULL) {
					*offset = length;
					if (locked_tcb) {
						SCTP_TCB_UNLOCK(locked_tcb);
					}
					return (NULL);
				}
			} else {
				/* We can fit it all */
				ch = (struct sctp_chunkhdr *)sctp_m_getptr(m, *offset,
				    chk_length, chunk_buf);
				if (ch == NULL) {
					SCTP_PRINTF("sctp_process_control: Can't get the all data....\n");
					*offset = length;
					if (locked_tcb) {
						SCTP_TCB_UNLOCK(locked_tcb);
					}
					return (NULL);
				}
			}
		}
		num_chunks++;
		/* Save off the last place we got a control from */
		if (stcb != NULL) {
			if (((netp != NULL) && (*netp != NULL)) || (ch->chunk_type == SCTP_ASCONF)) {
				/*
				 * allow last_control to be NULL if
				 * ASCONF... ASCONF processing will find the
				 * right net later
				 */
				if ((netp != NULL) && (*netp != NULL))
					stcb->asoc.last_control_chunk_from = *netp;
			}
		}
#ifdef SCTP_AUDITING_ENABLED
		sctp_audit_log(0xB0, ch->chunk_type);
#endif

		/* check to see if this chunk required auth, but isn't */
		if ((stcb != NULL) &&
		    !SCTP_BASE_SYSCTL(sctp_auth_disable) &&
		    sctp_auth_is_required_chunk(ch->chunk_type, stcb->asoc.local_auth_chunks) &&
		    !stcb->asoc.authenticated) {
			/* "silently" ignore */
			SCTP_STAT_INCR(sctps_recvauthmissing);
			goto next_chunk;
		}
		switch (ch->chunk_type) {
		case SCTP_INITIATION:
			SCTPDBG(SCTP_DEBUG_INPUT3, "SCTP_INIT\n");
			/* The INIT chunk must be the only chunk. */
			if ((num_chunks > 1) ||
			    (length - *offset > (int)SCTP_SIZE32(chk_length))) {
<<<<<<< HEAD
				sctp_abort_association(inp, stcb, m,
				    iphlen, sh, NULL,
=======
				sctp_abort_association(inp, stcb, m, iphlen,
				    src, dst, sh, NULL,
>>>>>>> 9cfbfbb3
				    use_mflowid, mflowid,
				    vrf_id, port);
				*offset = length;
				return (NULL);
			}
			/* Honor our resource limit. */
			if (chk_length > SCTP_LARGEST_INIT_ACCEPTED) {
				struct mbuf *op_err;

				op_err = sctp_generate_invmanparam(SCTP_CAUSE_OUT_OF_RESC);
<<<<<<< HEAD
				sctp_abort_association(inp, stcb, m,
				    iphlen, sh, op_err,
=======
				sctp_abort_association(inp, stcb, m, iphlen,
				    src, dst, sh, op_err,
>>>>>>> 9cfbfbb3
				    use_mflowid, mflowid,
				    vrf_id, port);
				*offset = length;
				return (NULL);
			}
			sctp_handle_init(m, iphlen, *offset, src, dst, sh,
			    (struct sctp_init_chunk *)ch, inp,
			    stcb, &abort_no_unlock,
			    use_mflowid, mflowid,
			    vrf_id, port);
			*offset = length;
			if ((!abort_no_unlock) && (locked_tcb)) {
				SCTP_TCB_UNLOCK(locked_tcb);
			}
			return (NULL);
			break;
		case SCTP_PAD_CHUNK:
			break;
		case SCTP_INITIATION_ACK:
			SCTPDBG(SCTP_DEBUG_INPUT3, "SCTP_INIT-ACK\n");
			if (inp->sctp_flags & SCTP_PCB_FLAGS_SOCKET_GONE) {
				/* We are not interested anymore */
				if ((stcb) && (stcb->asoc.total_output_queue_size)) {
					;
				} else {
					if (locked_tcb != stcb) {
						/* Very unlikely */
						SCTP_TCB_UNLOCK(locked_tcb);
					}
					*offset = length;
					if (stcb) {
#if defined(__APPLE__) || defined(SCTP_SO_LOCK_TESTING)
						so = SCTP_INP_SO(inp);
						atomic_add_int(&stcb->asoc.refcnt, 1);
						SCTP_TCB_UNLOCK(stcb);
						SCTP_SOCKET_LOCK(so, 1);
						SCTP_TCB_LOCK(stcb);
						atomic_subtract_int(&stcb->asoc.refcnt, 1);
#endif
						(void)sctp_free_assoc(inp, stcb, SCTP_NORMAL_PROC, SCTP_FROM_SCTP_INPUT + SCTP_LOC_27);
#if defined(__APPLE__) || defined(SCTP_SO_LOCK_TESTING)
						SCTP_SOCKET_UNLOCK(so, 1);
#endif
					}
					return (NULL);
				}
			}
			/* The INIT-ACK chunk must be the only chunk. */
			if ((num_chunks > 1) ||
			    (length - *offset > (int)SCTP_SIZE32(chk_length))) {
				*offset = length;
				if (locked_tcb) {
					SCTP_TCB_UNLOCK(locked_tcb);
				}
				return (NULL);
			}
			if ((netp) && (*netp)) {
<<<<<<< HEAD
				ret = sctp_handle_init_ack(m, iphlen, *offset, sh,
=======
				ret = sctp_handle_init_ack(m, iphlen, *offset,
				    src, dst, sh,
>>>>>>> 9cfbfbb3
				    (struct sctp_init_ack_chunk *)ch,
				    stcb, *netp,
				    &abort_no_unlock,
				    use_mflowid, mflowid,
				    vrf_id);
			} else {
				ret = -1;
			}
			*offset = length;
			if (abort_no_unlock) {
				return (NULL);
			}
			/*
			 * Special case, I must call the output routine to
			 * get the cookie echoed
			 */
			if ((stcb != NULL) && (ret == 0)) {
				sctp_chunk_output(stcb->sctp_ep, stcb, SCTP_OUTPUT_FROM_CONTROL_PROC, SCTP_SO_NOT_LOCKED);
			}
			if (locked_tcb) {
				SCTP_TCB_UNLOCK(locked_tcb);
			}
			return (NULL);
			break;
		case SCTP_SELECTIVE_ACK:
			{
				struct sctp_sack_chunk *sack;
				int abort_now = 0;
				uint32_t a_rwnd, cum_ack;
				uint16_t num_seg, num_dup;
				uint8_t flags;
				int offset_seg, offset_dup;

				SCTPDBG(SCTP_DEBUG_INPUT3, "SCTP_SACK\n");
				SCTP_STAT_INCR(sctps_recvsacks);
				if (stcb == NULL) {
					SCTPDBG(SCTP_DEBUG_INDATA1, "No stcb when processing SACK chunk\n");
					break;
				}
				if (chk_length < sizeof(struct sctp_sack_chunk)) {
					SCTPDBG(SCTP_DEBUG_INDATA1, "Bad size on SACK chunk, too small\n");
					break;
				}
				if (SCTP_GET_STATE(&stcb->asoc) == SCTP_STATE_SHUTDOWN_ACK_SENT) {
					/*-
					 * If we have sent a shutdown-ack, we will pay no
					 * attention to a sack sent in to us since
					 * we don't care anymore.
					 */
					break;
				}
				sack = (struct sctp_sack_chunk *)ch;
				flags = ch->chunk_flags;
				cum_ack = ntohl(sack->sack.cum_tsn_ack);
				num_seg = ntohs(sack->sack.num_gap_ack_blks);
				num_dup = ntohs(sack->sack.num_dup_tsns);
				a_rwnd = (uint32_t) ntohl(sack->sack.a_rwnd);
				if (sizeof(struct sctp_sack_chunk) +
				    num_seg * sizeof(struct sctp_gap_ack_block) +
				    num_dup * sizeof(uint32_t) != chk_length) {
					SCTPDBG(SCTP_DEBUG_INDATA1, "Bad size of SACK chunk\n");
					break;
				}
				offset_seg = *offset + sizeof(struct sctp_sack_chunk);
				offset_dup = offset_seg + num_seg * sizeof(struct sctp_gap_ack_block);
				SCTPDBG(SCTP_DEBUG_INPUT3, "SCTP_SACK process cum_ack:%x num_seg:%d a_rwnd:%d\n",
				    cum_ack, num_seg, a_rwnd);
				stcb->asoc.seen_a_sack_this_pkt = 1;
				if ((stcb->asoc.pr_sctp_cnt == 0) &&
				    (num_seg == 0) &&
				    SCTP_TSN_GE(cum_ack, stcb->asoc.last_acked_seq) &&
				    (stcb->asoc.saw_sack_with_frags == 0) &&
				    (stcb->asoc.saw_sack_with_nr_frags == 0) &&
				    (!TAILQ_EMPTY(&stcb->asoc.sent_queue))
				    ) {
					/*
					 * We have a SIMPLE sack having no
					 * prior segments and data on sent
					 * queue to be acked.. Use the
					 * faster path sack processing. We
					 * also allow window update sacks
					 * with no missing segments to go
					 * this way too.
					 */
					sctp_express_handle_sack(stcb, cum_ack, a_rwnd, &abort_now, ecne_seen);
				} else {
					if (netp && *netp)
						sctp_handle_sack(m, offset_seg, offset_dup, stcb,
						    num_seg, 0, num_dup, &abort_now, flags,
						    cum_ack, a_rwnd, ecne_seen);
				}
				if (abort_now) {
					/* ABORT signal from sack processing */
					*offset = length;
					return (NULL);
				}
				if (TAILQ_EMPTY(&stcb->asoc.send_queue) &&
				    TAILQ_EMPTY(&stcb->asoc.sent_queue) &&
				    (stcb->asoc.stream_queue_cnt == 0)) {
					sctp_ulp_notify(SCTP_NOTIFY_SENDER_DRY, stcb, 0, NULL, SCTP_SO_NOT_LOCKED);
				}
			}
			break;
			/*
			 * EY - nr_sack:  If the received chunk is an
			 * nr_sack chunk
			 */
		case SCTP_NR_SELECTIVE_ACK:
			{
				struct sctp_nr_sack_chunk *nr_sack;
				int abort_now = 0;
				uint32_t a_rwnd, cum_ack;
				uint16_t num_seg, num_nr_seg, num_dup;
				uint8_t flags;
				int offset_seg, offset_dup;

				SCTPDBG(SCTP_DEBUG_INPUT3, "SCTP_NR_SACK\n");
				SCTP_STAT_INCR(sctps_recvsacks);
				if (stcb == NULL) {
					SCTPDBG(SCTP_DEBUG_INDATA1, "No stcb when processing NR-SACK chunk\n");
					break;
				}
				if ((stcb->asoc.sctp_nr_sack_on_off == 0) ||
				    (stcb->asoc.peer_supports_nr_sack == 0)) {
					goto unknown_chunk;
				}
				if (chk_length < sizeof(struct sctp_nr_sack_chunk)) {
					SCTPDBG(SCTP_DEBUG_INDATA1, "Bad size on NR-SACK chunk, too small\n");
					break;
				}
				if (SCTP_GET_STATE(&stcb->asoc) == SCTP_STATE_SHUTDOWN_ACK_SENT) {
					/*-
					 * If we have sent a shutdown-ack, we will pay no
					 * attention to a sack sent in to us since
					 * we don't care anymore.
					 */
					break;
				}
				nr_sack = (struct sctp_nr_sack_chunk *)ch;
				flags = ch->chunk_flags;
				cum_ack = ntohl(nr_sack->nr_sack.cum_tsn_ack);
				num_seg = ntohs(nr_sack->nr_sack.num_gap_ack_blks);
				num_nr_seg = ntohs(nr_sack->nr_sack.num_nr_gap_ack_blks);
				num_dup = ntohs(nr_sack->nr_sack.num_dup_tsns);
				a_rwnd = (uint32_t) ntohl(nr_sack->nr_sack.a_rwnd);
				if (sizeof(struct sctp_nr_sack_chunk) +
				    (num_seg + num_nr_seg) * sizeof(struct sctp_gap_ack_block) +
				    num_dup * sizeof(uint32_t) != chk_length) {
					SCTPDBG(SCTP_DEBUG_INDATA1, "Bad size of NR_SACK chunk\n");
					break;
				}
				offset_seg = *offset + sizeof(struct sctp_nr_sack_chunk);
				offset_dup = offset_seg + num_seg * sizeof(struct sctp_gap_ack_block);
				SCTPDBG(SCTP_DEBUG_INPUT3, "SCTP_NR_SACK process cum_ack:%x num_seg:%d a_rwnd:%d\n",
				    cum_ack, num_seg, a_rwnd);
				stcb->asoc.seen_a_sack_this_pkt = 1;
				if ((stcb->asoc.pr_sctp_cnt == 0) &&
				    (num_seg == 0) && (num_nr_seg == 0) &&
				    SCTP_TSN_GE(cum_ack, stcb->asoc.last_acked_seq) &&
				    (stcb->asoc.saw_sack_with_frags == 0) &&
				    (stcb->asoc.saw_sack_with_nr_frags == 0) &&
				    (!TAILQ_EMPTY(&stcb->asoc.sent_queue))) {
					/*
					 * We have a SIMPLE sack having no
					 * prior segments and data on sent
					 * queue to be acked. Use the faster
					 * path sack processing. We also
					 * allow window update sacks with no
					 * missing segments to go this way
					 * too.
					 */
					sctp_express_handle_sack(stcb, cum_ack, a_rwnd,
					    &abort_now, ecne_seen);
				} else {
					if (netp && *netp)
						sctp_handle_sack(m, offset_seg, offset_dup, stcb,
						    num_seg, num_nr_seg, num_dup, &abort_now, flags,
						    cum_ack, a_rwnd, ecne_seen);
				}
				if (abort_now) {
					/* ABORT signal from sack processing */
					*offset = length;
					return (NULL);
				}
				if (TAILQ_EMPTY(&stcb->asoc.send_queue) &&
				    TAILQ_EMPTY(&stcb->asoc.sent_queue) &&
				    (stcb->asoc.stream_queue_cnt == 0)) {
					sctp_ulp_notify(SCTP_NOTIFY_SENDER_DRY, stcb, 0, NULL, SCTP_SO_NOT_LOCKED);
				}
			}
			break;

		case SCTP_HEARTBEAT_REQUEST:
			SCTPDBG(SCTP_DEBUG_INPUT3, "SCTP_HEARTBEAT\n");
			if ((stcb) && netp && *netp) {
				SCTP_STAT_INCR(sctps_recvheartbeat);
				sctp_send_heartbeat_ack(stcb, m, *offset,
				    chk_length, *netp);

				/* He's alive so give him credit */
				if (SCTP_BASE_SYSCTL(sctp_logging_level) & SCTP_THRESHOLD_LOGGING) {
					sctp_misc_ints(SCTP_THRESHOLD_CLEAR,
					    stcb->asoc.overall_error_count,
					    0,
					    SCTP_FROM_SCTP_INPUT,
					    __LINE__);
				}
				stcb->asoc.overall_error_count = 0;
			}
			break;
		case SCTP_HEARTBEAT_ACK:
			SCTPDBG(SCTP_DEBUG_INPUT3, "SCTP_HEARTBEAT-ACK\n");
			if ((stcb == NULL) || (chk_length != sizeof(struct sctp_heartbeat_chunk))) {
				/* Its not ours */
				*offset = length;
				if (locked_tcb) {
					SCTP_TCB_UNLOCK(locked_tcb);
				}
				return (NULL);
			}
			/* He's alive so give him credit */
			if (SCTP_BASE_SYSCTL(sctp_logging_level) & SCTP_THRESHOLD_LOGGING) {
				sctp_misc_ints(SCTP_THRESHOLD_CLEAR,
				    stcb->asoc.overall_error_count,
				    0,
				    SCTP_FROM_SCTP_INPUT,
				    __LINE__);
			}
			stcb->asoc.overall_error_count = 0;
			SCTP_STAT_INCR(sctps_recvheartbeatack);
			if (netp && *netp)
				sctp_handle_heartbeat_ack((struct sctp_heartbeat_chunk *)ch,
				    stcb, *netp);
			break;
		case SCTP_ABORT_ASSOCIATION:
			SCTPDBG(SCTP_DEBUG_INPUT3, "SCTP_ABORT, stcb %p\n",
			    (void *)stcb);
			if ((stcb) && netp && *netp)
				sctp_handle_abort((struct sctp_abort_chunk *)ch,
				    stcb, *netp);
			*offset = length;
			return (NULL);
			break;
		case SCTP_SHUTDOWN:
			SCTPDBG(SCTP_DEBUG_INPUT3, "SCTP_SHUTDOWN, stcb %p\n",
			    (void *)stcb);
			if ((stcb == NULL) || (chk_length != sizeof(struct sctp_shutdown_chunk))) {
				*offset = length;
				if (locked_tcb) {
					SCTP_TCB_UNLOCK(locked_tcb);
				}
				return (NULL);
			}
			if (netp && *netp) {
				int abort_flag = 0;

				sctp_handle_shutdown((struct sctp_shutdown_chunk *)ch,
				    stcb, *netp, &abort_flag);
				if (abort_flag) {
					*offset = length;
					return (NULL);
				}
			}
			break;
		case SCTP_SHUTDOWN_ACK:
			SCTPDBG(SCTP_DEBUG_INPUT3, "SCTP_SHUTDOWN-ACK, stcb %p\n", (void *)stcb);
			if ((stcb) && (netp) && (*netp))
				sctp_handle_shutdown_ack((struct sctp_shutdown_ack_chunk *)ch, stcb, *netp);
			*offset = length;
			return (NULL);
			break;

		case SCTP_OPERATION_ERROR:
			SCTPDBG(SCTP_DEBUG_INPUT3, "SCTP_OP-ERR\n");
			if ((stcb) && netp && *netp && sctp_handle_error(ch, stcb, *netp) < 0) {
				*offset = length;
				return (NULL);
			}
			break;
		case SCTP_COOKIE_ECHO:
			SCTPDBG(SCTP_DEBUG_INPUT3,
			    "SCTP_COOKIE-ECHO, stcb %p\n", (void *)stcb);
			if ((stcb) && (stcb->asoc.total_output_queue_size)) {
				;
			} else {
				if (inp->sctp_flags & SCTP_PCB_FLAGS_SOCKET_GONE) {
					/* We are not interested anymore */
			abend:
					if (stcb) {
						SCTP_TCB_UNLOCK(stcb);
					}
					*offset = length;
					return (NULL);
				}
			}
			/*
			 * First are we accepting? We do this again here
			 * since it is possible that a previous endpoint WAS
			 * listening responded to a INIT-ACK and then
			 * closed. We opened and bound.. and are now no
			 * longer listening.
			 */

			if ((stcb == NULL) && (inp->sctp_socket->so_qlen >= inp->sctp_socket->so_qlimit)) {
				if ((inp->sctp_flags & SCTP_PCB_FLAGS_TCPTYPE) &&
				    (SCTP_BASE_SYSCTL(sctp_abort_if_one_2_one_hits_limit))) {
					struct mbuf *op_err;

					op_err = sctp_generate_invmanparam(SCTP_CAUSE_OUT_OF_RESC);
<<<<<<< HEAD
					sctp_abort_association(inp, stcb, m,
					    iphlen, sh, op_err,
=======
					sctp_abort_association(inp, stcb, m, iphlen,
					    src, dst, sh, op_err,
>>>>>>> 9cfbfbb3
					    use_mflowid, mflowid,
					    vrf_id, port);
				}
				*offset = length;
				return (NULL);
			} else {
				struct mbuf *ret_buf;
				struct sctp_inpcb *linp;

				if (stcb) {
					linp = NULL;
				} else {
					linp = inp;
				}

				if (linp) {
					SCTP_ASOC_CREATE_LOCK(linp);
					if ((inp->sctp_flags & SCTP_PCB_FLAGS_SOCKET_GONE) ||
					    (inp->sctp_flags & SCTP_PCB_FLAGS_SOCKET_ALLGONE)) {
						SCTP_ASOC_CREATE_UNLOCK(linp);
						goto abend;
					}
				}
				if (netp) {
					ret_buf =
					    sctp_handle_cookie_echo(m, iphlen,
					    *offset,
					    src, dst,
					    sh,
					    (struct sctp_cookie_echo_chunk *)ch,
					    &inp, &stcb, netp,
					    auth_skipped,
					    auth_offset,
					    auth_len,
					    &locked_tcb,
					    use_mflowid,
					    mflowid,
					    vrf_id,
					    port);
				} else {
					ret_buf = NULL;
				}
				if (linp) {
					SCTP_ASOC_CREATE_UNLOCK(linp);
				}
				if (ret_buf == NULL) {
					if (locked_tcb) {
						SCTP_TCB_UNLOCK(locked_tcb);
					}
					SCTPDBG(SCTP_DEBUG_INPUT3,
					    "GAK, null buffer\n");
					*offset = length;
					return (NULL);
				}
				/* if AUTH skipped, see if it verified... */
				if (auth_skipped) {
					got_auth = 1;
					auth_skipped = 0;
				}
				if (!TAILQ_EMPTY(&stcb->asoc.sent_queue)) {
					/*
					 * Restart the timer if we have
					 * pending data
					 */
					struct sctp_tmit_chunk *chk;

					chk = TAILQ_FIRST(&stcb->asoc.sent_queue);
					sctp_timer_start(SCTP_TIMER_TYPE_SEND, stcb->sctp_ep, stcb, chk->whoTo);
				}
			}
			break;
		case SCTP_COOKIE_ACK:
			SCTPDBG(SCTP_DEBUG_INPUT3, "SCTP_COOKIE-ACK, stcb %p\n", (void *)stcb);
			if ((stcb == NULL) || chk_length != sizeof(struct sctp_cookie_ack_chunk)) {
				if (locked_tcb) {
					SCTP_TCB_UNLOCK(locked_tcb);
				}
				return (NULL);
			}
			if (inp->sctp_flags & SCTP_PCB_FLAGS_SOCKET_GONE) {
				/* We are not interested anymore */
				if ((stcb) && (stcb->asoc.total_output_queue_size)) {
					;
				} else if (stcb) {
#if defined(__APPLE__) || defined(SCTP_SO_LOCK_TESTING)
					so = SCTP_INP_SO(inp);
					atomic_add_int(&stcb->asoc.refcnt, 1);
					SCTP_TCB_UNLOCK(stcb);
					SCTP_SOCKET_LOCK(so, 1);
					SCTP_TCB_LOCK(stcb);
					atomic_subtract_int(&stcb->asoc.refcnt, 1);
#endif
					(void)sctp_free_assoc(inp, stcb, SCTP_NORMAL_PROC, SCTP_FROM_SCTP_INPUT + SCTP_LOC_27);
#if defined(__APPLE__) || defined(SCTP_SO_LOCK_TESTING)
					SCTP_SOCKET_UNLOCK(so, 1);
#endif
					*offset = length;
					return (NULL);
				}
			}
			/* He's alive so give him credit */
			if ((stcb) && netp && *netp) {
				if (SCTP_BASE_SYSCTL(sctp_logging_level) & SCTP_THRESHOLD_LOGGING) {
					sctp_misc_ints(SCTP_THRESHOLD_CLEAR,
					    stcb->asoc.overall_error_count,
					    0,
					    SCTP_FROM_SCTP_INPUT,
					    __LINE__);
				}
				stcb->asoc.overall_error_count = 0;
				sctp_handle_cookie_ack((struct sctp_cookie_ack_chunk *)ch, stcb, *netp);
			}
			break;
		case SCTP_ECN_ECHO:
			SCTPDBG(SCTP_DEBUG_INPUT3, "SCTP_ECN-ECHO\n");
			/* He's alive so give him credit */
			if ((stcb == NULL) || (chk_length != sizeof(struct sctp_ecne_chunk))) {
				/* Its not ours */
				if (locked_tcb) {
					SCTP_TCB_UNLOCK(locked_tcb);
				}
				*offset = length;
				return (NULL);
			}
			if (stcb) {
				if (SCTP_BASE_SYSCTL(sctp_logging_level) & SCTP_THRESHOLD_LOGGING) {
					sctp_misc_ints(SCTP_THRESHOLD_CLEAR,
					    stcb->asoc.overall_error_count,
					    0,
					    SCTP_FROM_SCTP_INPUT,
					    __LINE__);
				}
				stcb->asoc.overall_error_count = 0;
				sctp_handle_ecn_echo((struct sctp_ecne_chunk *)ch,
				    stcb);
				ecne_seen = 1;
			}
			break;
		case SCTP_ECN_CWR:
			SCTPDBG(SCTP_DEBUG_INPUT3, "SCTP_ECN-CWR\n");
			/* He's alive so give him credit */
			if ((stcb == NULL) || (chk_length != sizeof(struct sctp_cwr_chunk))) {
				/* Its not ours */
				if (locked_tcb) {
					SCTP_TCB_UNLOCK(locked_tcb);
				}
				*offset = length;
				return (NULL);
			}
			if (stcb) {
				if (SCTP_BASE_SYSCTL(sctp_logging_level) & SCTP_THRESHOLD_LOGGING) {
					sctp_misc_ints(SCTP_THRESHOLD_CLEAR,
					    stcb->asoc.overall_error_count,
					    0,
					    SCTP_FROM_SCTP_INPUT,
					    __LINE__);
				}
				stcb->asoc.overall_error_count = 0;
				sctp_handle_ecn_cwr((struct sctp_cwr_chunk *)ch, stcb, *netp);
			}
			break;
		case SCTP_SHUTDOWN_COMPLETE:
			SCTPDBG(SCTP_DEBUG_INPUT3, "SCTP_SHUTDOWN-COMPLETE, stcb %p\n", (void *)stcb);
			/* must be first and only chunk */
			if ((num_chunks > 1) ||
			    (length - *offset > (int)SCTP_SIZE32(chk_length))) {
				*offset = length;
				if (locked_tcb) {
					SCTP_TCB_UNLOCK(locked_tcb);
				}
				return (NULL);
			}
			if ((stcb) && netp && *netp) {
				sctp_handle_shutdown_complete((struct sctp_shutdown_complete_chunk *)ch,
				    stcb, *netp);
			}
			*offset = length;
			return (NULL);
			break;
		case SCTP_ASCONF:
			SCTPDBG(SCTP_DEBUG_INPUT3, "SCTP_ASCONF\n");
			/* He's alive so give him credit */
			if (stcb) {
				if (SCTP_BASE_SYSCTL(sctp_logging_level) & SCTP_THRESHOLD_LOGGING) {
					sctp_misc_ints(SCTP_THRESHOLD_CLEAR,
					    stcb->asoc.overall_error_count,
					    0,
					    SCTP_FROM_SCTP_INPUT,
					    __LINE__);
				}
				stcb->asoc.overall_error_count = 0;
				sctp_handle_asconf(m, *offset, src,
				    (struct sctp_asconf_chunk *)ch, stcb, asconf_cnt == 0);
				asconf_cnt++;
			}
			break;
		case SCTP_ASCONF_ACK:
			SCTPDBG(SCTP_DEBUG_INPUT3, "SCTP_ASCONF-ACK\n");
			if (chk_length < sizeof(struct sctp_asconf_ack_chunk)) {
				/* Its not ours */
				if (locked_tcb) {
					SCTP_TCB_UNLOCK(locked_tcb);
				}
				*offset = length;
				return (NULL);
			}
			if ((stcb) && netp && *netp) {
				/* He's alive so give him credit */
				if (SCTP_BASE_SYSCTL(sctp_logging_level) & SCTP_THRESHOLD_LOGGING) {
					sctp_misc_ints(SCTP_THRESHOLD_CLEAR,
					    stcb->asoc.overall_error_count,
					    0,
					    SCTP_FROM_SCTP_INPUT,
					    __LINE__);
				}
				stcb->asoc.overall_error_count = 0;
				sctp_handle_asconf_ack(m, *offset,
				    (struct sctp_asconf_ack_chunk *)ch, stcb, *netp, &abort_no_unlock);
				if (abort_no_unlock)
					return (NULL);
			}
			break;
		case SCTP_FORWARD_CUM_TSN:
			SCTPDBG(SCTP_DEBUG_INPUT3, "SCTP_FWD-TSN\n");
			if (chk_length < sizeof(struct sctp_forward_tsn_chunk)) {
				/* Its not ours */
				if (locked_tcb) {
					SCTP_TCB_UNLOCK(locked_tcb);
				}
				*offset = length;
				return (NULL);
			}
			/* He's alive so give him credit */
			if (stcb) {
				int abort_flag = 0;

				stcb->asoc.overall_error_count = 0;
				if (SCTP_BASE_SYSCTL(sctp_logging_level) & SCTP_THRESHOLD_LOGGING) {
					sctp_misc_ints(SCTP_THRESHOLD_CLEAR,
					    stcb->asoc.overall_error_count,
					    0,
					    SCTP_FROM_SCTP_INPUT,
					    __LINE__);
				}
				*fwd_tsn_seen = 1;
				if (inp->sctp_flags & SCTP_PCB_FLAGS_SOCKET_GONE) {
					/* We are not interested anymore */
#if defined(__APPLE__) || defined(SCTP_SO_LOCK_TESTING)
					so = SCTP_INP_SO(inp);
					atomic_add_int(&stcb->asoc.refcnt, 1);
					SCTP_TCB_UNLOCK(stcb);
					SCTP_SOCKET_LOCK(so, 1);
					SCTP_TCB_LOCK(stcb);
					atomic_subtract_int(&stcb->asoc.refcnt, 1);
#endif
					(void)sctp_free_assoc(inp, stcb, SCTP_NORMAL_PROC, SCTP_FROM_SCTP_INPUT + SCTP_LOC_29);
#if defined(__APPLE__) || defined(SCTP_SO_LOCK_TESTING)
					SCTP_SOCKET_UNLOCK(so, 1);
#endif
					*offset = length;
					return (NULL);
				}
				sctp_handle_forward_tsn(stcb,
				    (struct sctp_forward_tsn_chunk *)ch, &abort_flag, m, *offset);
				if (abort_flag) {
					*offset = length;
					return (NULL);
				} else {
					if (SCTP_BASE_SYSCTL(sctp_logging_level) & SCTP_THRESHOLD_LOGGING) {
						sctp_misc_ints(SCTP_THRESHOLD_CLEAR,
						    stcb->asoc.overall_error_count,
						    0,
						    SCTP_FROM_SCTP_INPUT,
						    __LINE__);
					}
					stcb->asoc.overall_error_count = 0;
				}

			}
			break;
		case SCTP_STREAM_RESET:
			SCTPDBG(SCTP_DEBUG_INPUT3, "SCTP_STREAM_RESET\n");
			if (((stcb == NULL) || (ch == NULL) || (chk_length < sizeof(struct sctp_stream_reset_tsn_req)))) {
				/* Its not ours */
				if (locked_tcb) {
					SCTP_TCB_UNLOCK(locked_tcb);
				}
				*offset = length;
				return (NULL);
			}
			if (inp->sctp_flags & SCTP_PCB_FLAGS_SOCKET_GONE) {
				/* We are not interested anymore */
#if defined(__APPLE__) || defined(SCTP_SO_LOCK_TESTING)
				so = SCTP_INP_SO(inp);
				atomic_add_int(&stcb->asoc.refcnt, 1);
				SCTP_TCB_UNLOCK(stcb);
				SCTP_SOCKET_LOCK(so, 1);
				SCTP_TCB_LOCK(stcb);
				atomic_subtract_int(&stcb->asoc.refcnt, 1);
#endif
				(void)sctp_free_assoc(inp, stcb, SCTP_NORMAL_PROC, SCTP_FROM_SCTP_INPUT + SCTP_LOC_30);
#if defined(__APPLE__) || defined(SCTP_SO_LOCK_TESTING)
				SCTP_SOCKET_UNLOCK(so, 1);
#endif
				*offset = length;
				return (NULL);
			}
			if (stcb->asoc.peer_supports_strreset == 0) {
				/*
				 * hmm, peer should have announced this, but
				 * we will turn it on since he is sending us
				 * a stream reset.
				 */
				stcb->asoc.peer_supports_strreset = 1;
			}
			if (sctp_handle_stream_reset(stcb, m, *offset, (struct sctp_stream_reset_out_req *)ch)) {
				/* stop processing */
				*offset = length;
				return (NULL);
			}
			break;
		case SCTP_PACKET_DROPPED:
			SCTPDBG(SCTP_DEBUG_INPUT3, "SCTP_PACKET_DROPPED\n");
			/* re-get it all please */
			if (chk_length < sizeof(struct sctp_pktdrop_chunk)) {
				/* Its not ours */
				if (locked_tcb) {
					SCTP_TCB_UNLOCK(locked_tcb);
				}
				*offset = length;
				return (NULL);
			}
			if (ch && (stcb) && netp && (*netp)) {
				sctp_handle_packet_dropped((struct sctp_pktdrop_chunk *)ch,
				    stcb, *netp,
				    min(chk_length, (sizeof(chunk_buf) - 4)));

			}
			break;

		case SCTP_AUTHENTICATION:
			SCTPDBG(SCTP_DEBUG_INPUT3, "SCTP_AUTHENTICATION\n");
			if (SCTP_BASE_SYSCTL(sctp_auth_disable))
				goto unknown_chunk;

			if (stcb == NULL) {
				/* save the first AUTH for later processing */
				if (auth_skipped == 0) {
					auth_offset = *offset;
					auth_len = chk_length;
					auth_skipped = 1;
				}
				/* skip this chunk (temporarily) */
				goto next_chunk;
			}
			if ((chk_length < (sizeof(struct sctp_auth_chunk))) ||
			    (chk_length > (sizeof(struct sctp_auth_chunk) +
			    SCTP_AUTH_DIGEST_LEN_MAX))) {
				/* Its not ours */
				if (locked_tcb) {
					SCTP_TCB_UNLOCK(locked_tcb);
				}
				*offset = length;
				return (NULL);
			}
			if (got_auth == 1) {
				/* skip this chunk... it's already auth'd */
				goto next_chunk;
			}
			got_auth = 1;
			if ((ch == NULL) || sctp_handle_auth(stcb, (struct sctp_auth_chunk *)ch,
			    m, *offset)) {
				/* auth HMAC failed so dump the packet */
				*offset = length;
				return (stcb);
			} else {
				/* remaining chunks are HMAC checked */
				stcb->asoc.authenticated = 1;
			}
			break;

		default:
	unknown_chunk:
			/* it's an unknown chunk! */
			if ((ch->chunk_type & 0x40) && (stcb != NULL)) {
				struct mbuf *mm;
				struct sctp_paramhdr *phd;

				mm = sctp_get_mbuf_for_msg(sizeof(struct sctp_paramhdr),
				    0, M_DONTWAIT, 1, MT_DATA);
				if (mm) {
					phd = mtod(mm, struct sctp_paramhdr *);
					/*
					 * We cheat and use param type since
					 * we did not bother to define a
					 * error cause struct. They are the
					 * same basic format with different
					 * names.
					 */
					phd->param_type = htons(SCTP_CAUSE_UNRECOG_CHUNK);
					phd->param_length = htons(chk_length + sizeof(*phd));
					SCTP_BUF_LEN(mm) = sizeof(*phd);
					SCTP_BUF_NEXT(mm) = SCTP_M_COPYM(m, *offset, chk_length, M_DONTWAIT);
					if (SCTP_BUF_NEXT(mm)) {
						if (sctp_pad_lastmbuf(SCTP_BUF_NEXT(mm), SCTP_SIZE32(chk_length) - chk_length, NULL)) {
							sctp_m_freem(mm);
						} else {
#ifdef SCTP_MBUF_LOGGING
							if (SCTP_BASE_SYSCTL(sctp_logging_level) & SCTP_MBUF_LOGGING_ENABLE) {
								struct mbuf *mat;

								for (mat = SCTP_BUF_NEXT(mm); mat; mat = SCTP_BUF_NEXT(mat)) {
									if (SCTP_BUF_IS_EXTENDED(mat)) {
										sctp_log_mb(mat, SCTP_MBUF_ICOPY);
									}
								}
							}
#endif
							sctp_queue_op_err(stcb, mm);
						}
					} else {
						sctp_m_freem(mm);
					}
				}
			}
			if ((ch->chunk_type & 0x80) == 0) {
				/* discard this packet */
				*offset = length;
				return (stcb);
			}	/* else skip this bad chunk and continue... */
			break;
		}		/* switch (ch->chunk_type) */


next_chunk:
		/* get the next chunk */
		*offset += SCTP_SIZE32(chk_length);
		if (*offset >= length) {
			/* no more data left in the mbuf chain */
			break;
		}
		ch = (struct sctp_chunkhdr *)sctp_m_getptr(m, *offset,
		    sizeof(struct sctp_chunkhdr), chunk_buf);
		if (ch == NULL) {
			if (locked_tcb) {
				SCTP_TCB_UNLOCK(locked_tcb);
			}
			*offset = length;
			return (NULL);
		}
	}			/* while */

	if (asconf_cnt > 0 && stcb != NULL) {
		sctp_send_asconf_ack(stcb);
	}
	return (stcb);
}


#ifdef INVARIANTS
#ifdef __GNUC__
__attribute__((noinline))
#endif
	void
	     sctp_validate_no_locks(struct sctp_inpcb *inp)
{
	struct sctp_tcb *lstcb;

	LIST_FOREACH(lstcb, &inp->sctp_asoc_list, sctp_tcblist) {
		if (mtx_owned(&lstcb->tcb_mtx)) {
			panic("Own lock on stcb at return from input");
		}
	}
	if (mtx_owned(&inp->inp_create_mtx)) {
		panic("Own create lock on inp");
	}
	if (mtx_owned(&inp->inp_mtx)) {
		panic("Own inp lock on inp");
	}
}

#endif

/*
 * common input chunk processing (v4 and v6)
 */
void
<<<<<<< HEAD
sctp_common_input_processing(struct mbuf **mm, int iphlen, int offset,
    int length, struct sctphdr *sh, struct sctp_chunkhdr *ch,
    struct sctp_inpcb *inp, struct sctp_tcb *stcb,
    struct sctp_nets *net, uint8_t ecn_bits,
=======
sctp_common_input_processing(struct mbuf **mm, int iphlen, int offset, int length,
    struct sockaddr *src, struct sockaddr *dst,
    struct sctphdr *sh, struct sctp_chunkhdr *ch,
#if !defined(SCTP_WITH_NO_CSUM)
    uint8_t compute_crc,
#endif
    uint8_t ecn_bits,
>>>>>>> 9cfbfbb3
    uint8_t use_mflowid, uint32_t mflowid,
    uint32_t vrf_id, uint16_t port)
{
	uint32_t high_tsn;
	int fwd_tsn_seen = 0, data_processed = 0;
	struct mbuf *m = *mm;
	int un_sent;
	int cnt_ctrl_ready = 0;
	struct sctp_inpcb *inp = NULL, *inp_decr = NULL;
	struct sctp_tcb *stcb = NULL;
	struct sctp_nets *net = NULL;

	SCTP_STAT_INCR(sctps_recvdatagrams);
#ifdef SCTP_AUDITING_ENABLED
	sctp_audit_log(0xE0, 1);
	sctp_auditing(0, inp, stcb, net);
#endif
#if !defined(SCTP_WITH_NO_CSUM)
	if (compute_crc != 0) {
		uint32_t check, calc_check;

		check = sh->checksum;
		sh->checksum = 0;
		calc_check = sctp_calculate_cksum(m, iphlen);
		sh->checksum = check;
		if (calc_check != check) {
			SCTPDBG(SCTP_DEBUG_INPUT1, "Bad CSUM on SCTP packet calc_check:%x check:%x  m:%p mlen:%d iphlen:%d\n",
			    calc_check, check, (void *)m, length, iphlen);
			stcb = sctp_findassociation_addr(m, offset, src, dst,
			    sh, ch, &inp, &net, vrf_id);
			if ((net != NULL) && (port != 0)) {
				if (net->port == 0) {
					sctp_pathmtu_adjustment(stcb, net->mtu - sizeof(struct udphdr));
				}
				net->port = port;
			}
			if ((net != NULL) && (use_mflowid != 0)) {
				net->flowid = mflowid;
#ifdef INVARIANTS
				net->flowidset = 1;
#endif
			}
			if ((inp != NULL) && (stcb != NULL)) {
				sctp_send_packet_dropped(stcb, net, m, length, iphlen, 1);
				sctp_chunk_output(inp, stcb, SCTP_OUTPUT_FROM_INPUT_ERROR, SCTP_SO_NOT_LOCKED);
			} else if ((inp != NULL) && (stcb == NULL)) {
				inp_decr = inp;
			}
			SCTP_STAT_INCR(sctps_badsum);
			SCTP_STAT_INCR_COUNTER32(sctps_checksumerrors);
			goto out;
		}
	}
#endif
	/* Destination port of 0 is illegal, based on RFC4960. */
	if (sh->dest_port == 0) {
		SCTP_STAT_INCR(sctps_hdrops);
		goto out;
	}
	stcb = sctp_findassociation_addr(m, offset, src, dst,
	    sh, ch, &inp, &net, vrf_id);
	if ((net != NULL) && (port != 0)) {
		if (net->port == 0) {
			sctp_pathmtu_adjustment(stcb, net->mtu - sizeof(struct udphdr));
		}
		net->port = port;
	}
	if ((net != NULL) && (use_mflowid != 0)) {
		net->flowid = mflowid;
#ifdef INVARIANTS
		net->flowidset = 1;
#endif
	}
	if (inp == NULL) {
		SCTP_STAT_INCR(sctps_noport);
		if (badport_bandlim(BANDLIM_SCTP_OOTB) < 0) {
			goto out;
		}
		if (ch->chunk_type == SCTP_SHUTDOWN_ACK) {
			sctp_send_shutdown_complete2(src, dst, sh,
			    use_mflowid, mflowid,
			    vrf_id, port);
			goto out;
		}
		if (ch->chunk_type == SCTP_SHUTDOWN_COMPLETE) {
			goto out;
		}
		if (ch->chunk_type != SCTP_ABORT_ASSOCIATION) {
			if ((SCTP_BASE_SYSCTL(sctp_blackhole) == 0) ||
			    ((SCTP_BASE_SYSCTL(sctp_blackhole) == 1) &&
			    (ch->chunk_type != SCTP_INIT))) {
				sctp_send_abort(m, iphlen, src, dst,
				    sh, 0, NULL,
				    use_mflowid, mflowid,
				    vrf_id, port);
			}
		}
		goto out;
	} else if (stcb == NULL) {
		inp_decr = inp;
	}
#ifdef IPSEC
	/*-
	 * I very much doubt any of the IPSEC stuff will work but I have no
	 * idea, so I will leave it in place.
	 */
	if (inp != NULL) {
		switch (dst->sa_family) {
#ifdef INET
		case AF_INET:
			if (ipsec4_in_reject(m, &inp->ip_inp.inp)) {
				MODULE_GLOBAL(ipsec4stat).in_polvio++;
				SCTP_STAT_INCR(sctps_hdrops);
				goto out;
			}
			break;
#endif
#ifdef INET6
		case AF_INET6:
			if (ipsec6_in_reject(m, &inp->ip_inp.inp)) {
				MODULE_GLOBAL(ipsec6stat).in_polvio++;
				SCTP_STAT_INCR(sctps_hdrops);
				goto out;
			}
			break;
#endif
		default:
			break;
		}
	}
#endif
	SCTPDBG(SCTP_DEBUG_INPUT1, "Ok, Common input processing called, m:%p iphlen:%d offset:%d length:%d stcb:%p\n",
	    (void *)m, iphlen, offset, length, (void *)stcb);
	if (stcb) {
		/* always clear this before beginning a packet */
		stcb->asoc.authenticated = 0;
		stcb->asoc.seen_a_sack_this_pkt = 0;
		SCTPDBG(SCTP_DEBUG_INPUT1, "stcb:%p state:%x\n",
		    (void *)stcb, stcb->asoc.state);

		if ((stcb->asoc.state & SCTP_STATE_WAS_ABORTED) ||
		    (stcb->asoc.state & SCTP_STATE_ABOUT_TO_BE_FREED)) {
			/*-
			 * If we hit here, we had a ref count
			 * up when the assoc was aborted and the
			 * timer is clearing out the assoc, we should
			 * NOT respond to any packet.. its OOTB.
			 */
			SCTP_TCB_UNLOCK(stcb);
<<<<<<< HEAD
			sctp_handle_ootb(m, iphlen, offset, sh, inp,
=======
			stcb = NULL;
			sctp_handle_ootb(m, iphlen, offset, src, dst, sh, inp,
>>>>>>> 9cfbfbb3
			    use_mflowid, mflowid,
			    vrf_id, port);
			goto out;
		}
	}
	if (IS_SCTP_CONTROL(ch)) {
		/* process the control portion of the SCTP packet */
		/* sa_ignore NO_NULL_CHK */
<<<<<<< HEAD
		stcb = sctp_process_control(m, iphlen, &offset, length, sh, ch,
=======
		stcb = sctp_process_control(m, iphlen, &offset, length,
		    src, dst, sh, ch,
>>>>>>> 9cfbfbb3
		    inp, stcb, &net, &fwd_tsn_seen,
		    use_mflowid, mflowid,
		    vrf_id, port);
		if (stcb) {
			/*
			 * This covers us if the cookie-echo was there and
			 * it changes our INP.
			 */
			inp = stcb->sctp_ep;
			if ((net) && (port)) {
				if (net->port == 0) {
					sctp_pathmtu_adjustment(stcb, net->mtu - sizeof(struct udphdr));
				}
				net->port = port;
			}
		}
	} else {
		/*
		 * no control chunks, so pre-process DATA chunks (these
		 * checks are taken care of by control processing)
		 */

		/*
		 * if DATA only packet, and auth is required, then punt...
		 * can't have authenticated without any AUTH (control)
		 * chunks
		 */
		if ((stcb != NULL) &&
		    !SCTP_BASE_SYSCTL(sctp_auth_disable) &&
		    sctp_auth_is_required_chunk(SCTP_DATA, stcb->asoc.local_auth_chunks)) {
			/* "silently" ignore */
			SCTP_STAT_INCR(sctps_recvauthmissing);
			goto out;
		}
		if (stcb == NULL) {
			/* out of the blue DATA chunk */
<<<<<<< HEAD
			sctp_handle_ootb(m, iphlen, offset, sh, inp,
=======
			sctp_handle_ootb(m, iphlen, offset, src, dst, sh, inp,
>>>>>>> 9cfbfbb3
			    use_mflowid, mflowid,
			    vrf_id, port);
			goto out;
		}
		if (stcb->asoc.my_vtag != ntohl(sh->v_tag)) {
			/* v_tag mismatch! */
			SCTP_STAT_INCR(sctps_badvtag);
			goto out;
		}
	}

	if (stcb == NULL) {
		/*
		 * no valid TCB for this packet, or we found it's a bad
		 * packet while processing control, or we're done with this
		 * packet (done or skip rest of data), so we drop it...
		 */
		goto out;
	}
	/*
	 * DATA chunk processing
	 */
	/* plow through the data chunks while length > offset */

	/*
	 * Rest should be DATA only.  Check authentication state if AUTH for
	 * DATA is required.
	 */
	if ((length > offset) &&
	    (stcb != NULL) &&
	    !SCTP_BASE_SYSCTL(sctp_auth_disable) &&
	    sctp_auth_is_required_chunk(SCTP_DATA, stcb->asoc.local_auth_chunks) &&
	    !stcb->asoc.authenticated) {
		/* "silently" ignore */
		SCTP_STAT_INCR(sctps_recvauthmissing);
		SCTPDBG(SCTP_DEBUG_AUTH1,
		    "Data chunk requires AUTH, skipped\n");
		goto trigger_send;
	}
	if (length > offset) {
		int retval;

		/*
		 * First check to make sure our state is correct. We would
		 * not get here unless we really did have a tag, so we don't
		 * abort if this happens, just dump the chunk silently.
		 */
		switch (SCTP_GET_STATE(&stcb->asoc)) {
		case SCTP_STATE_COOKIE_ECHOED:
			/*
			 * we consider data with valid tags in this state
			 * shows us the cookie-ack was lost. Imply it was
			 * there.
			 */
			if (SCTP_BASE_SYSCTL(sctp_logging_level) & SCTP_THRESHOLD_LOGGING) {
				sctp_misc_ints(SCTP_THRESHOLD_CLEAR,
				    stcb->asoc.overall_error_count,
				    0,
				    SCTP_FROM_SCTP_INPUT,
				    __LINE__);
			}
			stcb->asoc.overall_error_count = 0;
			sctp_handle_cookie_ack((struct sctp_cookie_ack_chunk *)ch, stcb, net);
			break;
		case SCTP_STATE_COOKIE_WAIT:
			/*
			 * We consider OOTB any data sent during asoc setup.
			 */
<<<<<<< HEAD
			sctp_handle_ootb(m, iphlen, offset, sh, inp,
=======
			sctp_handle_ootb(m, iphlen, offset, src, dst, sh, inp,
>>>>>>> 9cfbfbb3
			    use_mflowid, mflowid,
			    vrf_id, port);
			goto out;
			/* sa_ignore NOTREACHED */
			break;
		case SCTP_STATE_EMPTY:	/* should not happen */
		case SCTP_STATE_INUSE:	/* should not happen */
		case SCTP_STATE_SHUTDOWN_RECEIVED:	/* This is a peer error */
		case SCTP_STATE_SHUTDOWN_ACK_SENT:
		default:
			goto out;
			/* sa_ignore NOTREACHED */
			break;
		case SCTP_STATE_OPEN:
		case SCTP_STATE_SHUTDOWN_SENT:
			break;
		}
		/* plow through the data chunks while length > offset */
<<<<<<< HEAD
		retval = sctp_process_data(mm, iphlen, &offset, length, sh,
=======
		retval = sctp_process_data(mm, iphlen, &offset, length,
		    src, dst, sh,
>>>>>>> 9cfbfbb3
		    inp, stcb, net, &high_tsn,
		    use_mflowid, mflowid,
		    vrf_id, port);
		if (retval == 2) {
			/*
			 * The association aborted, NO UNLOCK needed since
			 * the association is destroyed.
			 */
			stcb = NULL;
			goto out;
		}
		data_processed = 1;
		/*
		 * Anything important needs to have been m_copy'ed in
		 * process_data
		 */
	}
	/* take care of ecn */
	if ((data_processed == 1) &&
	    (stcb->asoc.ecn_allowed == 1) &&
	    ((ecn_bits & SCTP_CE_BITS) == SCTP_CE_BITS)) {
		/* Yep, we need to add a ECNE */
		sctp_send_ecn_echo(stcb, net, high_tsn);
	}
	if ((data_processed == 0) && (fwd_tsn_seen)) {
		int was_a_gap;
		uint32_t highest_tsn;

		if (SCTP_TSN_GT(stcb->asoc.highest_tsn_inside_nr_map, stcb->asoc.highest_tsn_inside_map)) {
			highest_tsn = stcb->asoc.highest_tsn_inside_nr_map;
		} else {
			highest_tsn = stcb->asoc.highest_tsn_inside_map;
		}
		was_a_gap = SCTP_TSN_GT(highest_tsn, stcb->asoc.cumulative_tsn);
		stcb->asoc.send_sack = 1;
		sctp_sack_check(stcb, was_a_gap);
	} else if (fwd_tsn_seen) {
		stcb->asoc.send_sack = 1;
	}
	/* trigger send of any chunks in queue... */
trigger_send:
#ifdef SCTP_AUDITING_ENABLED
	sctp_audit_log(0xE0, 2);
	sctp_auditing(1, inp, stcb, net);
#endif
	SCTPDBG(SCTP_DEBUG_INPUT1,
	    "Check for chunk output prw:%d tqe:%d tf=%d\n",
	    stcb->asoc.peers_rwnd,
	    TAILQ_EMPTY(&stcb->asoc.control_send_queue),
	    stcb->asoc.total_flight);
	un_sent = (stcb->asoc.total_output_queue_size - stcb->asoc.total_flight);
	if (!TAILQ_EMPTY(&stcb->asoc.control_send_queue)) {
		cnt_ctrl_ready = stcb->asoc.ctrl_queue_cnt - stcb->asoc.ecn_echo_cnt_onq;
	}
	if (cnt_ctrl_ready ||
	    ((un_sent) &&
	    (stcb->asoc.peers_rwnd > 0 ||
	    (stcb->asoc.peers_rwnd <= 0 && stcb->asoc.total_flight == 0)))) {
		SCTPDBG(SCTP_DEBUG_INPUT3, "Calling chunk OUTPUT\n");
		sctp_chunk_output(inp, stcb, SCTP_OUTPUT_FROM_CONTROL_PROC, SCTP_SO_NOT_LOCKED);
		SCTPDBG(SCTP_DEBUG_INPUT3, "chunk OUTPUT returns\n");
	}
#ifdef SCTP_AUDITING_ENABLED
	sctp_audit_log(0xE0, 3);
	sctp_auditing(2, inp, stcb, net);
#endif
out:
	if (stcb != NULL) {
		SCTP_TCB_UNLOCK(stcb);
	}
	if (inp_decr != NULL) {
		/* reduce ref-count */
		SCTP_INP_WLOCK(inp_decr);
		SCTP_INP_DECR_REF(inp_decr);
		SCTP_INP_WUNLOCK(inp_decr);
	}
#ifdef INVARIANTS
	if (inp != NULL) {
		sctp_validate_no_locks(inp);
	}
#endif
	return;
}

#if 0
static void
sctp_print_mbuf_chain(struct mbuf *m)
{
	for (; m; m = SCTP_BUF_NEXT(m)) {
		SCTP_PRINTF("%p: m_len = %ld\n", (void *)m, SCTP_BUF_LEN(m));
		if (SCTP_BUF_IS_EXTENDED(m))
			SCTP_PRINTF("%p: extend_size = %d\n", (void *)m, SCTP_BUF_EXTEND_SIZE(m));
	}
}

#endif

#ifdef INET
void
sctp_input_with_port(struct mbuf *i_pak, int off, uint16_t port)
{
	struct mbuf *m;
	int iphlen;
	uint32_t vrf_id = 0;
	uint8_t ecn_bits;
	struct sockaddr_in src, dst;
	struct ip *ip;
	struct sctphdr *sh;
	struct sctp_chunkhdr *ch;
<<<<<<< HEAD
	int refcount_up = 0;
	int length, mlen, offset;
	uint32_t mflowid;
	uint8_t use_mflowid;
=======
	int length, offset;
>>>>>>> 9cfbfbb3

#if !defined(SCTP_WITH_NO_CSUM)
	uint8_t compute_crc;

#endif
	uint32_t mflowid;
	uint8_t use_mflowid;

	iphlen = off;
	if (SCTP_GET_PKT_VRFID(i_pak, vrf_id)) {
		SCTP_RELEASE_PKT(i_pak);
		return;
	}
	m = SCTP_HEADER_TO_CHAIN(i_pak);
#ifdef SCTP_MBUF_LOGGING
	/* Log in any input mbufs */
	if (SCTP_BASE_SYSCTL(sctp_logging_level) & SCTP_MBUF_LOGGING_ENABLE) {
		struct mbuf *mat;

		for (mat = m; mat; mat = SCTP_BUF_NEXT(mat)) {
			if (SCTP_BUF_IS_EXTENDED(mat)) {
				sctp_log_mb(mat, SCTP_MBUF_INPUT);
			}
		}
	}
#endif
#ifdef SCTP_PACKET_LOGGING
	if (SCTP_BASE_SYSCTL(sctp_logging_level) & SCTP_LAST_PACKET_TRACING) {
		sctp_packet_log(m);
	}
#endif
<<<<<<< HEAD
=======
	SCTPDBG(SCTP_DEBUG_CRCOFFLOAD,
	    "sctp_input(): Packet of length %d received on %s with csum_flags 0x%x.\n",
	    m->m_pkthdr.len,
	    if_name(m->m_pkthdr.rcvif),
	    m->m_pkthdr.csum_flags);
>>>>>>> 9cfbfbb3
	if (m->m_flags & M_FLOWID) {
		mflowid = m->m_pkthdr.flowid;
		use_mflowid = 1;
	} else {
		mflowid = 0;
		use_mflowid = 0;
	}
<<<<<<< HEAD
	/*
	 * Must take out the iphlen, since mlen expects this (only effect lb
	 * case)
	 */
	mlen -= iphlen;

	/*
	 * Get IP, SCTP, and first chunk header together in first mbuf.
	 */
	ip = mtod(m, struct ip *);
	offset = iphlen + sizeof(*sh) + sizeof(*ch);
=======
	SCTP_STAT_INCR(sctps_recvpackets);
	SCTP_STAT_INCR_COUNTER64(sctps_inpackets);
	/* Get IP, SCTP, and first chunk header together in the first mbuf. */
	offset = iphlen + sizeof(struct sctphdr) + sizeof(struct sctp_chunkhdr);
>>>>>>> 9cfbfbb3
	if (SCTP_BUF_LEN(m) < offset) {
		if ((m = m_pullup(m, offset)) == NULL) {
			SCTP_STAT_INCR(sctps_hdrops);
			return;
		}
	}
	ip = mtod(m, struct ip *);
	sh = (struct sctphdr *)((caddr_t)ip + iphlen);
	ch = (struct sctp_chunkhdr *)((caddr_t)sh + sizeof(struct sctphdr));
	offset -= sizeof(struct sctp_chunkhdr);
	memset(&src, 0, sizeof(struct sockaddr_in));
	src.sin_family = AF_INET;
	src.sin_len = sizeof(struct sockaddr_in);
	src.sin_port = sh->src_port;
	src.sin_addr = ip->ip_src;
	memset(&dst, 0, sizeof(struct sockaddr_in));
	dst.sin_family = AF_INET;
	dst.sin_len = sizeof(struct sockaddr_in);
	dst.sin_port = sh->dest_port;
	dst.sin_addr = ip->ip_dst;
	length = ip->ip_len + iphlen;
	/* Validate mbuf chain length with IP payload length. */
	if (SCTP_HEADER_LEN(m) != length) {
		SCTPDBG(SCTP_DEBUG_INPUT1,
		    "sctp_input() length:%d reported length:%d\n", length, SCTP_HEADER_LEN(m));
		SCTP_STAT_INCR(sctps_hdrops);
		goto out;
	}
	/* SCTP does not allow broadcasts or multicasts */
	if (IN_MULTICAST(ntohl(dst.sin_addr.s_addr))) {
		goto out;
	}
	if (SCTP_IS_IT_BROADCAST(dst.sin_addr, m)) {
		goto out;
	}
	ecn_bits = ip->ip_tos;
#if defined(SCTP_WITH_NO_CSUM)
	SCTP_STAT_INCR(sctps_recvnocrc);
#else
	if (m->m_pkthdr.csum_flags & CSUM_SCTP_VALID) {
		SCTP_STAT_INCR(sctps_recvhwcrc);
<<<<<<< HEAD
		goto sctp_skip_csum_4;
	}
	check = sh->checksum;	/* save incoming checksum */
	sh->checksum = 0;	/* prepare for calc */
	calc_check = sctp_calculate_cksum(m, iphlen);
	sh->checksum = check;
	SCTP_STAT_INCR(sctps_recvswcrc);
	if (calc_check != check) {
		SCTPDBG(SCTP_DEBUG_INPUT1, "Bad CSUM on SCTP packet calc_check:%x check:%x  m:%p mlen:%d iphlen:%d\n",
		    calc_check, check, m, mlen, iphlen);

		stcb = sctp_findassociation_addr(m,
		    offset - sizeof(*ch),
		    sh, ch, &inp, &net,
		    vrf_id);
		if ((net) && (port)) {
			if (net->port == 0) {
				sctp_pathmtu_adjustment(stcb, net->mtu - sizeof(struct udphdr));
			}
			net->port = port;
		}
		if ((net != NULL) && (use_mflowid != 0)) {
			net->flowid = mflowid;
#ifdef INVARIANTS
			net->flowidset = 1;
#endif
		}
		if ((inp) && (stcb)) {
			sctp_send_packet_dropped(stcb, net, m, iphlen, 1);
			sctp_chunk_output(inp, stcb, SCTP_OUTPUT_FROM_INPUT_ERROR, SCTP_SO_NOT_LOCKED);
		} else if ((inp != NULL) && (stcb == NULL)) {
			refcount_up = 1;
		}
		SCTP_STAT_INCR(sctps_badsum);
		SCTP_STAT_INCR_COUNTER32(sctps_checksumerrors);
		goto bad;
=======
		compute_crc = 0;
	} else {
		SCTP_STAT_INCR(sctps_recvswcrc);
		compute_crc = 1;
>>>>>>> 9cfbfbb3
	}
#endif
<<<<<<< HEAD
	/* destination port of 0 is illegal, based on RFC2960. */
	if (sh->dest_port == 0) {
		SCTP_STAT_INCR(sctps_hdrops);
		goto bad;
	}
	/*
	 * Locate pcb and tcb for datagram sctp_findassociation_addr() wants
	 * IP/SCTP/first chunk header...
	 */
	stcb = sctp_findassociation_addr(m, offset - sizeof(*ch),
	    sh, ch, &inp, &net, vrf_id);
	if ((net) && (port)) {
		if (net->port == 0) {
			sctp_pathmtu_adjustment(stcb, net->mtu - sizeof(struct udphdr));
		}
		net->port = port;
	}
	if ((net != NULL) && (use_mflowid != 0)) {
		net->flowid = mflowid;
#ifdef INVARIANTS
		net->flowidset = 1;
#endif
	}
	/* inp's ref-count increased && stcb locked */
	if (inp == NULL) {
		struct sctp_init_chunk *init_chk, chunk_buf;

		SCTP_STAT_INCR(sctps_noport);
#ifdef ICMP_BANDLIM
		/*
		 * we use the bandwidth limiting to protect against sending
		 * too many ABORTS all at once. In this case these count the
		 * same as an ICMP message.
		 */
		if (badport_bandlim(0) < 0)
			goto bad;
#endif				/* ICMP_BANDLIM */
		SCTPDBG(SCTP_DEBUG_INPUT1,
		    "Sending a ABORT from packet entry!\n");
		if (ch->chunk_type == SCTP_INITIATION) {
			/*
			 * we do a trick here to get the INIT tag, dig in
			 * and get the tag from the INIT and put it in the
			 * common header.
			 */
			init_chk = (struct sctp_init_chunk *)sctp_m_getptr(m,
			    iphlen + sizeof(*sh), sizeof(*init_chk),
			    (uint8_t *) & chunk_buf);
			if (init_chk != NULL)
				sh->v_tag = init_chk->init.initiate_tag;
		}
		if (ch->chunk_type == SCTP_SHUTDOWN_ACK) {
			sctp_send_shutdown_complete2(m, sh,
			    use_mflowid, mflowid,
			    vrf_id, port);
			goto bad;
		}
		if (ch->chunk_type == SCTP_SHUTDOWN_COMPLETE) {
			goto bad;
		}
		if (ch->chunk_type != SCTP_ABORT_ASSOCIATION) {
			if ((SCTP_BASE_SYSCTL(sctp_blackhole) == 0) ||
			    ((SCTP_BASE_SYSCTL(sctp_blackhole) == 1) &&
			    (ch->chunk_type != SCTP_INIT))) {
				sctp_send_abort(m, iphlen, sh, 0, NULL,
				    use_mflowid, mflowid,
				    vrf_id, port);
			}
		}
		goto bad;
	} else if (stcb == NULL) {
		refcount_up = 1;
	}
#ifdef IPSEC
	/*
	 * I very much doubt any of the IPSEC stuff will work but I have no
	 * idea, so I will leave it in place.
	 */
	if (inp && ipsec4_in_reject(m, &inp->ip_inp.inp)) {
		MODULE_GLOBAL(ipsec4stat).in_polvio++;
		SCTP_STAT_INCR(sctps_hdrops);
		goto bad;
	}
#endif				/* IPSEC */

	/*
	 * common chunk processing
	 */
	length = ip->ip_len + iphlen;
	offset -= sizeof(struct sctp_chunkhdr);

	ecn_bits = ip->ip_tos;

	/* sa_ignore NO_NULL_CHK */
	sctp_common_input_processing(&m, iphlen, offset, length, sh, ch,
	    inp, stcb, net, ecn_bits,
	    use_mflowid, mflowid,
	    vrf_id, port);
	/* inp's ref-count reduced && stcb unlocked */
	if (m) {
		sctp_m_freem(m);
	}
	if ((inp) && (refcount_up)) {
		/* reduce ref-count */
		SCTP_INP_DECR_REF(inp);
	}
	return;
bad:
	if (stcb) {
		SCTP_TCB_UNLOCK(stcb);
	}
	if ((inp) && (refcount_up)) {
		/* reduce ref-count */
		SCTP_INP_DECR_REF(inp);
	}
=======
	sctp_common_input_processing(&m, iphlen, offset, length,
	    (struct sockaddr *)&src,
	    (struct sockaddr *)&dst,
	    sh, ch,
#if !defined(SCTP_WITH_NO_CSUM)
	    compute_crc,
#endif
	    ecn_bits,
	    use_mflowid, mflowid,
	    vrf_id, port);
out:
>>>>>>> 9cfbfbb3
	if (m) {
		sctp_m_freem(m);
	}
	return;
}

#if defined(__FreeBSD__) && defined(SCTP_MCORE_INPUT) && defined(SMP)
extern int *sctp_cpuarry;

#endif

void
sctp_input(struct mbuf *m, int off)
{
#if defined(__FreeBSD__) && defined(SCTP_MCORE_INPUT) && defined(SMP)
	struct ip *ip;
	struct sctphdr *sh;
	int offset;
	int cpu_to_use;
	uint32_t flowid, tag;

	if (mp_ncpus > 1) {
		if (m->m_flags & M_FLOWID) {
			flowid = m->m_pkthdr.flowid;
		} else {
			/*
			 * No flow id built by lower layers fix it so we
			 * create one.
			 */
			offset = off + sizeof(struct sctphdr);
			if (SCTP_BUF_LEN(m) < offset) {
				if ((m = m_pullup(m, offset)) == NULL) {
					SCTP_STAT_INCR(sctps_hdrops);
					return;
				}
			}
			ip = mtod(m, struct ip *);
			sh = (struct sctphdr *)((caddr_t)ip + off);
			tag = htonl(sh->v_tag);
			flowid = tag ^ ntohs(sh->dest_port) ^ ntohs(sh->src_port);
			m->m_pkthdr.flowid = flowid;
			m->m_flags |= M_FLOWID;
		}
		cpu_to_use = sctp_cpuarry[flowid % mp_ncpus];
		sctp_queue_to_mcore(m, off, cpu_to_use);
		return;
	}
#endif
	sctp_input_with_port(m, off, 0);
}

#endif<|MERGE_RESOLUTION|>--- conflicted
+++ resolved
@@ -80,12 +80,8 @@
 
 /* INIT handler */
 static void
-<<<<<<< HEAD
-sctp_handle_init(struct mbuf *m, int iphlen, int offset, struct sctphdr *sh,
-=======
 sctp_handle_init(struct mbuf *m, int iphlen, int offset,
     struct sockaddr *src, struct sockaddr *dst, struct sctphdr *sh,
->>>>>>> 9cfbfbb3
     struct sctp_init_chunk *cp, struct sctp_inpcb *inp,
     struct sctp_tcb *stcb, int *abort_no_unlock,
     uint8_t use_mflowid, uint32_t mflowid,
@@ -102,11 +98,7 @@
 	/* validate length */
 	if (ntohs(cp->ch.chunk_length) < sizeof(struct sctp_init_chunk)) {
 		op_err = sctp_generate_invmanparam(SCTP_CAUSE_INVALID_PARAM);
-<<<<<<< HEAD
-		sctp_abort_association(inp, stcb, m, iphlen, sh, op_err,
-=======
 		sctp_abort_association(inp, stcb, m, iphlen, src, dst, sh, op_err,
->>>>>>> 9cfbfbb3
 		    use_mflowid, mflowid,
 		    vrf_id, port);
 		if (stcb)
@@ -118,11 +110,7 @@
 	if (init->initiate_tag == 0) {
 		/* protocol error... send abort */
 		op_err = sctp_generate_invmanparam(SCTP_CAUSE_INVALID_PARAM);
-<<<<<<< HEAD
-		sctp_abort_association(inp, stcb, m, iphlen, sh, op_err,
-=======
 		sctp_abort_association(inp, stcb, m, iphlen, src, dst, sh, op_err,
->>>>>>> 9cfbfbb3
 		    use_mflowid, mflowid,
 		    vrf_id, port);
 		if (stcb)
@@ -132,11 +120,7 @@
 	if (ntohl(init->a_rwnd) < SCTP_MIN_RWND) {
 		/* invalid parameter... send abort */
 		op_err = sctp_generate_invmanparam(SCTP_CAUSE_INVALID_PARAM);
-<<<<<<< HEAD
-		sctp_abort_association(inp, stcb, m, iphlen, sh, op_err,
-=======
 		sctp_abort_association(inp, stcb, m, iphlen, src, dst, sh, op_err,
->>>>>>> 9cfbfbb3
 		    use_mflowid, mflowid,
 		    vrf_id, port);
 		if (stcb)
@@ -146,11 +130,7 @@
 	if (init->num_inbound_streams == 0) {
 		/* protocol error... send abort */
 		op_err = sctp_generate_invmanparam(SCTP_CAUSE_INVALID_PARAM);
-<<<<<<< HEAD
-		sctp_abort_association(inp, stcb, m, iphlen, sh, op_err,
-=======
 		sctp_abort_association(inp, stcb, m, iphlen, src, dst, sh, op_err,
->>>>>>> 9cfbfbb3
 		    use_mflowid, mflowid,
 		    vrf_id, port);
 		if (stcb)
@@ -160,11 +140,7 @@
 	if (init->num_outbound_streams == 0) {
 		/* protocol error... send abort */
 		op_err = sctp_generate_invmanparam(SCTP_CAUSE_INVALID_PARAM);
-<<<<<<< HEAD
-		sctp_abort_association(inp, stcb, m, iphlen, sh, op_err,
-=======
 		sctp_abort_association(inp, stcb, m, iphlen, src, dst, sh, op_err,
->>>>>>> 9cfbfbb3
 		    use_mflowid, mflowid,
 		    vrf_id, port);
 		if (stcb)
@@ -174,11 +150,7 @@
 	if (sctp_validate_init_auth_params(m, offset + sizeof(*cp),
 	    offset + ntohs(cp->ch.chunk_length))) {
 		/* auth parameter(s) error... send abort */
-<<<<<<< HEAD
-		sctp_abort_association(inp, stcb, m, iphlen, sh, NULL,
-=======
 		sctp_abort_association(inp, stcb, m, iphlen, src, dst, sh, NULL,
->>>>>>> 9cfbfbb3
 		    use_mflowid, mflowid,
 		    vrf_id, port);
 		if (stcb)
@@ -207,11 +179,7 @@
 		 * state :-)
 		 */
 		if (SCTP_BASE_SYSCTL(sctp_blackhole) == 0) {
-<<<<<<< HEAD
-			sctp_send_abort(m, iphlen, sh, 0, NULL,
-=======
 			sctp_send_abort(m, iphlen, src, dst, sh, 0, NULL,
->>>>>>> 9cfbfbb3
 			    use_mflowid, mflowid,
 			    vrf_id, port);
 		}
@@ -224,12 +192,8 @@
 		sctp_chunk_output(inp, stcb, SCTP_OUTPUT_FROM_CONTROL_PROC, SCTP_SO_NOT_LOCKED);
 	} else {
 		SCTPDBG(SCTP_DEBUG_INPUT3, "sctp_handle_init: sending INIT-ACK\n");
-<<<<<<< HEAD
-		sctp_send_initiate_ack(inp, stcb, m, iphlen, offset, sh, cp,
-=======
 		sctp_send_initiate_ack(inp, stcb, m, iphlen, offset, src, dst,
 		    sh, cp,
->>>>>>> 9cfbfbb3
 		    use_mflowid, mflowid,
 		    vrf_id, port,
 		    ((stcb == NULL) ? SCTP_HOLDS_LOCK : SCTP_NOT_LOCKED));
@@ -457,12 +421,8 @@
  * INIT-ACK message processing/consumption returns value < 0 on error
  */
 static int
-<<<<<<< HEAD
-sctp_process_init_ack(struct mbuf *m, int iphlen, int offset, struct sctphdr *sh,
-=======
 sctp_process_init_ack(struct mbuf *m, int iphlen, int offset,
     struct sockaddr *src, struct sockaddr *dst, struct sctphdr *sh,
->>>>>>> 9cfbfbb3
     struct sctp_init_ack_chunk *cp, struct sctp_tcb *stcb,
     struct sctp_nets *net, int *abort_no_unlock,
     uint8_t use_mflowid, uint32_t mflowid,
@@ -503,12 +463,8 @@
 		SCTPDBG(SCTP_DEBUG_INPUT1,
 		    "Load addresses from INIT causes an abort %d\n",
 		    retval);
-<<<<<<< HEAD
-		sctp_abort_association(stcb->sctp_ep, stcb, m, iphlen, sh, NULL,
-=======
 		sctp_abort_association(stcb->sctp_ep, stcb, m, iphlen,
 		    src, dst, sh, NULL,
->>>>>>> 9cfbfbb3
 		    use_mflowid, mflowid,
 		    vrf_id, net->port);
 		*abort_no_unlock = 1;
@@ -584,11 +540,7 @@
 				mp->resv = 0;
 			}
 			sctp_abort_association(stcb->sctp_ep, stcb, m, iphlen,
-<<<<<<< HEAD
-			    sh, op_err,
-=======
 			    src, dst, sh, op_err,
->>>>>>> 9cfbfbb3
 			    use_mflowid, mflowid,
 			    vrf_id, net->port);
 			*abort_no_unlock = 1;
@@ -1330,12 +1282,8 @@
 }
 
 static int
-<<<<<<< HEAD
-sctp_handle_init_ack(struct mbuf *m, int iphlen, int offset, struct sctphdr *sh,
-=======
 sctp_handle_init_ack(struct mbuf *m, int iphlen, int offset,
     struct sockaddr *src, struct sockaddr *dst, struct sctphdr *sh,
->>>>>>> 9cfbfbb3
     struct sctp_init_ack_chunk *cp, struct sctp_tcb *stcb,
     struct sctp_nets *net, int *abort_no_unlock,
     uint8_t use_mflowid, uint32_t mflowid,
@@ -1355,13 +1303,8 @@
 	if (ntohs(cp->ch.chunk_length) < sizeof(struct sctp_init_ack_chunk)) {
 		/* Invalid length */
 		op_err = sctp_generate_invmanparam(SCTP_CAUSE_INVALID_PARAM);
-<<<<<<< HEAD
-		sctp_abort_association(stcb->sctp_ep, stcb, m, iphlen, sh,
-		    op_err,
-=======
 		sctp_abort_association(stcb->sctp_ep, stcb, m, iphlen,
 		    src, dst, sh, op_err,
->>>>>>> 9cfbfbb3
 		    use_mflowid, mflowid,
 		    vrf_id, net->port);
 		*abort_no_unlock = 1;
@@ -1372,13 +1315,8 @@
 	if (init_ack->initiate_tag == 0) {
 		/* protocol error... send an abort */
 		op_err = sctp_generate_invmanparam(SCTP_CAUSE_INVALID_PARAM);
-<<<<<<< HEAD
-		sctp_abort_association(stcb->sctp_ep, stcb, m, iphlen, sh,
-		    op_err,
-=======
 		sctp_abort_association(stcb->sctp_ep, stcb, m, iphlen,
 		    src, dst, sh, op_err,
->>>>>>> 9cfbfbb3
 		    use_mflowid, mflowid,
 		    vrf_id, net->port);
 		*abort_no_unlock = 1;
@@ -1387,13 +1325,8 @@
 	if (ntohl(init_ack->a_rwnd) < SCTP_MIN_RWND) {
 		/* protocol error... send an abort */
 		op_err = sctp_generate_invmanparam(SCTP_CAUSE_INVALID_PARAM);
-<<<<<<< HEAD
-		sctp_abort_association(stcb->sctp_ep, stcb, m, iphlen, sh,
-		    op_err,
-=======
 		sctp_abort_association(stcb->sctp_ep, stcb, m, iphlen,
 		    src, dst, sh, op_err,
->>>>>>> 9cfbfbb3
 		    use_mflowid, mflowid,
 		    vrf_id, net->port);
 		*abort_no_unlock = 1;
@@ -1402,13 +1335,8 @@
 	if (init_ack->num_inbound_streams == 0) {
 		/* protocol error... send an abort */
 		op_err = sctp_generate_invmanparam(SCTP_CAUSE_INVALID_PARAM);
-<<<<<<< HEAD
-		sctp_abort_association(stcb->sctp_ep, stcb, m, iphlen, sh,
-		    op_err,
-=======
 		sctp_abort_association(stcb->sctp_ep, stcb, m, iphlen,
 		    src, dst, sh, op_err,
->>>>>>> 9cfbfbb3
 		    use_mflowid, mflowid,
 		    vrf_id, net->port);
 		*abort_no_unlock = 1;
@@ -1417,13 +1345,8 @@
 	if (init_ack->num_outbound_streams == 0) {
 		/* protocol error... send an abort */
 		op_err = sctp_generate_invmanparam(SCTP_CAUSE_INVALID_PARAM);
-<<<<<<< HEAD
-		sctp_abort_association(stcb->sctp_ep, stcb, m, iphlen, sh,
-		    op_err,
-=======
 		sctp_abort_association(stcb->sctp_ep, stcb, m, iphlen,
 		    src, dst, sh, op_err,
->>>>>>> 9cfbfbb3
 		    use_mflowid, mflowid,
 		    vrf_id, net->port);
 		*abort_no_unlock = 1;
@@ -1447,11 +1370,7 @@
 			sctp_ulp_notify(SCTP_NOTIFY_INTERFACE_CONFIRMED,
 			    stcb, 0, (void *)stcb->asoc.primary_destination, SCTP_SO_NOT_LOCKED);
 		}
-<<<<<<< HEAD
-		if (sctp_process_init_ack(m, iphlen, offset, sh, cp, stcb,
-=======
 		if (sctp_process_init_ack(m, iphlen, offset, src, dst, sh, cp, stcb,
->>>>>>> 9cfbfbb3
 		    net, abort_no_unlock,
 		    use_mflowid, mflowid,
 		    vrf_id) < 0) {
@@ -1565,11 +1484,7 @@
 		ph = mtod(op_err, struct sctp_paramhdr *);
 		ph->param_type = htons(SCTP_CAUSE_COOKIE_IN_SHUTDOWN);
 		ph->param_length = htons(sizeof(struct sctp_paramhdr));
-<<<<<<< HEAD
-		sctp_send_operr_to(m, sh, cookie->peers_vtag, op_err,
-=======
 		sctp_send_operr_to(src, dst, sh, cookie->peers_vtag, op_err,
->>>>>>> 9cfbfbb3
 		    use_mflowid, mflowid,
 		    vrf_id, net->port);
 		if (how_indx < sizeof(asoc->cookie_how))
@@ -1795,11 +1710,7 @@
 		ph = mtod(op_err, struct sctp_paramhdr *);
 		ph->param_type = htons(SCTP_CAUSE_NAT_COLLIDING_STATE);
 		ph->param_length = htons(sizeof(struct sctp_paramhdr));
-<<<<<<< HEAD
-		sctp_send_abort(m, iphlen, sh, 0, op_err,
-=======
 		sctp_send_abort(m, iphlen, src, dst, sh, 0, op_err,
->>>>>>> 9cfbfbb3
 		    use_mflowid, mflowid,
 		    vrf_id, port);
 		return (NULL);
@@ -2200,11 +2111,7 @@
 		op_err = sctp_generate_invmanparam(SCTP_CAUSE_OUT_OF_RESC);
 
 		sctp_abort_association(inp, (struct sctp_tcb *)NULL, m, iphlen,
-<<<<<<< HEAD
-		    sh, op_err,
-=======
 		    src, dst, sh, op_err,
->>>>>>> 9cfbfbb3
 		    use_mflowid, mflowid,
 		    vrf_id, port);
 		return (NULL);
@@ -2232,17 +2139,10 @@
 		atomic_add_int(&stcb->asoc.refcnt, 1);
 		op_err = sctp_generate_invmanparam(SCTP_CAUSE_OUT_OF_RESC);
 		sctp_abort_association(inp, (struct sctp_tcb *)NULL, m, iphlen,
-<<<<<<< HEAD
-		    sh, op_err,
-		    use_mflowid, mflowid,
-		    vrf_id, port);
-#if defined (__APPLE__) || defined(SCTP_SO_LOCK_TESTING)
-=======
 		    src, dst, sh, op_err,
 		    use_mflowid, mflowid,
 		    vrf_id, port);
 #if defined(__APPLE__) || defined(SCTP_SO_LOCK_TESTING)
->>>>>>> 9cfbfbb3
 		SCTP_TCB_UNLOCK(stcb);
 		SCTP_SOCKET_LOCK(so, 1);
 		SCTP_TCB_LOCK(stcb);
@@ -2676,11 +2576,7 @@
 		if (tim == 0)
 			tim = now.tv_usec - cookie->time_entered.tv_usec;
 		scm->time_usec = htonl(tim);
-<<<<<<< HEAD
-		sctp_send_operr_to(m, sh, cookie->peers_vtag, op_err,
-=======
 		sctp_send_operr_to(src, dst, sh, cookie->peers_vtag, op_err,
->>>>>>> 9cfbfbb3
 		    use_mflowid, mflowid,
 		    vrf_id, port);
 		return (NULL);
@@ -2767,14 +2663,9 @@
 	cookie_len -= SCTP_SIGNATURE_SIZE;
 	if (*stcb == NULL) {
 		/* this is the "normal" case... get a new TCB */
-<<<<<<< HEAD
-		*stcb = sctp_process_cookie_new(m, iphlen, offset, sh, cookie,
-		    cookie_len, *inp_p, netp, to, &notification,
-=======
 		*stcb = sctp_process_cookie_new(m, iphlen, offset, src, dst, sh,
 		    cookie, cookie_len, *inp_p,
 		    netp, to, &notification,
->>>>>>> 9cfbfbb3
 		    auth_skipped, auth_offset, auth_len,
 		    use_mflowid, mflowid,
 		    vrf_id, port);
@@ -2867,17 +2758,10 @@
 				SCTPDBG(SCTP_DEBUG_INPUT1, "process_cookie_new: no room for another socket!\n");
 				op_err = sctp_generate_invmanparam(SCTP_CAUSE_OUT_OF_RESC);
 				sctp_abort_association(*inp_p, NULL, m, iphlen,
-<<<<<<< HEAD
-				    sh, op_err,
-				    use_mflowid, mflowid,
-				    vrf_id, port);
-#if defined (__APPLE__) || defined(SCTP_SO_LOCK_TESTING)
-=======
 				    src, dst, sh, op_err,
 				    use_mflowid, mflowid,
 				    vrf_id, port);
 #if defined(__APPLE__) || defined(SCTP_SO_LOCK_TESTING)
->>>>>>> 9cfbfbb3
 				pcb_so = SCTP_INP_SO(*inp_p);
 				atomic_add_int(&(*stcb)->asoc.refcnt, 1);
 				SCTP_TCB_UNLOCK((*stcb));
@@ -4649,11 +4533,7 @@
 		}
 		if (stcb == NULL) {
 			/* no association, so it's out of the blue... */
-<<<<<<< HEAD
-			sctp_handle_ootb(m, iphlen, *offset, sh, inp,
-=======
 			sctp_handle_ootb(m, iphlen, *offset, src, dst, sh, inp,
->>>>>>> 9cfbfbb3
 			    use_mflowid, mflowid,
 			    vrf_id, port);
 			*offset = length;
@@ -4691,12 +4571,8 @@
 				if (locked_tcb) {
 					SCTP_TCB_UNLOCK(locked_tcb);
 				}
-<<<<<<< HEAD
-				sctp_handle_ootb(m, iphlen, *offset, sh, inp,
-=======
 				sctp_handle_ootb(m, iphlen, *offset, src, dst,
 				    sh, inp,
->>>>>>> 9cfbfbb3
 				    use_mflowid, mflowid,
 				    vrf_id, port);
 				return (NULL);
@@ -4838,13 +4714,8 @@
 			/* The INIT chunk must be the only chunk. */
 			if ((num_chunks > 1) ||
 			    (length - *offset > (int)SCTP_SIZE32(chk_length))) {
-<<<<<<< HEAD
-				sctp_abort_association(inp, stcb, m,
-				    iphlen, sh, NULL,
-=======
 				sctp_abort_association(inp, stcb, m, iphlen,
 				    src, dst, sh, NULL,
->>>>>>> 9cfbfbb3
 				    use_mflowid, mflowid,
 				    vrf_id, port);
 				*offset = length;
@@ -4855,13 +4726,8 @@
 				struct mbuf *op_err;
 
 				op_err = sctp_generate_invmanparam(SCTP_CAUSE_OUT_OF_RESC);
-<<<<<<< HEAD
-				sctp_abort_association(inp, stcb, m,
-				    iphlen, sh, op_err,
-=======
 				sctp_abort_association(inp, stcb, m, iphlen,
 				    src, dst, sh, op_err,
->>>>>>> 9cfbfbb3
 				    use_mflowid, mflowid,
 				    vrf_id, port);
 				*offset = length;
@@ -4919,12 +4785,8 @@
 				return (NULL);
 			}
 			if ((netp) && (*netp)) {
-<<<<<<< HEAD
-				ret = sctp_handle_init_ack(m, iphlen, *offset, sh,
-=======
 				ret = sctp_handle_init_ack(m, iphlen, *offset,
 				    src, dst, sh,
->>>>>>> 9cfbfbb3
 				    (struct sctp_init_ack_chunk *)ch,
 				    stcb, *netp,
 				    &abort_no_unlock,
@@ -5234,13 +5096,8 @@
 					struct mbuf *op_err;
 
 					op_err = sctp_generate_invmanparam(SCTP_CAUSE_OUT_OF_RESC);
-<<<<<<< HEAD
-					sctp_abort_association(inp, stcb, m,
-					    iphlen, sh, op_err,
-=======
 					sctp_abort_association(inp, stcb, m, iphlen,
 					    src, dst, sh, op_err,
->>>>>>> 9cfbfbb3
 					    use_mflowid, mflowid,
 					    vrf_id, port);
 				}
@@ -5728,12 +5585,6 @@
  * common input chunk processing (v4 and v6)
  */
 void
-<<<<<<< HEAD
-sctp_common_input_processing(struct mbuf **mm, int iphlen, int offset,
-    int length, struct sctphdr *sh, struct sctp_chunkhdr *ch,
-    struct sctp_inpcb *inp, struct sctp_tcb *stcb,
-    struct sctp_nets *net, uint8_t ecn_bits,
-=======
 sctp_common_input_processing(struct mbuf **mm, int iphlen, int offset, int length,
     struct sockaddr *src, struct sockaddr *dst,
     struct sctphdr *sh, struct sctp_chunkhdr *ch,
@@ -5741,7 +5592,6 @@
     uint8_t compute_crc,
 #endif
     uint8_t ecn_bits,
->>>>>>> 9cfbfbb3
     uint8_t use_mflowid, uint32_t mflowid,
     uint32_t vrf_id, uint16_t port)
 {
@@ -5891,12 +5741,8 @@
 			 * NOT respond to any packet.. its OOTB.
 			 */
 			SCTP_TCB_UNLOCK(stcb);
-<<<<<<< HEAD
-			sctp_handle_ootb(m, iphlen, offset, sh, inp,
-=======
 			stcb = NULL;
 			sctp_handle_ootb(m, iphlen, offset, src, dst, sh, inp,
->>>>>>> 9cfbfbb3
 			    use_mflowid, mflowid,
 			    vrf_id, port);
 			goto out;
@@ -5905,12 +5751,8 @@
 	if (IS_SCTP_CONTROL(ch)) {
 		/* process the control portion of the SCTP packet */
 		/* sa_ignore NO_NULL_CHK */
-<<<<<<< HEAD
-		stcb = sctp_process_control(m, iphlen, &offset, length, sh, ch,
-=======
 		stcb = sctp_process_control(m, iphlen, &offset, length,
 		    src, dst, sh, ch,
->>>>>>> 9cfbfbb3
 		    inp, stcb, &net, &fwd_tsn_seen,
 		    use_mflowid, mflowid,
 		    vrf_id, port);
@@ -5947,11 +5789,7 @@
 		}
 		if (stcb == NULL) {
 			/* out of the blue DATA chunk */
-<<<<<<< HEAD
-			sctp_handle_ootb(m, iphlen, offset, sh, inp,
-=======
 			sctp_handle_ootb(m, iphlen, offset, src, dst, sh, inp,
->>>>>>> 9cfbfbb3
 			    use_mflowid, mflowid,
 			    vrf_id, port);
 			goto out;
@@ -6020,11 +5858,7 @@
 			/*
 			 * We consider OOTB any data sent during asoc setup.
 			 */
-<<<<<<< HEAD
-			sctp_handle_ootb(m, iphlen, offset, sh, inp,
-=======
 			sctp_handle_ootb(m, iphlen, offset, src, dst, sh, inp,
->>>>>>> 9cfbfbb3
 			    use_mflowid, mflowid,
 			    vrf_id, port);
 			goto out;
@@ -6043,12 +5877,8 @@
 			break;
 		}
 		/* plow through the data chunks while length > offset */
-<<<<<<< HEAD
-		retval = sctp_process_data(mm, iphlen, &offset, length, sh,
-=======
 		retval = sctp_process_data(mm, iphlen, &offset, length,
 		    src, dst, sh,
->>>>>>> 9cfbfbb3
 		    inp, stcb, net, &high_tsn,
 		    use_mflowid, mflowid,
 		    vrf_id, port);
@@ -6158,14 +5988,7 @@
 	struct ip *ip;
 	struct sctphdr *sh;
 	struct sctp_chunkhdr *ch;
-<<<<<<< HEAD
-	int refcount_up = 0;
-	int length, mlen, offset;
-	uint32_t mflowid;
-	uint8_t use_mflowid;
-=======
 	int length, offset;
->>>>>>> 9cfbfbb3
 
 #if !defined(SCTP_WITH_NO_CSUM)
 	uint8_t compute_crc;
@@ -6197,14 +6020,11 @@
 		sctp_packet_log(m);
 	}
 #endif
-<<<<<<< HEAD
-=======
 	SCTPDBG(SCTP_DEBUG_CRCOFFLOAD,
 	    "sctp_input(): Packet of length %d received on %s with csum_flags 0x%x.\n",
 	    m->m_pkthdr.len,
 	    if_name(m->m_pkthdr.rcvif),
 	    m->m_pkthdr.csum_flags);
->>>>>>> 9cfbfbb3
 	if (m->m_flags & M_FLOWID) {
 		mflowid = m->m_pkthdr.flowid;
 		use_mflowid = 1;
@@ -6212,24 +6032,10 @@
 		mflowid = 0;
 		use_mflowid = 0;
 	}
-<<<<<<< HEAD
-	/*
-	 * Must take out the iphlen, since mlen expects this (only effect lb
-	 * case)
-	 */
-	mlen -= iphlen;
-
-	/*
-	 * Get IP, SCTP, and first chunk header together in first mbuf.
-	 */
-	ip = mtod(m, struct ip *);
-	offset = iphlen + sizeof(*sh) + sizeof(*ch);
-=======
 	SCTP_STAT_INCR(sctps_recvpackets);
 	SCTP_STAT_INCR_COUNTER64(sctps_inpackets);
 	/* Get IP, SCTP, and first chunk header together in the first mbuf. */
 	offset = iphlen + sizeof(struct sctphdr) + sizeof(struct sctp_chunkhdr);
->>>>>>> 9cfbfbb3
 	if (SCTP_BUF_LEN(m) < offset) {
 		if ((m = m_pullup(m, offset)) == NULL) {
 			SCTP_STAT_INCR(sctps_hdrops);
@@ -6271,168 +6077,12 @@
 #else
 	if (m->m_pkthdr.csum_flags & CSUM_SCTP_VALID) {
 		SCTP_STAT_INCR(sctps_recvhwcrc);
-<<<<<<< HEAD
-		goto sctp_skip_csum_4;
-	}
-	check = sh->checksum;	/* save incoming checksum */
-	sh->checksum = 0;	/* prepare for calc */
-	calc_check = sctp_calculate_cksum(m, iphlen);
-	sh->checksum = check;
-	SCTP_STAT_INCR(sctps_recvswcrc);
-	if (calc_check != check) {
-		SCTPDBG(SCTP_DEBUG_INPUT1, "Bad CSUM on SCTP packet calc_check:%x check:%x  m:%p mlen:%d iphlen:%d\n",
-		    calc_check, check, m, mlen, iphlen);
-
-		stcb = sctp_findassociation_addr(m,
-		    offset - sizeof(*ch),
-		    sh, ch, &inp, &net,
-		    vrf_id);
-		if ((net) && (port)) {
-			if (net->port == 0) {
-				sctp_pathmtu_adjustment(stcb, net->mtu - sizeof(struct udphdr));
-			}
-			net->port = port;
-		}
-		if ((net != NULL) && (use_mflowid != 0)) {
-			net->flowid = mflowid;
-#ifdef INVARIANTS
-			net->flowidset = 1;
-#endif
-		}
-		if ((inp) && (stcb)) {
-			sctp_send_packet_dropped(stcb, net, m, iphlen, 1);
-			sctp_chunk_output(inp, stcb, SCTP_OUTPUT_FROM_INPUT_ERROR, SCTP_SO_NOT_LOCKED);
-		} else if ((inp != NULL) && (stcb == NULL)) {
-			refcount_up = 1;
-		}
-		SCTP_STAT_INCR(sctps_badsum);
-		SCTP_STAT_INCR_COUNTER32(sctps_checksumerrors);
-		goto bad;
-=======
 		compute_crc = 0;
 	} else {
 		SCTP_STAT_INCR(sctps_recvswcrc);
 		compute_crc = 1;
->>>>>>> 9cfbfbb3
-	}
-#endif
-<<<<<<< HEAD
-	/* destination port of 0 is illegal, based on RFC2960. */
-	if (sh->dest_port == 0) {
-		SCTP_STAT_INCR(sctps_hdrops);
-		goto bad;
-	}
-	/*
-	 * Locate pcb and tcb for datagram sctp_findassociation_addr() wants
-	 * IP/SCTP/first chunk header...
-	 */
-	stcb = sctp_findassociation_addr(m, offset - sizeof(*ch),
-	    sh, ch, &inp, &net, vrf_id);
-	if ((net) && (port)) {
-		if (net->port == 0) {
-			sctp_pathmtu_adjustment(stcb, net->mtu - sizeof(struct udphdr));
-		}
-		net->port = port;
-	}
-	if ((net != NULL) && (use_mflowid != 0)) {
-		net->flowid = mflowid;
-#ifdef INVARIANTS
-		net->flowidset = 1;
-#endif
-	}
-	/* inp's ref-count increased && stcb locked */
-	if (inp == NULL) {
-		struct sctp_init_chunk *init_chk, chunk_buf;
-
-		SCTP_STAT_INCR(sctps_noport);
-#ifdef ICMP_BANDLIM
-		/*
-		 * we use the bandwidth limiting to protect against sending
-		 * too many ABORTS all at once. In this case these count the
-		 * same as an ICMP message.
-		 */
-		if (badport_bandlim(0) < 0)
-			goto bad;
-#endif				/* ICMP_BANDLIM */
-		SCTPDBG(SCTP_DEBUG_INPUT1,
-		    "Sending a ABORT from packet entry!\n");
-		if (ch->chunk_type == SCTP_INITIATION) {
-			/*
-			 * we do a trick here to get the INIT tag, dig in
-			 * and get the tag from the INIT and put it in the
-			 * common header.
-			 */
-			init_chk = (struct sctp_init_chunk *)sctp_m_getptr(m,
-			    iphlen + sizeof(*sh), sizeof(*init_chk),
-			    (uint8_t *) & chunk_buf);
-			if (init_chk != NULL)
-				sh->v_tag = init_chk->init.initiate_tag;
-		}
-		if (ch->chunk_type == SCTP_SHUTDOWN_ACK) {
-			sctp_send_shutdown_complete2(m, sh,
-			    use_mflowid, mflowid,
-			    vrf_id, port);
-			goto bad;
-		}
-		if (ch->chunk_type == SCTP_SHUTDOWN_COMPLETE) {
-			goto bad;
-		}
-		if (ch->chunk_type != SCTP_ABORT_ASSOCIATION) {
-			if ((SCTP_BASE_SYSCTL(sctp_blackhole) == 0) ||
-			    ((SCTP_BASE_SYSCTL(sctp_blackhole) == 1) &&
-			    (ch->chunk_type != SCTP_INIT))) {
-				sctp_send_abort(m, iphlen, sh, 0, NULL,
-				    use_mflowid, mflowid,
-				    vrf_id, port);
-			}
-		}
-		goto bad;
-	} else if (stcb == NULL) {
-		refcount_up = 1;
-	}
-#ifdef IPSEC
-	/*
-	 * I very much doubt any of the IPSEC stuff will work but I have no
-	 * idea, so I will leave it in place.
-	 */
-	if (inp && ipsec4_in_reject(m, &inp->ip_inp.inp)) {
-		MODULE_GLOBAL(ipsec4stat).in_polvio++;
-		SCTP_STAT_INCR(sctps_hdrops);
-		goto bad;
-	}
-#endif				/* IPSEC */
-
-	/*
-	 * common chunk processing
-	 */
-	length = ip->ip_len + iphlen;
-	offset -= sizeof(struct sctp_chunkhdr);
-
-	ecn_bits = ip->ip_tos;
-
-	/* sa_ignore NO_NULL_CHK */
-	sctp_common_input_processing(&m, iphlen, offset, length, sh, ch,
-	    inp, stcb, net, ecn_bits,
-	    use_mflowid, mflowid,
-	    vrf_id, port);
-	/* inp's ref-count reduced && stcb unlocked */
-	if (m) {
-		sctp_m_freem(m);
-	}
-	if ((inp) && (refcount_up)) {
-		/* reduce ref-count */
-		SCTP_INP_DECR_REF(inp);
-	}
-	return;
-bad:
-	if (stcb) {
-		SCTP_TCB_UNLOCK(stcb);
-	}
-	if ((inp) && (refcount_up)) {
-		/* reduce ref-count */
-		SCTP_INP_DECR_REF(inp);
-	}
-=======
+	}
+#endif
 	sctp_common_input_processing(&m, iphlen, offset, length,
 	    (struct sockaddr *)&src,
 	    (struct sockaddr *)&dst,
@@ -6444,7 +6094,6 @@
 	    use_mflowid, mflowid,
 	    vrf_id, port);
 out:
->>>>>>> 9cfbfbb3
 	if (m) {
 		sctp_m_freem(m);
 	}
