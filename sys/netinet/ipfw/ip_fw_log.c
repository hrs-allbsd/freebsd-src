/*-
 * Copyright (c) 2002-2009 Luigi Rizzo, Universita` di Pisa
 *
 * Redistribution and use in source and binary forms, with or without
 * modification, are permitted provided that the following conditions
 * are met:
 * 1. Redistributions of source code must retain the above copyright
 *    notice, this list of conditions and the following disclaimer.
 * 2. Redistributions in binary form must reproduce the above copyright
 *    notice, this list of conditions and the following disclaimer in the
 *    documentation and/or other materials provided with the distribution.
 *
 * THIS SOFTWARE IS PROVIDED BY THE AUTHOR AND CONTRIBUTORS ``AS IS'' AND
 * ANY EXPRESS OR IMPLIED WARRANTIES, INCLUDING, BUT NOT LIMITED TO, THE
 * IMPLIED WARRANTIES OF MERCHANTABILITY AND FITNESS FOR A PARTICULAR PURPOSE
 * ARE DISCLAIMED.  IN NO EVENT SHALL THE AUTHOR OR CONTRIBUTORS BE LIABLE
 * FOR ANY DIRECT, INDIRECT, INCIDENTAL, SPECIAL, EXEMPLARY, OR CONSEQUENTIAL
 * DAMAGES (INCLUDING, BUT NOT LIMITED TO, PROCUREMENT OF SUBSTITUTE GOODS
 * OR SERVICES; LOSS OF USE, DATA, OR PROFITS; OR BUSINESS INTERRUPTION)
 * HOWEVER CAUSED AND ON ANY THEORY OF LIABILITY, WHETHER IN CONTRACT, STRICT
 * LIABILITY, OR TORT (INCLUDING NEGLIGENCE OR OTHERWISE) ARISING IN ANY WAY
 * OUT OF THE USE OF THIS SOFTWARE, EVEN IF ADVISED OF THE POSSIBILITY OF
 * SUCH DAMAGE.
 */

#include <sys/cdefs.h>
__FBSDID("$FreeBSD$");

/*
 * Logging support for ipfw
 */

#include "opt_ipfw.h"
#include "opt_inet.h"
#ifndef INET
#error IPFIREWALL requires INET.
#endif /* INET */
#include "opt_inet6.h"

#include <sys/param.h>
#include <sys/systm.h>
#include <sys/mbuf.h>
#include <sys/kernel.h>
#include <sys/socket.h>
#include <sys/sysctl.h>
#include <sys/syslog.h>
#include <sys/lock.h>
#include <sys/rwlock.h>
#include <net/ethernet.h> /* for ETHERTYPE_IP */
#include <net/if.h>
#include <net/if_clone.h>
#include <net/vnet.h>
#include <net/if_types.h>	/* for IFT_PFLOG */
#include <net/bpf.h>		/* for BPF */

#include <netinet/in.h>
#include <netinet/ip.h>
#include <netinet/ip_icmp.h>
#include <netinet/ip_var.h>
#include <netinet/ip_fw.h>
#include <netinet/ipfw/ip_fw_private.h>
#include <netinet/tcp_var.h>
#include <netinet/udp.h>

#include <netinet/ip6.h>
#include <netinet/icmp6.h>
#ifdef INET6
#include <netinet6/in6_var.h>	/* ip6_sprintf() */
#endif

#ifdef MAC
#include <security/mac/mac_framework.h>
#endif

/*
 * L3HDR maps an ipv4 pointer into a layer3 header pointer of type T
 * Other macros just cast void * into the appropriate type
 */
#define	L3HDR(T, ip)	((T *)((u_int32_t *)(ip) + (ip)->ip_hl))
#define	TCP(p)		((struct tcphdr *)(p))
#define	SCTP(p)		((struct sctphdr *)(p))
#define	UDP(p)		((struct udphdr *)(p))
#define	ICMP(p)		((struct icmphdr *)(p))
#define	ICMP6(p)	((struct icmp6_hdr *)(p))

#define SNPARGS(buf, len) buf + len, sizeof(buf) > len ? sizeof(buf) - len : 0
#define SNP(buf) buf, sizeof(buf)

#ifdef WITHOUT_BPF
void
ipfw_log_bpf(int onoff)
{
}
#else /* !WITHOUT_BPF */
static struct ifnet *log_if;	/* hook to attach to bpf */
static struct rwlock log_if_lock;
#define	LOGIF_LOCK_INIT(x)	rw_init(&log_if_lock, "ipfw log_if lock")
#define	LOGIF_LOCK_DESTROY(x)	rw_destroy(&log_if_lock)
#define	LOGIF_RLOCK(x)		rw_rlock(&log_if_lock)
#define	LOGIF_RUNLOCK(x)	rw_runlock(&log_if_lock)
#define	LOGIF_WLOCK(x)		rw_wlock(&log_if_lock)
#define	LOGIF_WUNLOCK(x)	rw_wunlock(&log_if_lock)

#define	IPFWNAME	"ipfw"

/* we use this dummy function for all ifnet callbacks */
static int
log_dummy(struct ifnet *ifp, u_long cmd, caddr_t addr)
{
	return EINVAL;
}

static int
ipfw_log_output(struct ifnet *ifp, struct mbuf *m,
	struct sockaddr *dst, struct route *ro)
{
	if (m != NULL)
		FREE_PKT(m);
	return EINVAL;
}

static void
ipfw_log_start(struct ifnet* ifp)
{
	panic("ipfw_log_start() must not be called");
}

static const u_char ipfwbroadcastaddr[6] =
	{ 0xff, 0xff, 0xff, 0xff, 0xff, 0xff };

static int
ipfw_log_clone_match(struct if_clone *ifc, const char *name)
{

	return (strncmp(name, IPFWNAME, sizeof(IPFWNAME) - 1) == 0);
}

static int
ipfw_log_clone_create(struct if_clone *ifc, char *name, size_t len,
    caddr_t params)
{
	int error;
	int unit;
	struct ifnet *ifp;

	error = ifc_name2unit(name, &unit);
	if (error)
		return (error);

	error = ifc_alloc_unit(ifc, &unit);
	if (error)
		return (error);

<<<<<<< HEAD
	ifp = if_alloc(IFT_ETHER);
=======
	ifp = if_alloc(IFT_PFLOG);
>>>>>>> 9a1f5102
	if (ifp == NULL) {
		ifc_free_unit(ifc, unit);
		return (ENOSPC);
	}
	ifp->if_dname = IPFWNAME;
	ifp->if_dunit = unit;
	snprintf(ifp->if_xname, IFNAMSIZ, "%s%d", IPFWNAME, unit);
	strlcpy(name, ifp->if_xname, len);
	ifp->if_mtu = 65536;
	ifp->if_flags = IFF_UP | IFF_SIMPLEX | IFF_MULTICAST;
	ifp->if_init = (void *)log_dummy;
	ifp->if_ioctl = log_dummy;
	ifp->if_start = ipfw_log_start;
	ifp->if_output = ipfw_log_output;
	ifp->if_addrlen = 6;
	ifp->if_hdrlen = 14;
	ifp->if_broadcastaddr = ipfwbroadcastaddr;
	ifp->if_baudrate = IF_Mbps(10);

	LOGIF_WLOCK();
	if (log_if == NULL)
		log_if = ifp;
	else {
		LOGIF_WUNLOCK();
		if_free(ifp);
		ifc_free_unit(ifc, unit);
		return (EEXIST);
	}
	LOGIF_WUNLOCK();
	if_attach(ifp);
	bpfattach(ifp, DLT_EN10MB, 14);

	return (0);
}

static int
ipfw_log_clone_destroy(struct if_clone *ifc, struct ifnet *ifp)
{
	int unit;

	if (ifp == NULL)
		return (0);

	LOGIF_WLOCK();
	if (log_if != NULL && ifp == log_if)
		log_if = NULL;
	else {
		LOGIF_WUNLOCK();
		return (EINVAL);
	}
	LOGIF_WUNLOCK();

	unit = ifp->if_dunit;
	bpfdetach(ifp);
	if_detach(ifp);
	if_free(ifp);
	ifc_free_unit(ifc, unit);

	return (0);
}

static struct if_clone ipfw_log_cloner = IFC_CLONE_INITIALIZER(
    IPFWNAME, NULL, IF_MAXUNIT,
    NULL, ipfw_log_clone_match, ipfw_log_clone_create, ipfw_log_clone_destroy);

void
ipfw_log_bpf(int onoff)
{

	if (onoff) {
		LOGIF_LOCK_INIT();
		if_clone_attach(&ipfw_log_cloner);
	} else {
		if_clone_detach(&ipfw_log_cloner);
		LOGIF_LOCK_DESTROY();
	}
}
#endif /* !WITHOUT_BPF */

/*
 * We enter here when we have a rule with O_LOG.
 * XXX this function alone takes about 2Kbytes of code!
 */
void
ipfw_log(struct ip_fw *f, u_int hlen, struct ip_fw_args *args,
    struct mbuf *m, struct ifnet *oif, u_short offset, uint32_t tablearg,
    struct ip *ip)
{
	char *action;
	int limit_reached = 0;
	char action2[92], proto[128], fragment[32];

	if (V_fw_verbose == 0) {
#ifndef WITHOUT_BPF
		LOGIF_RLOCK();
		if (log_if == NULL || log_if->if_bpf == NULL) {
			LOGIF_RUNLOCK();
			return;
		}

		if (args->eh) /* layer2, use orig hdr */
			BPF_MTAP2(log_if, args->eh, ETHER_HDR_LEN, m);
		else
			/* Add fake header. Later we will store
			 * more info in the header.
			 */
			BPF_MTAP2(log_if, "DDDDDDSSSSSS\x08\x00", ETHER_HDR_LEN, m);
		LOGIF_RUNLOCK();
#endif /* !WITHOUT_BPF */
		return;
	}
	/* the old 'log' function */
	fragment[0] = '\0';
	proto[0] = '\0';

	if (f == NULL) {	/* bogus pkt */
		if (V_verbose_limit != 0 && V_norule_counter >= V_verbose_limit)
			return;
		V_norule_counter++;
		if (V_norule_counter == V_verbose_limit)
			limit_reached = V_verbose_limit;
		action = "Refuse";
	} else {	/* O_LOG is the first action, find the real one */
		ipfw_insn *cmd = ACTION_PTR(f);
		ipfw_insn_log *l = (ipfw_insn_log *)cmd;

		if (l->max_log != 0 && l->log_left == 0)
			return;
		l->log_left--;
		if (l->log_left == 0)
			limit_reached = l->max_log;
		cmd += F_LEN(cmd);	/* point to first action */
		if (cmd->opcode == O_ALTQ) {
			ipfw_insn_altq *altq = (ipfw_insn_altq *)cmd;

			snprintf(SNPARGS(action2, 0), "Altq %d",
				altq->qid);
			cmd += F_LEN(cmd);
		}
		if (cmd->opcode == O_PROB)
			cmd += F_LEN(cmd);

		if (cmd->opcode == O_TAG)
			cmd += F_LEN(cmd);

		action = action2;
		switch (cmd->opcode) {
		case O_DENY:
			action = "Deny";
			break;

		case O_REJECT:
			if (cmd->arg1==ICMP_REJECT_RST)
				action = "Reset";
			else if (cmd->arg1==ICMP_UNREACH_HOST)
				action = "Reject";
			else
				snprintf(SNPARGS(action2, 0), "Unreach %d",
					cmd->arg1);
			break;

		case O_UNREACH6:
			if (cmd->arg1==ICMP6_UNREACH_RST)
				action = "Reset";
			else
				snprintf(SNPARGS(action2, 0), "Unreach %d",
					cmd->arg1);
			break;

		case O_ACCEPT:
			action = "Accept";
			break;
		case O_COUNT:
			action = "Count";
			break;
		case O_DIVERT:
			snprintf(SNPARGS(action2, 0), "Divert %d",
				cmd->arg1);
			break;
		case O_TEE:
			snprintf(SNPARGS(action2, 0), "Tee %d",
				cmd->arg1);
			break;
		case O_SETFIB:
			snprintf(SNPARGS(action2, 0), "SetFib %d",
				cmd->arg1);
			break;
		case O_SKIPTO:
			snprintf(SNPARGS(action2, 0), "SkipTo %d",
				cmd->arg1);
			break;
		case O_PIPE:
			snprintf(SNPARGS(action2, 0), "Pipe %d",
				cmd->arg1);
			break;
		case O_QUEUE:
			snprintf(SNPARGS(action2, 0), "Queue %d",
				cmd->arg1);
			break;
		case O_FORWARD_IP: {
			ipfw_insn_sa *sa = (ipfw_insn_sa *)cmd;
			int len;
			struct in_addr dummyaddr;
			if (sa->sa.sin_addr.s_addr == INADDR_ANY)
				dummyaddr.s_addr = htonl(tablearg);
			else
				dummyaddr.s_addr = sa->sa.sin_addr.s_addr;

			len = snprintf(SNPARGS(action2, 0), "Forward to %s",
				inet_ntoa(dummyaddr));

			if (sa->sa.sin_port)
				snprintf(SNPARGS(action2, len), ":%d",
				    sa->sa.sin_port);
			}
			break;
#ifdef INET6
		case O_FORWARD_IP6: {
			char buf[INET6_ADDRSTRLEN];
			ipfw_insn_sa6 *sa = (ipfw_insn_sa6 *)cmd;
			int len;

			len = snprintf(SNPARGS(action2, 0), "Forward to [%s]",
			    ip6_sprintf(buf, &sa->sa.sin6_addr));

			if (sa->sa.sin6_port)
				snprintf(SNPARGS(action2, len), ":%u",
				    sa->sa.sin6_port);
			}
			break;
#endif
		case O_NETGRAPH:
			snprintf(SNPARGS(action2, 0), "Netgraph %d",
				cmd->arg1);
			break;
		case O_NGTEE:
			snprintf(SNPARGS(action2, 0), "Ngtee %d",
				cmd->arg1);
			break;
		case O_NAT:
			action = "Nat";
 			break;
		case O_REASS:
			action = "Reass";
			break;
		case O_CALLRETURN:
			if (cmd->len & F_NOT)
				action = "Return";
			else
				snprintf(SNPARGS(action2, 0), "Call %d",
				    cmd->arg1);
			break;
		default:
			action = "UNKNOWN";
			break;
		}
	}

	if (hlen == 0) {	/* non-ip */
		snprintf(SNPARGS(proto, 0), "MAC");

	} else {
		int len;
#ifdef INET6
		char src[INET6_ADDRSTRLEN + 2], dst[INET6_ADDRSTRLEN + 2];
#else
		char src[INET_ADDRSTRLEN], dst[INET_ADDRSTRLEN];
#endif
		struct icmphdr *icmp;
		struct tcphdr *tcp;
		struct udphdr *udp;
#ifdef INET6
		struct ip6_hdr *ip6 = NULL;
		struct icmp6_hdr *icmp6;
		u_short ip6f_mf;
#endif
		src[0] = '\0';
		dst[0] = '\0';
#ifdef INET6
		ip6f_mf = offset & IP6F_MORE_FRAG;
		offset &= IP6F_OFF_MASK;

		if (IS_IP6_FLOW_ID(&(args->f_id))) {
			char ip6buf[INET6_ADDRSTRLEN];
			snprintf(src, sizeof(src), "[%s]",
			    ip6_sprintf(ip6buf, &args->f_id.src_ip6));
			snprintf(dst, sizeof(dst), "[%s]",
			    ip6_sprintf(ip6buf, &args->f_id.dst_ip6));

			ip6 = (struct ip6_hdr *)ip;
			tcp = (struct tcphdr *)(((char *)ip) + hlen);
			udp = (struct udphdr *)(((char *)ip) + hlen);
		} else
#endif
		{
			tcp = L3HDR(struct tcphdr, ip);
			udp = L3HDR(struct udphdr, ip);

			inet_ntop(AF_INET, &ip->ip_src, src, sizeof(src));
			inet_ntop(AF_INET, &ip->ip_dst, dst, sizeof(dst));
		}

		switch (args->f_id.proto) {
		case IPPROTO_TCP:
			len = snprintf(SNPARGS(proto, 0), "TCP %s", src);
			if (offset == 0)
				snprintf(SNPARGS(proto, len), ":%d %s:%d",
				    ntohs(tcp->th_sport),
				    dst,
				    ntohs(tcp->th_dport));
			else
				snprintf(SNPARGS(proto, len), " %s", dst);
			break;

		case IPPROTO_UDP:
			len = snprintf(SNPARGS(proto, 0), "UDP %s", src);
			if (offset == 0)
				snprintf(SNPARGS(proto, len), ":%d %s:%d",
				    ntohs(udp->uh_sport),
				    dst,
				    ntohs(udp->uh_dport));
			else
				snprintf(SNPARGS(proto, len), " %s", dst);
			break;

		case IPPROTO_ICMP:
			icmp = L3HDR(struct icmphdr, ip);
			if (offset == 0)
				len = snprintf(SNPARGS(proto, 0),
				    "ICMP:%u.%u ",
				    icmp->icmp_type, icmp->icmp_code);
			else
				len = snprintf(SNPARGS(proto, 0), "ICMP ");
			len += snprintf(SNPARGS(proto, len), "%s", src);
			snprintf(SNPARGS(proto, len), " %s", dst);
			break;
#ifdef INET6
		case IPPROTO_ICMPV6:
			icmp6 = (struct icmp6_hdr *)(((char *)ip) + hlen);
			if (offset == 0)
				len = snprintf(SNPARGS(proto, 0),
				    "ICMPv6:%u.%u ",
				    icmp6->icmp6_type, icmp6->icmp6_code);
			else
				len = snprintf(SNPARGS(proto, 0), "ICMPv6 ");
			len += snprintf(SNPARGS(proto, len), "%s", src);
			snprintf(SNPARGS(proto, len), " %s", dst);
			break;
#endif
		default:
			len = snprintf(SNPARGS(proto, 0), "P:%d %s",
			    args->f_id.proto, src);
			snprintf(SNPARGS(proto, len), " %s", dst);
			break;
		}

#ifdef INET6
		if (IS_IP6_FLOW_ID(&(args->f_id))) {
			if (offset & (IP6F_OFF_MASK | IP6F_MORE_FRAG))
				snprintf(SNPARGS(fragment, 0),
				    " (frag %08x:%d@%d%s)",
				    args->f_id.extra,
				    ntohs(ip6->ip6_plen) - hlen,
				    ntohs(offset) << 3, ip6f_mf ? "+" : "");
		} else
#endif
		{
			int ipoff, iplen;
			ipoff = ntohs(ip->ip_off);
			iplen = ntohs(ip->ip_len);
			if (ipoff & (IP_MF | IP_OFFMASK))
				snprintf(SNPARGS(fragment, 0),
				    " (frag %d:%d@%d%s)",
				    ntohs(ip->ip_id), iplen - (ip->ip_hl << 2),
				    offset << 3,
				    (ipoff & IP_MF) ? "+" : "");
		}
	}
#ifdef __FreeBSD__
	if (oif || m->m_pkthdr.rcvif)
		log(LOG_SECURITY | LOG_INFO,
		    "ipfw: %d %s %s %s via %s%s\n",
		    f ? f->rulenum : -1,
		    action, proto, oif ? "out" : "in",
		    oif ? oif->if_xname : m->m_pkthdr.rcvif->if_xname,
		    fragment);
	else
#endif
		log(LOG_SECURITY | LOG_INFO,
		    "ipfw: %d %s %s [no if info]%s\n",
		    f ? f->rulenum : -1,
		    action, proto, fragment);
	if (limit_reached)
		log(LOG_SECURITY | LOG_NOTICE,
		    "ipfw: limit %d reached on entry %d\n",
		    limit_reached, f ? f->rulenum : -1);
}
/* end of file */<|MERGE_RESOLUTION|>--- conflicted
+++ resolved
@@ -151,11 +151,7 @@
 	if (error)
 		return (error);
 
-<<<<<<< HEAD
-	ifp = if_alloc(IFT_ETHER);
-=======
 	ifp = if_alloc(IFT_PFLOG);
->>>>>>> 9a1f5102
 	if (ifp == NULL) {
 		ifc_free_unit(ifc, unit);
 		return (ENOSPC);
