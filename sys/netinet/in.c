/*-
 * Copyright (c) 1982, 1986, 1991, 1993
 *	The Regents of the University of California.  All rights reserved.
 * Copyright (C) 2001 WIDE Project.  All rights reserved.
 *
 * Redistribution and use in source and binary forms, with or without
 * modification, are permitted provided that the following conditions
 * are met:
 * 1. Redistributions of source code must retain the above copyright
 *    notice, this list of conditions and the following disclaimer.
 * 2. Redistributions in binary form must reproduce the above copyright
 *    notice, this list of conditions and the following disclaimer in the
 *    documentation and/or other materials provided with the distribution.
 * 4. Neither the name of the University nor the names of its contributors
 *    may be used to endorse or promote products derived from this software
 *    without specific prior written permission.
 *
 * THIS SOFTWARE IS PROVIDED BY THE REGENTS AND CONTRIBUTORS ``AS IS'' AND
 * ANY EXPRESS OR IMPLIED WARRANTIES, INCLUDING, BUT NOT LIMITED TO, THE
 * IMPLIED WARRANTIES OF MERCHANTABILITY AND FITNESS FOR A PARTICULAR PURPOSE
 * ARE DISCLAIMED.  IN NO EVENT SHALL THE REGENTS OR CONTRIBUTORS BE LIABLE
 * FOR ANY DIRECT, INDIRECT, INCIDENTAL, SPECIAL, EXEMPLARY, OR CONSEQUENTIAL
 * DAMAGES (INCLUDING, BUT NOT LIMITED TO, PROCUREMENT OF SUBSTITUTE GOODS
 * OR SERVICES; LOSS OF USE, DATA, OR PROFITS; OR BUSINESS INTERRUPTION)
 * HOWEVER CAUSED AND ON ANY THEORY OF LIABILITY, WHETHER IN CONTRACT, STRICT
 * LIABILITY, OR TORT (INCLUDING NEGLIGENCE OR OTHERWISE) ARISING IN ANY WAY
 * OUT OF THE USE OF THIS SOFTWARE, EVEN IF ADVISED OF THE POSSIBILITY OF
 * SUCH DAMAGE.
 *
 *	@(#)in.c	8.4 (Berkeley) 1/9/95
 */

#include <sys/cdefs.h>
__FBSDID("$FreeBSD$");

#include "opt_mpath.h"

#include <sys/param.h>
#include <sys/systm.h>
#include <sys/sockio.h>
#include <sys/malloc.h>
#include <sys/priv.h>
#include <sys/socket.h>
#include <sys/jail.h>
#include <sys/kernel.h>
#include <sys/proc.h>
#include <sys/sysctl.h>
#include <sys/syslog.h>

#include <net/if.h>
#include <net/if_var.h>
#include <net/if_arp.h>
#include <net/if_dl.h>
#include <net/if_llatbl.h>
#include <net/if_types.h>
#include <net/route.h>
#include <net/vnet.h>

#include <netinet/if_ether.h>
#include <netinet/in.h>
#include <netinet/in_var.h>
#include <netinet/in_pcb.h>
#include <netinet/ip_var.h>
#include <netinet/ip_carp.h>
#include <netinet/igmp_var.h>
#include <netinet/udp.h>
#include <netinet/udp_var.h>

static int in_mask2len(struct in_addr *);
static void in_len2mask(struct in_addr *, int);
static int in_lifaddr_ioctl(struct socket *, u_long, caddr_t,
	struct ifnet *, struct thread *);

static void	in_socktrim(struct sockaddr_in *);
static int	in_ifinit(struct ifnet *, struct in_ifaddr *,
		    struct sockaddr_in *, int, int);
static void	in_purgemaddrs(struct ifnet *);

static VNET_DEFINE(int, nosameprefix);
#define	V_nosameprefix			VNET(nosameprefix)
SYSCTL_VNET_INT(_net_inet_ip, OID_AUTO, no_same_prefix, CTLFLAG_RW,
	&VNET_NAME(nosameprefix), 0,
	"Refuse to create same prefixes on different interfaces");

VNET_DECLARE(struct inpcbinfo, ripcbinfo);
#define	V_ripcbinfo			VNET(ripcbinfo)

VNET_DECLARE(struct arpstat, arpstat);  /* ARP statistics, see if_arp.h */
#define	V_arpstat		VNET(arpstat)

/*
 * Return 1 if an internet address is for a ``local'' host
 * (one to which we have a connection).
 */
int
in_localaddr(struct in_addr in)
{
	register u_long i = ntohl(in.s_addr);
	register struct in_ifaddr *ia;

	IN_IFADDR_RLOCK();
	TAILQ_FOREACH(ia, &V_in_ifaddrhead, ia_link) {
		if ((i & ia->ia_subnetmask) == ia->ia_subnet) {
			IN_IFADDR_RUNLOCK();
			return (1);
		}
	}
	IN_IFADDR_RUNLOCK();
	return (0);
}

/*
 * Return 1 if an internet address is for the local host and configured
 * on one of its interfaces.
 */
int
in_localip(struct in_addr in)
{
	struct in_ifaddr *ia;

	IN_IFADDR_RLOCK();
	LIST_FOREACH(ia, INADDR_HASH(in.s_addr), ia_hash) {
		if (IA_SIN(ia)->sin_addr.s_addr == in.s_addr) {
			IN_IFADDR_RUNLOCK();
			return (1);
		}
	}
	IN_IFADDR_RUNLOCK();
	return (0);
}

/*
 * Determine whether an IP address is in a reserved set of addresses
 * that may not be forwarded, or whether datagrams to that destination
 * may be forwarded.
 */
int
in_canforward(struct in_addr in)
{
	register u_long i = ntohl(in.s_addr);
	register u_long net;

	if (IN_EXPERIMENTAL(i) || IN_MULTICAST(i) || IN_LINKLOCAL(i))
		return (0);
	if (IN_CLASSA(i)) {
		net = i & IN_CLASSA_NET;
		if (net == 0 || net == (IN_LOOPBACKNET << IN_CLASSA_NSHIFT))
			return (0);
	}
	return (1);
}

/*
 * Trim a mask in a sockaddr
 */
static void
in_socktrim(struct sockaddr_in *ap)
{
    register char *cplim = (char *) &ap->sin_addr;
    register char *cp = (char *) (&ap->sin_addr + 1);

    ap->sin_len = 0;
    while (--cp >= cplim)
	if (*cp) {
	    (ap)->sin_len = cp - (char *) (ap) + 1;
	    break;
	}
}

static int
in_mask2len(mask)
	struct in_addr *mask;
{
	int x, y;
	u_char *p;

	p = (u_char *)mask;
	for (x = 0; x < sizeof(*mask); x++) {
		if (p[x] != 0xff)
			break;
	}
	y = 0;
	if (x < sizeof(*mask)) {
		for (y = 0; y < 8; y++) {
			if ((p[x] & (0x80 >> y)) == 0)
				break;
		}
	}
	return (x * 8 + y);
}

static void
in_len2mask(struct in_addr *mask, int len)
{
	int i;
	u_char *p;

	p = (u_char *)mask;
	bzero(mask, sizeof(*mask));
	for (i = 0; i < len / 8; i++)
		p[i] = 0xff;
	if (len % 8)
		p[i] = (0xff00 >> (len % 8)) & 0xff;
}

/*
 * Generic internet control operations (ioctl's).
 *
 * ifp is NULL if not an interface-specific ioctl.
 */
/* ARGSUSED */
int
in_control(struct socket *so, u_long cmd, caddr_t data, struct ifnet *ifp,
    struct thread *td)
{
	register struct ifreq *ifr = (struct ifreq *)data;
	register struct in_ifaddr *ia, *iap;
	register struct ifaddr *ifa;
	struct in_addr allhosts_addr;
	struct in_addr dst;
	struct in_ifinfo *ii;
	struct in_aliasreq *ifra = (struct in_aliasreq *)data;
	int error, hostIsNew, iaIsNew, maskIsNew;
	int iaIsFirst;
	u_long ocmd = cmd;

	/*
	 * Pre-10.x compat: OSIOCAIFADDR passes a shorter
	 * struct in_aliasreq, without ifra_vhid.
	 */
	if (cmd == OSIOCAIFADDR)
		cmd = SIOCAIFADDR;

	ia = NULL;
	iaIsFirst = 0;
	iaIsNew = 0;
	allhosts_addr.s_addr = htonl(INADDR_ALLHOSTS_GROUP);

	/*
	 * Filter out ioctls we implement directly; forward the rest on to
	 * in_lifaddr_ioctl() and ifp->if_ioctl().
	 */
	switch (cmd) {
	case SIOCGIFADDR:
	case SIOCGIFBRDADDR:
	case SIOCGIFDSTADDR:
	case SIOCGIFNETMASK:
	case SIOCDIFADDR:
		break;
	case SIOCAIFADDR:
		/*
		 * ifra_addr must be present and be of INET family.
		 * ifra_broadaddr and ifra_mask are optional.
		 */
		if (ifra->ifra_addr.sin_len != sizeof(struct sockaddr_in) ||
		    ifra->ifra_addr.sin_family != AF_INET)
			return (EINVAL);
		if (ifra->ifra_broadaddr.sin_len != 0 &&
		    (ifra->ifra_broadaddr.sin_len !=
		    sizeof(struct sockaddr_in) ||
		    ifra->ifra_broadaddr.sin_family != AF_INET))
			return (EINVAL);
#if 0
		/*
		 * ifconfig(8) in pre-10.x doesn't set sin_family for the
		 * mask. The code is disabled for the 10.x timeline, to
		 * make SIOCAIFADDR compatible with 9.x ifconfig(8).
		 * The code should be enabled in 11.x
		 */
		if (ifra->ifra_mask.sin_len != 0 &&
		    (ifra->ifra_mask.sin_len != sizeof(struct sockaddr_in) ||
		    ifra->ifra_mask.sin_family != AF_INET))
			return (EINVAL);
#endif
		break;
	case SIOCSIFADDR:
	case SIOCSIFBRDADDR:
	case SIOCSIFDSTADDR:
	case SIOCSIFNETMASK:
		/* We no longer support that old commands. */
		return (EINVAL);

	case SIOCALIFADDR:
		if (td != NULL) {
			error = priv_check(td, PRIV_NET_ADDIFADDR);
			if (error)
				return (error);
		}
		if (ifp == NULL)
			return (EINVAL);
		return in_lifaddr_ioctl(so, cmd, data, ifp, td);

	case SIOCDLIFADDR:
		if (td != NULL) {
			error = priv_check(td, PRIV_NET_DELIFADDR);
			if (error)
				return (error);
		}
		if (ifp == NULL)
			return (EINVAL);
		return in_lifaddr_ioctl(so, cmd, data, ifp, td);

	case SIOCGLIFADDR:
		if (ifp == NULL)
			return (EINVAL);
		return in_lifaddr_ioctl(so, cmd, data, ifp, td);

	default:
		if (ifp == NULL || ifp->if_ioctl == NULL)
			return (EOPNOTSUPP);
		return ((*ifp->if_ioctl)(ifp, cmd, data));
	}

	if (ifp == NULL)
		return (EADDRNOTAVAIL);

	/*
	 * Security checks before we get involved in any work.
	 */
	switch (cmd) {
	case SIOCAIFADDR:
		if (td != NULL) {
			error = priv_check(td, PRIV_NET_ADDIFADDR);
			if (error)
				return (error);
		}
		break;

	case SIOCDIFADDR:
		if (td != NULL) {
			error = priv_check(td, PRIV_NET_DELIFADDR);
			if (error)
				return (error);
		}
		break;
	}

	/*
	 * Find address for this interface, if it exists.
	 *
	 * If an alias address was specified, find that one instead of the
	 * first one on the interface, if possible.
	 */
	dst = ((struct sockaddr_in *)&ifr->ifr_addr)->sin_addr;
	IN_IFADDR_RLOCK();
	LIST_FOREACH(iap, INADDR_HASH(dst.s_addr), ia_hash) {
		if (iap->ia_ifp == ifp &&
		    iap->ia_addr.sin_addr.s_addr == dst.s_addr) {
			if (td == NULL || prison_check_ip4(td->td_ucred,
			    &dst) == 0)
				ia = iap;
			break;
		}
	}
	if (ia != NULL)
		ifa_ref(&ia->ia_ifa);
	IN_IFADDR_RUNLOCK();
	if (ia == NULL) {
		IF_ADDR_RLOCK(ifp);
		TAILQ_FOREACH(ifa, &ifp->if_addrhead, ifa_link) {
			iap = ifatoia(ifa);
			if (iap->ia_addr.sin_family == AF_INET) {
				if (td != NULL &&
				    prison_check_ip4(td->td_ucred,
				    &iap->ia_addr.sin_addr) != 0)
					continue;
				ia = iap;
				break;
			}
		}
		if (ia != NULL)
			ifa_ref(&ia->ia_ifa);
		IF_ADDR_RUNLOCK(ifp);
	}
	if (ia == NULL)
		iaIsFirst = 1;

	error = 0;
	switch (cmd) {
	case SIOCAIFADDR:
	case SIOCDIFADDR:
		if (ifra->ifra_addr.sin_family == AF_INET) {
			struct in_ifaddr *oia;

			IN_IFADDR_RLOCK();
			for (oia = ia; ia; ia = TAILQ_NEXT(ia, ia_link)) {
				if (ia->ia_ifp == ifp  &&
				    ia->ia_addr.sin_addr.s_addr ==
				    ifra->ifra_addr.sin_addr.s_addr)
					break;
			}
			if (ia != NULL && ia != oia)
				ifa_ref(&ia->ia_ifa);
			if (oia != NULL && ia != oia)
				ifa_free(&oia->ia_ifa);
			IN_IFADDR_RUNLOCK();
			if ((ifp->if_flags & IFF_POINTOPOINT)
			    && (cmd == SIOCAIFADDR)
			    && (ifra->ifra_dstaddr.sin_addr.s_addr
				== INADDR_ANY)) {
				error = EDESTADDRREQ;
				goto out;
			}
		}
		if (cmd == SIOCDIFADDR && ia == NULL) {
			error = EADDRNOTAVAIL;
			goto out;
		}
		if (ia == NULL) {
			ia = (struct in_ifaddr *)
				malloc(sizeof *ia, M_IFADDR, M_NOWAIT |
				    M_ZERO);
			if (ia == NULL) {
				error = ENOBUFS;
				goto out;
			}

			ifa = &ia->ia_ifa;
			ifa_init(ifa);
			ifa->ifa_addr = (struct sockaddr *)&ia->ia_addr;
			ifa->ifa_dstaddr = (struct sockaddr *)&ia->ia_dstaddr;
			ifa->ifa_netmask = (struct sockaddr *)&ia->ia_sockmask;

			ia->ia_sockmask.sin_len = 8;
			ia->ia_sockmask.sin_family = AF_INET;
			if (ifp->if_flags & IFF_BROADCAST) {
				ia->ia_broadaddr.sin_len = sizeof(ia->ia_addr);
				ia->ia_broadaddr.sin_family = AF_INET;
			}
			ia->ia_ifp = ifp;

			ifa_ref(ifa);			/* if_addrhead */
			IF_ADDR_WLOCK(ifp);
			TAILQ_INSERT_TAIL(&ifp->if_addrhead, ifa, ifa_link);
			IF_ADDR_WUNLOCK(ifp);
			ifa_ref(ifa);			/* in_ifaddrhead */
			IN_IFADDR_WLOCK();
			TAILQ_INSERT_TAIL(&V_in_ifaddrhead, ia, ia_link);
			IN_IFADDR_WUNLOCK();
			iaIsNew = 1;
		}
		break;

	case SIOCGIFADDR:
	case SIOCGIFNETMASK:
	case SIOCGIFDSTADDR:
	case SIOCGIFBRDADDR:
		if (ia == NULL) {
			error = EADDRNOTAVAIL;
			goto out;
		}
		break;
	}

	/*
	 * Most paths in this switch return directly or via out.  Only paths
	 * that remove the address break in order to hit common removal code.
	 */
	switch (cmd) {
	case SIOCGIFADDR:
		*((struct sockaddr_in *)&ifr->ifr_addr) = ia->ia_addr;
		goto out;

	case SIOCGIFBRDADDR:
		if ((ifp->if_flags & IFF_BROADCAST) == 0) {
			error = EINVAL;
			goto out;
		}
		*((struct sockaddr_in *)&ifr->ifr_dstaddr) = ia->ia_broadaddr;
		goto out;

	case SIOCGIFDSTADDR:
		if ((ifp->if_flags & IFF_POINTOPOINT) == 0) {
			error = EINVAL;
			goto out;
		}
		*((struct sockaddr_in *)&ifr->ifr_dstaddr) = ia->ia_dstaddr;
		goto out;

	case SIOCGIFNETMASK:
		*((struct sockaddr_in *)&ifr->ifr_addr) = ia->ia_sockmask;
		goto out;

	case SIOCAIFADDR:
		maskIsNew = 0;
		hostIsNew = 1;
		error = 0;
		if (ifra->ifra_addr.sin_addr.s_addr ==
			    ia->ia_addr.sin_addr.s_addr)
			hostIsNew = 0;
		if (ifra->ifra_mask.sin_len) {
			/*
			 * QL: XXX
			 * Need to scrub the prefix here in case
			 * the issued command is SIOCAIFADDR with
			 * the same address, but with a different
			 * prefix length. And if the prefix length
			 * is the same as before, then the call is
			 * un-necessarily executed here.
			 */
			in_ifscrub(ifp, ia, LLE_STATIC);
			ia->ia_sockmask = ifra->ifra_mask;
			ia->ia_sockmask.sin_family = AF_INET;
			ia->ia_subnetmask =
			    ntohl(ia->ia_sockmask.sin_addr.s_addr);
			maskIsNew = 1;
		}
		if ((ifp->if_flags & IFF_POINTOPOINT) &&
		    (ifra->ifra_dstaddr.sin_family == AF_INET)) {
			in_ifscrub(ifp, ia, LLE_STATIC);
			ia->ia_dstaddr = ifra->ifra_dstaddr;
			maskIsNew  = 1; /* We lie; but the effect's the same */
		}
		if (hostIsNew || maskIsNew)
			error = in_ifinit(ifp, ia, &ifra->ifra_addr, maskIsNew,
			    (ocmd == cmd ? ifra->ifra_vhid : 0));
		if (error != 0 && iaIsNew)
			break;

		if ((ifp->if_flags & IFF_BROADCAST) &&
		    ifra->ifra_broadaddr.sin_len)
			ia->ia_broadaddr = ifra->ifra_broadaddr;
		if (error == 0) {
			ii = ((struct in_ifinfo *)ifp->if_afdata[AF_INET]);
			if (iaIsFirst &&
			    (ifp->if_flags & IFF_MULTICAST) != 0) {
				error = in_joingroup(ifp, &allhosts_addr,
				    NULL, &ii->ii_allhosts);
			}
			EVENTHANDLER_INVOKE(ifaddr_event, ifp);
		}
		goto out;

	case SIOCDIFADDR:
		/*
		 * in_ifscrub kills the interface route.
		 */
		in_ifscrub(ifp, ia, LLE_STATIC);

		/*
		 * in_ifadown gets rid of all the rest of
		 * the routes.  This is not quite the right
		 * thing to do, but at least if we are running
		 * a routing process they will come back.
		 */
		in_ifadown(&ia->ia_ifa, 1);
		EVENTHANDLER_INVOKE(ifaddr_event, ifp);
		error = 0;
		break;

	default:
		panic("in_control: unsupported ioctl");
	}

	if (ia->ia_ifa.ifa_carp)
		(*carp_detach_p)(&ia->ia_ifa);

	IF_ADDR_WLOCK(ifp);
	/* Re-check that ia is still part of the list. */
	TAILQ_FOREACH(ifa, &ifp->if_addrhead, ifa_link) {
		if (ifa == &ia->ia_ifa)
			break;
	}
	if (ifa == NULL) {
		/*
		 * If we lost the race with another thread, there is no need to
		 * try it again for the next loop as there is no other exit
		 * path between here and out.
		 */
		IF_ADDR_WUNLOCK(ifp);
		error = EADDRNOTAVAIL;
		goto out;
	}
	TAILQ_REMOVE(&ifp->if_addrhead, &ia->ia_ifa, ifa_link);
	IF_ADDR_WUNLOCK(ifp);
	ifa_free(&ia->ia_ifa);		      /* if_addrhead */

	IN_IFADDR_WLOCK();
	TAILQ_REMOVE(&V_in_ifaddrhead, ia, ia_link);

	LIST_REMOVE(ia, ia_hash);
	IN_IFADDR_WUNLOCK();
	/*
	 * If this is the last IPv4 address configured on this
	 * interface, leave the all-hosts group.
	 * No state-change report need be transmitted.
	 */
	IFP_TO_IA(ifp, iap);
	if (iap == NULL) {
		ii = ((struct in_ifinfo *)ifp->if_afdata[AF_INET]);
		IN_MULTI_LOCK();
		if (ii->ii_allhosts) {
			(void)in_leavegroup_locked(ii->ii_allhosts, NULL);
			ii->ii_allhosts = NULL;
		}
		IN_MULTI_UNLOCK();
	} else
		ifa_free(&iap->ia_ifa);

	ifa_free(&ia->ia_ifa);				/* in_ifaddrhead */
out:
	if (ia != NULL)
		ifa_free(&ia->ia_ifa);
	return (error);
}

/*
 * SIOC[GAD]LIFADDR.
 *	SIOCGLIFADDR: get first address. (?!?)
 *	SIOCGLIFADDR with IFLR_PREFIX:
 *		get first address that matches the specified prefix.
 *	SIOCALIFADDR: add the specified address.
 *	SIOCALIFADDR with IFLR_PREFIX:
 *		EINVAL since we can't deduce hostid part of the address.
 *	SIOCDLIFADDR: delete the specified address.
 *	SIOCDLIFADDR with IFLR_PREFIX:
 *		delete the first address that matches the specified prefix.
 * return values:
 *	EINVAL on invalid parameters
 *	EADDRNOTAVAIL on prefix match failed/specified address not found
 *	other values may be returned from in_ioctl()
 */
static int
in_lifaddr_ioctl(struct socket *so, u_long cmd, caddr_t data,
    struct ifnet *ifp, struct thread *td)
{
	struct if_laddrreq *iflr = (struct if_laddrreq *)data;
	struct ifaddr *ifa;

	/* sanity checks */
	if (data == NULL || ifp == NULL) {
		panic("invalid argument to in_lifaddr_ioctl");
		/*NOTRECHED*/
	}

	switch (cmd) {
	case SIOCGLIFADDR:
		/* address must be specified on GET with IFLR_PREFIX */
		if ((iflr->flags & IFLR_PREFIX) == 0)
			break;
		/*FALLTHROUGH*/
	case SIOCALIFADDR:
	case SIOCDLIFADDR:
		/* address must be specified on ADD and DELETE */
		if (iflr->addr.ss_family != AF_INET)
			return (EINVAL);
		if (iflr->addr.ss_len != sizeof(struct sockaddr_in))
			return (EINVAL);
		/* XXX need improvement */
		if (iflr->dstaddr.ss_family
		 && iflr->dstaddr.ss_family != AF_INET)
			return (EINVAL);
		if (iflr->dstaddr.ss_family
		 && iflr->dstaddr.ss_len != sizeof(struct sockaddr_in))
			return (EINVAL);
		break;
	default: /*shouldn't happen*/
		return (EOPNOTSUPP);
	}
	if (sizeof(struct in_addr) * 8 < iflr->prefixlen)
		return (EINVAL);

	switch (cmd) {
	case SIOCALIFADDR:
	    {
		struct in_aliasreq ifra;

		if (iflr->flags & IFLR_PREFIX)
			return (EINVAL);

		/* copy args to in_aliasreq, perform ioctl(SIOCAIFADDR). */
		bzero(&ifra, sizeof(ifra));
		bcopy(iflr->iflr_name, ifra.ifra_name,
			sizeof(ifra.ifra_name));

		bcopy(&iflr->addr, &ifra.ifra_addr, iflr->addr.ss_len);

		if (iflr->dstaddr.ss_family) {	/*XXX*/
			bcopy(&iflr->dstaddr, &ifra.ifra_dstaddr,
				iflr->dstaddr.ss_len);
		}

		ifra.ifra_mask.sin_family = AF_INET;
		ifra.ifra_mask.sin_len = sizeof(struct sockaddr_in);
		in_len2mask(&ifra.ifra_mask.sin_addr, iflr->prefixlen);

		return (in_control(so, SIOCAIFADDR, (caddr_t)&ifra, ifp, td));
	    }
	case SIOCGLIFADDR:
	case SIOCDLIFADDR:
	    {
		struct in_ifaddr *ia;
		struct in_addr mask, candidate, match;
		struct sockaddr_in *sin;

		bzero(&mask, sizeof(mask));
		bzero(&match, sizeof(match));
		if (iflr->flags & IFLR_PREFIX) {
			/* lookup a prefix rather than address. */
			in_len2mask(&mask, iflr->prefixlen);

			sin = (struct sockaddr_in *)&iflr->addr;
			match.s_addr = sin->sin_addr.s_addr;
			match.s_addr &= mask.s_addr;

			/* if you set extra bits, that's wrong */
			if (match.s_addr != sin->sin_addr.s_addr)
				return (EINVAL);

		} else {
			/* on getting an address, take the 1st match */
			/* on deleting an address, do exact match */
			if (cmd != SIOCGLIFADDR) {
				in_len2mask(&mask, 32);
				sin = (struct sockaddr_in *)&iflr->addr;
				match.s_addr = sin->sin_addr.s_addr;
			}
		}

		IF_ADDR_RLOCK(ifp);
		TAILQ_FOREACH(ifa, &ifp->if_addrhead, ifa_link)	{
			if (ifa->ifa_addr->sa_family != AF_INET)
				continue;
			if (match.s_addr == 0)
				break;
			sin = (struct sockaddr_in *)&ifa->ifa_addr;
			candidate.s_addr = sin->sin_addr.s_addr;
			candidate.s_addr &= mask.s_addr;
			if (candidate.s_addr == match.s_addr)
				break;
		}
		if (ifa != NULL)
			ifa_ref(ifa);
		IF_ADDR_RUNLOCK(ifp);
		if (ifa == NULL)
			return (EADDRNOTAVAIL);
		ia = (struct in_ifaddr *)ifa;

		if (cmd == SIOCGLIFADDR) {
			/* fill in the if_laddrreq structure */
			bcopy(&ia->ia_addr, &iflr->addr, ia->ia_addr.sin_len);

			if ((ifp->if_flags & IFF_POINTOPOINT) != 0) {
				bcopy(&ia->ia_dstaddr, &iflr->dstaddr,
					ia->ia_dstaddr.sin_len);
			} else
				bzero(&iflr->dstaddr, sizeof(iflr->dstaddr));

			iflr->prefixlen =
				in_mask2len(&ia->ia_sockmask.sin_addr);

			iflr->flags = 0;	/*XXX*/
			ifa_free(ifa);

			return (0);
		} else {
			struct in_aliasreq ifra;

			/* fill in_aliasreq and do ioctl(SIOCDIFADDR) */
			bzero(&ifra, sizeof(ifra));
			bcopy(iflr->iflr_name, ifra.ifra_name,
				sizeof(ifra.ifra_name));

			bcopy(&ia->ia_addr, &ifra.ifra_addr,
				ia->ia_addr.sin_len);
			if ((ifp->if_flags & IFF_POINTOPOINT) != 0) {
				bcopy(&ia->ia_dstaddr, &ifra.ifra_dstaddr,
					ia->ia_dstaddr.sin_len);
			}
			bcopy(&ia->ia_sockmask, &ifra.ifra_dstaddr,
				ia->ia_sockmask.sin_len);
			ifa_free(ifa);

			return (in_control(so, SIOCDIFADDR, (caddr_t)&ifra,
			    ifp, td));
		}
	    }
	}

	return (EOPNOTSUPP);	/*just for safety*/
}

/*
 * Delete any existing route for an interface.
 */
void
in_ifscrub(struct ifnet *ifp, struct in_ifaddr *ia, u_int flags)
{

	in_scrubprefix(ia, flags);
}

/*
 * Initialize an interface's internet address
 * and routing table entry.
 */
static int
in_ifinit(struct ifnet *ifp, struct in_ifaddr *ia, struct sockaddr_in *sin,
    int masksupplied, int vhid)
{
	register u_long i = ntohl(sin->sin_addr.s_addr);
	int flags = RTF_UP, error = 0;

	IN_IFADDR_WLOCK();
	if (ia->ia_addr.sin_family == AF_INET)
		LIST_REMOVE(ia, ia_hash);
	ia->ia_addr = *sin;
	LIST_INSERT_HEAD(INADDR_HASH(ia->ia_addr.sin_addr.s_addr),
	    ia, ia_hash);
	IN_IFADDR_WUNLOCK();

	if (vhid > 0) {
		if (carp_attach_p != NULL)
			error = (*carp_attach_p)(&ia->ia_ifa, vhid);
		else
			error = EPROTONOSUPPORT;
	}
	if (error)
		return (error);

	/*
	 * Give the interface a chance to initialize
	 * if this is its first address,
	 * and to validate the address if necessary.
	 */
	if (ifp->if_ioctl != NULL &&
	    (error = (*ifp->if_ioctl)(ifp, SIOCSIFADDR, (caddr_t)ia)) != 0)
			/* LIST_REMOVE(ia, ia_hash) is done in in_control */
			return (error);

	/*
	 * Be compatible with network classes, if netmask isn't supplied,
	 * guess it based on classes.
	 */
	if (!masksupplied) {
		if (IN_CLASSA(i))
			ia->ia_subnetmask = IN_CLASSA_NET;
		else if (IN_CLASSB(i))
			ia->ia_subnetmask = IN_CLASSB_NET;
		else
			ia->ia_subnetmask = IN_CLASSC_NET;
		ia->ia_sockmask.sin_addr.s_addr = htonl(ia->ia_subnetmask);
	}
	ia->ia_subnet = i & ia->ia_subnetmask;
	in_socktrim(&ia->ia_sockmask);
	/*
	 * Add route for the network.
	 */
	ia->ia_ifa.ifa_metric = ifp->if_metric;
	if (ifp->if_flags & IFF_BROADCAST) {
		if (ia->ia_subnetmask == IN_RFC3021_MASK)
			ia->ia_broadaddr.sin_addr.s_addr = INADDR_BROADCAST;
		else
			ia->ia_broadaddr.sin_addr.s_addr =
			    htonl(ia->ia_subnet | ~ia->ia_subnetmask);
	} else if (ifp->if_flags & IFF_LOOPBACK) {
		ia->ia_dstaddr = ia->ia_addr;
		flags |= RTF_HOST;
	} else if (ifp->if_flags & IFF_POINTOPOINT) {
		if (ia->ia_dstaddr.sin_family != AF_INET)
			return (0);
		flags |= RTF_HOST;
	}
	if (!vhid && (error = in_addprefix(ia, flags)) != 0)
		return (error);

	if (ia->ia_addr.sin_addr.s_addr == INADDR_ANY)
		return (0);

	if (ifp->if_flags & IFF_POINTOPOINT &&
	    ia->ia_dstaddr.sin_addr.s_addr == ia->ia_addr.sin_addr.s_addr)
			return (0);

	/*
	 * add a loopback route to self
	 */
	if (V_useloopback && !vhid && !(ifp->if_flags & IFF_LOOPBACK)) {
		struct route ia_ro;

		bzero(&ia_ro, sizeof(ia_ro));
		*((struct sockaddr_in *)(&ia_ro.ro_dst)) = ia->ia_addr;
		rtalloc_ign_fib(&ia_ro, 0, RT_DEFAULT_FIB);
		if ((ia_ro.ro_rt != NULL) && (ia_ro.ro_rt->rt_ifp != NULL) &&
		    (ia_ro.ro_rt->rt_ifp == V_loif)) {
			RT_LOCK(ia_ro.ro_rt);
			RT_ADDREF(ia_ro.ro_rt);
			RTFREE_LOCKED(ia_ro.ro_rt);
		} else
			error = ifa_add_loopback_route((struct ifaddr *)ia,
			    (struct sockaddr *)&ia->ia_addr);
		if (error == 0)
			ia->ia_flags |= IFA_RTSELF;
		if (ia_ro.ro_rt != NULL)
			RTFREE(ia_ro.ro_rt);
	}

	return (error);
}

#define rtinitflags(x) \
	((((x)->ia_ifp->if_flags & (IFF_LOOPBACK | IFF_POINTOPOINT)) != 0) \
	    ? RTF_HOST : 0)

/*
 * Generate a routing message when inserting or deleting
 * an interface address alias.
 */
static void in_addralias_rtmsg(int cmd, struct in_addr *prefix,
    struct in_ifaddr *target)
{
	struct route pfx_ro;
	struct sockaddr_in *pfx_addr;
	struct rtentry msg_rt;

	/* QL: XXX
	 * This is a bit questionable because there is no
	 * additional route entry added/deleted for an address
	 * alias. Therefore this route report is inaccurate.
	 */
	bzero(&pfx_ro, sizeof(pfx_ro));
	pfx_addr = (struct sockaddr_in *)(&pfx_ro.ro_dst);
	pfx_addr->sin_len = sizeof(*pfx_addr);
	pfx_addr->sin_family = AF_INET;
	pfx_addr->sin_addr = *prefix;
	rtalloc_ign_fib(&pfx_ro, 0, 0);
	if (pfx_ro.ro_rt != NULL) {
		msg_rt = *pfx_ro.ro_rt;

		/* QL: XXX
		 * Point the gateway to the new interface
		 * address as if a new prefix route entry has
		 * been added through the new address alias.
		 * All other parts of the rtentry is accurate,
		 * e.g., rt_key, rt_mask, rt_ifp etc.
		 */
		msg_rt.rt_gateway = (struct sockaddr *)&target->ia_addr;
		rt_newaddrmsg(cmd, (struct ifaddr *)target, 0, &msg_rt);
		RTFREE(pfx_ro.ro_rt);
	}
	return;
}

/*
 * Check if we have a route for the given prefix already or add one accordingly.
 */
int
in_addprefix(struct in_ifaddr *target, int flags)
{
	struct in_ifaddr *ia;
	struct in_addr prefix, mask, p, m;
	int error;

	if ((flags & RTF_HOST) != 0) {
		prefix = target->ia_dstaddr.sin_addr;
		mask.s_addr = 0;
	} else {
		prefix = target->ia_addr.sin_addr;
		mask = target->ia_sockmask.sin_addr;
		prefix.s_addr &= mask.s_addr;
	}

	IN_IFADDR_RLOCK();
	TAILQ_FOREACH(ia, &V_in_ifaddrhead, ia_link) {
		if (rtinitflags(ia)) {
			p = ia->ia_dstaddr.sin_addr;

			if (prefix.s_addr != p.s_addr)
				continue;
		} else {
			p = ia->ia_addr.sin_addr;
			m = ia->ia_sockmask.sin_addr;
			p.s_addr &= m.s_addr;

			if (prefix.s_addr != p.s_addr ||
			    mask.s_addr != m.s_addr)
				continue;
		}

		/*
		 * If we got a matching prefix route inserted by other
		 * interface address, we are done here.
		 */
		if (ia->ia_flags & IFA_ROUTE) {
#ifdef RADIX_MPATH
			if (ia->ia_addr.sin_addr.s_addr ==
			    target->ia_addr.sin_addr.s_addr) {
				IN_IFADDR_RUNLOCK();
				return (EEXIST);
			} else
				break;
#endif
			if (V_nosameprefix) {
				IN_IFADDR_RUNLOCK();
				return (EEXIST);
			} else {
				in_addralias_rtmsg(RTM_ADD, &prefix, target);
				IN_IFADDR_RUNLOCK();
				return (0);
			}
		}
	}
	IN_IFADDR_RUNLOCK();

	/*
	 * No-one seem to have this prefix route, so we try to insert it.
	 */
	error = rtinit(&target->ia_ifa, (int)RTM_ADD, flags);
	if (!error)
		target->ia_flags |= IFA_ROUTE;
	return (error);
}

/*
 * If there is no other address in the system that can serve a route to the
 * same prefix, remove the route.  Hand over the route to the new address
 * otherwise.
 */
int
in_scrubprefix(struct in_ifaddr *target, u_int flags)
{
	struct in_ifaddr *ia;
	struct in_addr prefix, mask, p, m;
	int error = 0;
	struct sockaddr_in prefix0, mask0;

	/*
	 * Remove the loopback route to the interface address.
	 * The "useloopback" setting is not consulted because if the
	 * user configures an interface address, turns off this
	 * setting, and then tries to delete that interface address,
	 * checking the current setting of "useloopback" would leave
	 * that interface address loopback route untouched, which
	 * would be wrong. Therefore the interface address loopback route
	 * deletion is unconditional.
	 */
	if ((target->ia_addr.sin_addr.s_addr != INADDR_ANY) &&
	    !(target->ia_ifp->if_flags & IFF_LOOPBACK) &&
	    (target->ia_flags & IFA_RTSELF)) {
		struct route ia_ro;
		int freeit = 0;

		bzero(&ia_ro, sizeof(ia_ro));
		*((struct sockaddr_in *)(&ia_ro.ro_dst)) = target->ia_addr;
		rtalloc_ign_fib(&ia_ro, 0, 0);
		if ((ia_ro.ro_rt != NULL) && (ia_ro.ro_rt->rt_ifp != NULL) &&
		    (ia_ro.ro_rt->rt_ifp == V_loif)) {
			RT_LOCK(ia_ro.ro_rt);
			if (ia_ro.ro_rt->rt_refcnt <= 1)
				freeit = 1;
			else if (flags & LLE_STATIC) {
				RT_REMREF(ia_ro.ro_rt);
				target->ia_flags &= ~IFA_RTSELF;
			}
			RTFREE_LOCKED(ia_ro.ro_rt);
		}
		if (freeit && (flags & LLE_STATIC)) {
			error = ifa_del_loopback_route((struct ifaddr *)target,
			    (struct sockaddr *)&target->ia_addr);
			if (error == 0)
				target->ia_flags &= ~IFA_RTSELF;
		}
		if ((flags & LLE_STATIC) &&
			!(target->ia_ifp->if_flags & IFF_NOARP))
			/* remove arp cache */
			arp_ifscrub(target->ia_ifp, IA_SIN(target)->sin_addr.s_addr);
	}

	if (rtinitflags(target)) {
		prefix = target->ia_dstaddr.sin_addr;
		mask.s_addr = 0;
	} else {
		prefix = target->ia_addr.sin_addr;
		mask = target->ia_sockmask.sin_addr;
		prefix.s_addr &= mask.s_addr;
	}

	if ((target->ia_flags & IFA_ROUTE) == 0) {
		in_addralias_rtmsg(RTM_DELETE, &prefix, target);
		return (0);
	}

	IN_IFADDR_RLOCK();
	TAILQ_FOREACH(ia, &V_in_ifaddrhead, ia_link) {
		if (rtinitflags(ia)) {
			p = ia->ia_dstaddr.sin_addr;

			if (prefix.s_addr != p.s_addr)
				continue;
		} else {
			p = ia->ia_addr.sin_addr;
			m = ia->ia_sockmask.sin_addr;
			p.s_addr &= m.s_addr;

			if (prefix.s_addr != p.s_addr ||
			    mask.s_addr != m.s_addr)
				continue;
		}

		if ((ia->ia_ifp->if_flags & IFF_UP) == 0)
			continue;

		/*
		 * If we got a matching prefix address, move IFA_ROUTE and
		 * the route itself to it.  Make sure that routing daemons
		 * get a heads-up.
		 */
		if ((ia->ia_flags & IFA_ROUTE) == 0) {
			ifa_ref(&ia->ia_ifa);
			IN_IFADDR_RUNLOCK();
			error = rtinit(&(target->ia_ifa), (int)RTM_DELETE,
			    rtinitflags(target));
			if (error == 0)
				target->ia_flags &= ~IFA_ROUTE;
			else
				log(LOG_INFO, "in_scrubprefix: err=%d, old prefix delete failed\n",
					error);
			error = rtinit(&ia->ia_ifa, (int)RTM_ADD,
			    rtinitflags(ia) | RTF_UP);
			if (error == 0)
				ia->ia_flags |= IFA_ROUTE;
			else
				log(LOG_INFO, "in_scrubprefix: err=%d, new prefix add failed\n",
					error);
			ifa_free(&ia->ia_ifa);
			return (error);
		}
	}
	IN_IFADDR_RUNLOCK();

	/*
	 * remove all L2 entries on the given prefix
	 */
	bzero(&prefix0, sizeof(prefix0));
	prefix0.sin_len = sizeof(prefix0);
	prefix0.sin_family = AF_INET;
	prefix0.sin_addr.s_addr = target->ia_subnet;
	bzero(&mask0, sizeof(mask0));
	mask0.sin_len = sizeof(mask0);
	mask0.sin_family = AF_INET;
	mask0.sin_addr.s_addr = target->ia_subnetmask;
	lltable_prefix_free(AF_INET, (struct sockaddr *)&prefix0,
	    (struct sockaddr *)&mask0, flags);

	/*
	 * As no-one seem to have this prefix, we can remove the route.
	 */
	error = rtinit(&(target->ia_ifa), (int)RTM_DELETE, rtinitflags(target));
	if (error == 0)
		target->ia_flags &= ~IFA_ROUTE;
	else
		log(LOG_INFO, "in_scrubprefix: err=%d, prefix delete failed\n", error);
	return (error);
}

#undef rtinitflags

/*
 * Return 1 if the address might be a local broadcast address.
 */
int
in_broadcast(struct in_addr in, struct ifnet *ifp)
{
	register struct ifaddr *ifa;
	u_long t;

	if (in.s_addr == INADDR_BROADCAST ||
	    in.s_addr == INADDR_ANY)
		return (1);
	if ((ifp->if_flags & IFF_BROADCAST) == 0)
		return (0);
	t = ntohl(in.s_addr);
	/*
	 * Look through the list of addresses for a match
	 * with a broadcast address.
	 */
#define ia ((struct in_ifaddr *)ifa)
	TAILQ_FOREACH(ifa, &ifp->if_addrhead, ifa_link)
		if (ifa->ifa_addr->sa_family == AF_INET &&
		    (in.s_addr == ia->ia_broadaddr.sin_addr.s_addr ||
		     /*
		      * Check for old-style (host 0) broadcast, but
		      * taking into account that RFC 3021 obsoletes it.
		      */
		    (ia->ia_subnetmask != IN_RFC3021_MASK &&
		    t == ia->ia_subnet)) &&
		     /*
		      * Check for an all one subnetmask. These
		      * only exist when an interface gets a secondary
		      * address.
		      */
		    ia->ia_subnetmask != (u_long)0xffffffff)
			    return (1);
	return (0);
#undef ia
}

/*
 * On interface removal, clean up IPv4 data structures hung off of the ifnet.
 */
void
in_ifdetach(struct ifnet *ifp)
{

	in_pcbpurgeif0(&V_ripcbinfo, ifp);
	in_pcbpurgeif0(&V_udbinfo, ifp);
	in_purgemaddrs(ifp);
}

/*
 * Delete all IPv4 multicast address records, and associated link-layer
 * multicast address records, associated with ifp.
 * XXX It looks like domifdetach runs AFTER the link layer cleanup.
 * XXX This should not race with ifma_protospec being set during
 * a new allocation, if it does, we have bigger problems.
 */
static void
in_purgemaddrs(struct ifnet *ifp)
{
	LIST_HEAD(,in_multi) purgeinms;
	struct in_multi		*inm, *tinm;
	struct ifmultiaddr	*ifma;

	LIST_INIT(&purgeinms);
	IN_MULTI_LOCK();

	/*
	 * Extract list of in_multi associated with the detaching ifp
	 * which the PF_INET layer is about to release.
	 * We need to do this as IF_ADDR_LOCK() may be re-acquired
	 * by code further down.
	 */
	IF_ADDR_RLOCK(ifp);
	TAILQ_FOREACH(ifma, &ifp->if_multiaddrs, ifma_link) {
		if (ifma->ifma_addr->sa_family != AF_INET ||
		    ifma->ifma_protospec == NULL)
			continue;
#if 0
		KASSERT(ifma->ifma_protospec != NULL,
		    ("%s: ifma_protospec is NULL", __func__));
#endif
		inm = (struct in_multi *)ifma->ifma_protospec;
		LIST_INSERT_HEAD(&purgeinms, inm, inm_link);
	}
	IF_ADDR_RUNLOCK(ifp);

	LIST_FOREACH_SAFE(inm, &purgeinms, inm_link, tinm) {
		LIST_REMOVE(inm, inm_link);
		inm_release_locked(inm);
	}
	igmp_ifdetach(ifp);

	IN_MULTI_UNLOCK();
}

struct in_llentry {
	struct llentry		base;
	struct sockaddr_in	l3_addr4;
};

/*
 * Deletes an address from the address table.
 * This function is called by the timer functions
 * such as arptimer() and nd6_llinfo_timer(), and
 * the caller does the locking.
 */
static void
in_lltable_free(struct lltable *llt, struct llentry *lle)
{
	LLE_WUNLOCK(lle);
	LLE_LOCK_DESTROY(lle);
	free(lle, M_LLTABLE);
}

static struct llentry *
in_lltable_new(const struct sockaddr *l3addr, u_int flags)
{
	struct in_llentry *lle;

	lle = malloc(sizeof(struct in_llentry), M_LLTABLE, M_NOWAIT | M_ZERO);
	if (lle == NULL)		/* NB: caller generates msg */
		return NULL;

	/*
	 * For IPv4 this will trigger "arpresolve" to generate
	 * an ARP request.
	 */
	lle->base.la_expire = time_uptime; /* mark expired */
	lle->l3_addr4 = *(const struct sockaddr_in *)l3addr;
	lle->base.lle_refcnt = 1;
	lle->base.lle_free = in_lltable_free;
	LLE_LOCK_INIT(&lle->base);
	callout_init_rw(&lle->base.la_timer, &lle->base.lle_lock,
	    CALLOUT_RETURNUNLOCKED);

	return (&lle->base);
}

#define IN_ARE_MASKED_ADDR_EQUAL(d, a, m)	(			\
	    (((ntohl((d)->sin_addr.s_addr) ^ (a)->sin_addr.s_addr) & (m)->sin_addr.s_addr)) == 0 )

static void
in_lltable_prefix_free(struct lltable *llt, const struct sockaddr *prefix,
    const struct sockaddr *mask, u_int flags)
{
	const struct sockaddr_in *pfx = (const struct sockaddr_in *)prefix;
	const struct sockaddr_in *msk = (const struct sockaddr_in *)mask;
	struct llentry *lle, *next;
	int i;
	size_t pkts_dropped;

	IF_AFDATA_WLOCK(llt->llt_ifp);
	for (i = 0; i < LLTBL_HASHTBL_SIZE; i++) {
		LIST_FOREACH_SAFE(lle, &llt->lle_head[i], lle_next, next) {
			/*
			 * (flags & LLE_STATIC) means deleting all entries
			 * including static ARP entries.
			 */
			if (IN_ARE_MASKED_ADDR_EQUAL(satosin(L3_ADDR(lle)),
			    pfx, msk) && ((flags & LLE_STATIC) ||
			    !(lle->la_flags & LLE_STATIC))) {
				LLE_WLOCK(lle);
				if (callout_stop(&lle->la_timer))
					LLE_REMREF(lle);
				pkts_dropped = llentry_free(lle);
				ARPSTAT_ADD(dropped, pkts_dropped);
			}
		}
	}
	IF_AFDATA_WUNLOCK(llt->llt_ifp);
}


static int
in_lltable_rtcheck(struct ifnet *ifp, u_int flags, const struct sockaddr *l3addr)
{
	struct rtentry *rt;

	KASSERT(l3addr->sa_family == AF_INET,
	    ("sin_family %d", l3addr->sa_family));

	/* XXX rtalloc1 should take a const param */
	rt = rtalloc1(__DECONST(struct sockaddr *, l3addr), 0, 0);

	if (rt == NULL)
		return (EINVAL);

	/*
	 * If the gateway for an existing host route matches the target L3
	 * address, which is a special route inserted by some implementation
	 * such as MANET, and the interface is of the correct type, then
	 * allow for ARP to proceed.
	 */
	if (rt->rt_flags & RTF_GATEWAY) {
		if (!(rt->rt_flags & RTF_HOST) || !rt->rt_ifp ||
		    rt->rt_ifp->if_type != IFT_ETHER ||
		    (rt->rt_ifp->if_flags & (IFF_NOARP | IFF_STATICARP)) != 0 ||
		    memcmp(rt->rt_gateway->sa_data, l3addr->sa_data,
		    sizeof(in_addr_t)) != 0) {
			RTFREE_LOCKED(rt);
			return (EINVAL);
		}
	}

	/*
	 * Make sure that at least the destination address is covered
	 * by the route. This is for handling the case where 2 or more
	 * interfaces have the same prefix. An incoming packet arrives
	 * on one interface and the corresponding outgoing packet leaves
	 * another interface.
	 */
	if (!(rt->rt_flags & RTF_HOST) && rt->rt_ifp != ifp) {
		const char *sa, *mask, *addr, *lim;
		int len;

		mask = (const char *)rt_mask(rt);
		/*
		 * Just being extra cautious to avoid some custom
		 * code getting into trouble.
		 */
		if (mask == NULL) {
			RTFREE_LOCKED(rt);
			return (EINVAL);
		}

		sa = (const char *)rt_key(rt);
		addr = (const char *)l3addr;
		len = ((const struct sockaddr_in *)l3addr)->sin_len;
		lim = addr + len;

		for ( ; addr < lim; sa++, mask++, addr++) {
			if ((*sa ^ *addr) & *mask) {
#ifdef DIAGNOSTIC
				log(LOG_INFO, "IPv4 address: \"%s\" is not on the network\n",
				    inet_ntoa(((const struct sockaddr_in *)l3addr)->sin_addr));
#endif
				RTFREE_LOCKED(rt);
				return (EINVAL);
			}
		}
	}

	RTFREE_LOCKED(rt);
	return (0);
}

/*
 * Return NULL if not found or marked for deletion.
 * If found return lle read locked.
 */
static struct llentry *
in_lltable_lookup(struct lltable *llt, u_int flags, const struct sockaddr *l3addr)
{
	const struct sockaddr_in *sin = (const struct sockaddr_in *)l3addr;
	struct ifnet *ifp = llt->llt_ifp;
	struct llentry *lle;
	struct llentries *lleh;
	u_int hashkey;

	IF_AFDATA_LOCK_ASSERT(ifp);
	KASSERT(l3addr->sa_family == AF_INET,
	    ("sin_family %d", l3addr->sa_family));

	hashkey = sin->sin_addr.s_addr;
	lleh = &llt->lle_head[LLATBL_HASH(hashkey, LLTBL_HASHMASK)];
	LIST_FOREACH(lle, lleh, lle_next) {
		struct sockaddr_in *sa2 = satosin(L3_ADDR(lle));
		if (lle->la_flags & LLE_DELETED)
			continue;
		if (sa2->sin_addr.s_addr == sin->sin_addr.s_addr)
			break;
	}
	if (lle == NULL) {
#ifdef DIAGNOSTIC
		if (flags & LLE_DELETE)
			log(LOG_INFO, "interface address is missing from cache = %p  in delete\n", lle);
#endif
		if (!(flags & LLE_CREATE))
			return (NULL);
		/*
		 * A route that covers the given address must have
		 * been installed 1st because we are doing a resolution,
		 * verify this.
		 */
		if (!(flags & LLE_IFADDR) &&
		    in_lltable_rtcheck(ifp, flags, l3addr) != 0)
			goto done;

		lle = in_lltable_new(l3addr, flags);
		if (lle == NULL) {
			log(LOG_INFO, "lla_lookup: new lle malloc failed\n");
			goto done;
		}
		lle->la_flags = flags & ~LLE_CREATE;
		if ((flags & (LLE_CREATE | LLE_IFADDR)) == (LLE_CREATE | LLE_IFADDR)) {
			bcopy(IF_LLADDR(ifp), &lle->ll_addr, ifp->if_addrlen);
			lle->la_flags |= (LLE_VALID | LLE_STATIC);
		}

		lle->lle_tbl  = llt;
		lle->lle_head = lleh;
		lle->la_flags |= LLE_LINKED;
		LIST_INSERT_HEAD(lleh, lle, lle_next);
	} else if (flags & LLE_DELETE) {
		if (!(lle->la_flags & LLE_IFADDR) || (flags & LLE_IFADDR)) {
			LLE_WLOCK(lle);
<<<<<<< HEAD
			lle->la_flags = LLE_DELETED;
			EVENTHANDLER_INVOKE(arp_update_event, lle);
=======
			lle->la_flags |= LLE_DELETED;
			EVENTHANDLER_INVOKE(lle_event, lle, LLENTRY_DELETED);
>>>>>>> 85823a3b
			LLE_WUNLOCK(lle);
#ifdef DIAGNOSTIC
			log(LOG_INFO, "ifaddr cache = %p  is deleted\n", lle);
#endif
		}
		lle = (void *)-1;

	}
	if (LLE_IS_VALID(lle)) {
		if (flags & LLE_EXCLUSIVE)
			LLE_WLOCK(lle);
		else
			LLE_RLOCK(lle);
	}
done:
	return (lle);
}

static int
in_lltable_dump(struct lltable *llt, struct sysctl_req *wr)
{
#define	SIN(lle)	((struct sockaddr_in *) L3_ADDR(lle))
	struct ifnet *ifp = llt->llt_ifp;
	struct llentry *lle;
	/* XXX stack use */
	struct {
		struct rt_msghdr	rtm;
		struct sockaddr_inarp	sin;
		struct sockaddr_dl	sdl;
	} arpc;
	int error, i;

	LLTABLE_LOCK_ASSERT();

	error = 0;
	for (i = 0; i < LLTBL_HASHTBL_SIZE; i++) {
		LIST_FOREACH(lle, &llt->lle_head[i], lle_next) {
			struct sockaddr_dl *sdl;

			/* skip deleted entries */
			if ((lle->la_flags & LLE_DELETED) == LLE_DELETED)
				continue;
			/* Skip if jailed and not a valid IP of the prison. */
			if (prison_if(wr->td->td_ucred, L3_ADDR(lle)) != 0)
				continue;
			/*
			 * produce a msg made of:
			 *  struct rt_msghdr;
			 *  struct sockaddr_inarp; (IPv4)
			 *  struct sockaddr_dl;
			 */
			bzero(&arpc, sizeof(arpc));
			arpc.rtm.rtm_msglen = sizeof(arpc);
			arpc.rtm.rtm_version = RTM_VERSION;
			arpc.rtm.rtm_type = RTM_GET;
			arpc.rtm.rtm_flags = RTF_UP;
			arpc.rtm.rtm_addrs = RTA_DST | RTA_GATEWAY;
			arpc.sin.sin_family = AF_INET;
			arpc.sin.sin_len = sizeof(arpc.sin);
			arpc.sin.sin_addr.s_addr = SIN(lle)->sin_addr.s_addr;

			/* publish */
			if (lle->la_flags & LLE_PUB) {
				arpc.rtm.rtm_flags |= RTF_ANNOUNCE;
				/* proxy only */
				if (lle->la_flags & LLE_PROXY)
					arpc.sin.sin_other = SIN_PROXY;
			}

			sdl = &arpc.sdl;
			sdl->sdl_family = AF_LINK;
			sdl->sdl_len = sizeof(*sdl);
			sdl->sdl_index = ifp->if_index;
			sdl->sdl_type = ifp->if_type;
			if ((lle->la_flags & LLE_VALID) == LLE_VALID) {
				sdl->sdl_alen = ifp->if_addrlen;
				bcopy(&lle->ll_addr, LLADDR(sdl), ifp->if_addrlen);
			} else {
				sdl->sdl_alen = 0;
				bzero(LLADDR(sdl), ifp->if_addrlen);
			}

			arpc.rtm.rtm_rmx.rmx_expire =
			    lle->la_flags & LLE_STATIC ? 0 : lle->la_expire;
			arpc.rtm.rtm_flags |= (RTF_HOST | RTF_LLDATA);
			if (lle->la_flags & LLE_STATIC)
				arpc.rtm.rtm_flags |= RTF_STATIC;
			arpc.rtm.rtm_index = ifp->if_index;
			error = SYSCTL_OUT(wr, &arpc, sizeof(arpc));
			if (error)
				break;
		}
	}
	return error;
#undef SIN
}

void *
in_domifattach(struct ifnet *ifp)
{
	struct in_ifinfo *ii;
	struct lltable *llt;

	ii = malloc(sizeof(struct in_ifinfo), M_IFADDR, M_WAITOK|M_ZERO);

	llt = lltable_init(ifp, AF_INET);
	if (llt != NULL) {
		llt->llt_prefix_free = in_lltable_prefix_free;
		llt->llt_lookup = in_lltable_lookup;
		llt->llt_dump = in_lltable_dump;
	}
	ii->ii_llt = llt;

	ii->ii_igmp = igmp_domifattach(ifp);

	return ii;
}

void
in_domifdetach(struct ifnet *ifp, void *aux)
{
	struct in_ifinfo *ii = (struct in_ifinfo *)aux;

	igmp_domifdetach(ifp);
	lltable_free(ii->ii_llt);
	free(ii, M_IFADDR);
}<|MERGE_RESOLUTION|>--- conflicted
+++ resolved
@@ -1463,13 +1463,8 @@
 	} else if (flags & LLE_DELETE) {
 		if (!(lle->la_flags & LLE_IFADDR) || (flags & LLE_IFADDR)) {
 			LLE_WLOCK(lle);
-<<<<<<< HEAD
-			lle->la_flags = LLE_DELETED;
-			EVENTHANDLER_INVOKE(arp_update_event, lle);
-=======
 			lle->la_flags |= LLE_DELETED;
 			EVENTHANDLER_INVOKE(lle_event, lle, LLENTRY_DELETED);
->>>>>>> 85823a3b
 			LLE_WUNLOCK(lle);
 #ifdef DIAGNOSTIC
 			log(LOG_INFO, "ifaddr cache = %p  is deleted\n", lle);
