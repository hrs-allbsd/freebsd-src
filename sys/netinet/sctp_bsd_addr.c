/*-
 * Copyright (c) 2001-2007, by Cisco Systems, Inc. All rights reserved.
 * Copyright (c) 2008-2012, by Randall Stewart. All rights reserved.
 * Copyright (c) 2008-2012, by Michael Tuexen. All rights reserved.
 *
 * Redistribution and use in source and binary forms, with or without
 * modification, are permitted provided that the following conditions are met:
 *
 * a) Redistributions of source code must retain the above copyright notice,
 *    this list of conditions and the following disclaimer.
 *
 * b) Redistributions in binary form must reproduce the above copyright
 *    notice, this list of conditions and the following disclaimer in
 *    the documentation and/or other materials provided with the distribution.
 *
 * c) Neither the name of Cisco Systems, Inc. nor the names of its
 *    contributors may be used to endorse or promote products derived
 *    from this software without specific prior written permission.
 *
 * THIS SOFTWARE IS PROVIDED BY THE COPYRIGHT HOLDERS AND CONTRIBUTORS
 * "AS IS" AND ANY EXPRESS OR IMPLIED WARRANTIES, INCLUDING, BUT NOT LIMITED TO,
 * THE IMPLIED WARRANTIES OF MERCHANTABILITY AND FITNESS FOR A PARTICULAR PURPOSE
 * ARE DISCLAIMED. IN NO EVENT SHALL THE COPYRIGHT OWNER OR CONTRIBUTORS BE
 * LIABLE FOR ANY DIRECT, INDIRECT, INCIDENTAL, SPECIAL, EXEMPLARY, OR
 * CONSEQUENTIAL DAMAGES (INCLUDING, BUT NOT LIMITED TO, PROCUREMENT OF
 * SUBSTITUTE GOODS OR SERVICES; LOSS OF USE, DATA, OR PROFITS; OR BUSINESS
 * INTERRUPTION) HOWEVER CAUSED AND ON ANY THEORY OF LIABILITY, WHETHER IN
 * CONTRACT, STRICT LIABILITY, OR TORT (INCLUDING NEGLIGENCE OR OTHERWISE)
 * ARISING IN ANY WAY OUT OF THE USE OF THIS SOFTWARE, EVEN IF ADVISED OF
 * THE POSSIBILITY OF SUCH DAMAGE.
 */

#include <sys/cdefs.h>
__FBSDID("$FreeBSD$");

#include <netinet/sctp_os.h>
#include <netinet/sctp_var.h>
#include <netinet/sctp_pcb.h>
#include <netinet/sctp_header.h>
#include <netinet/sctputil.h>
#include <netinet/sctp_output.h>
#include <netinet/sctp_bsd_addr.h>
#include <netinet/sctp_uio.h>
#include <netinet/sctputil.h>
#include <netinet/sctp_timer.h>
#include <netinet/sctp_asconf.h>
#include <netinet/sctp_sysctl.h>
#include <netinet/sctp_indata.h>
#include <sys/unistd.h>

/* Declare all of our malloc named types */
MALLOC_DEFINE(SCTP_M_MAP, "sctp_map", "sctp asoc map descriptor");
MALLOC_DEFINE(SCTP_M_STRMI, "sctp_stri", "sctp stream in array");
MALLOC_DEFINE(SCTP_M_STRMO, "sctp_stro", "sctp stream out array");
MALLOC_DEFINE(SCTP_M_ASC_ADDR, "sctp_aadr", "sctp asconf address");
MALLOC_DEFINE(SCTP_M_ASC_IT, "sctp_a_it", "sctp asconf iterator");
MALLOC_DEFINE(SCTP_M_AUTH_CL, "sctp_atcl", "sctp auth chunklist");
MALLOC_DEFINE(SCTP_M_AUTH_KY, "sctp_atky", "sctp auth key");
MALLOC_DEFINE(SCTP_M_AUTH_HL, "sctp_athm", "sctp auth hmac list");
MALLOC_DEFINE(SCTP_M_AUTH_IF, "sctp_athi", "sctp auth info");
MALLOC_DEFINE(SCTP_M_STRESET, "sctp_stre", "sctp stream reset");
MALLOC_DEFINE(SCTP_M_CMSG, "sctp_cmsg", "sctp CMSG buffer");
MALLOC_DEFINE(SCTP_M_COPYAL, "sctp_cpal", "sctp copy all");
MALLOC_DEFINE(SCTP_M_VRF, "sctp_vrf", "sctp vrf struct");
MALLOC_DEFINE(SCTP_M_IFA, "sctp_ifa", "sctp ifa struct");
MALLOC_DEFINE(SCTP_M_IFN, "sctp_ifn", "sctp ifn struct");
MALLOC_DEFINE(SCTP_M_TIMW, "sctp_timw", "sctp time block");
MALLOC_DEFINE(SCTP_M_MVRF, "sctp_mvrf", "sctp mvrf pcb list");
MALLOC_DEFINE(SCTP_M_ITER, "sctp_iter", "sctp iterator control");
MALLOC_DEFINE(SCTP_M_SOCKOPT, "sctp_socko", "sctp socket option");
MALLOC_DEFINE(SCTP_M_MCORE, "sctp_mcore", "sctp mcore queue");

/* Global NON-VNET structure that controls the iterator */
struct iterator_control sctp_it_ctl;


void
sctp_wakeup_iterator(void)
{
	wakeup(&sctp_it_ctl.iterator_running);
}

static void
sctp_iterator_thread(void *v SCTP_UNUSED)
{
	SCTP_IPI_ITERATOR_WQ_LOCK();
	/* In FreeBSD this thread never terminates. */
	for (;;) {
		msleep(&sctp_it_ctl.iterator_running,
		    &sctp_it_ctl.ipi_iterator_wq_mtx,
		    0, "waiting_for_work", 0);
		sctp_iterator_worker();
	}
}

void
sctp_startup_iterator(void)
{
	if (sctp_it_ctl.thread_proc) {
		/* You only get one */
		return;
	}
	/* Initialize global locks here, thus only once. */
	SCTP_ITERATOR_LOCK_INIT();
	SCTP_IPI_ITERATOR_WQ_INIT();
	TAILQ_INIT(&sctp_it_ctl.iteratorhead);
	kproc_create(sctp_iterator_thread,
	    (void *)NULL,
	    &sctp_it_ctl.thread_proc,
	    RFPROC,
	    SCTP_KTHREAD_PAGES,
	    SCTP_KTRHEAD_NAME);
}

#ifdef INET6

void
sctp_gather_internal_ifa_flags(struct sctp_ifa *ifa)
{
	struct in6_ifaddr *ifa6;

	ifa6 = (struct in6_ifaddr *)ifa->ifa;
	ifa->flags = ifa6->ia6_flags;
	if (!MODULE_GLOBAL(ip6_use_deprecated)) {
		if (ifa->flags &
		    IN6_IFF_DEPRECATED) {
			ifa->localifa_flags |= SCTP_ADDR_IFA_UNUSEABLE;
		} else {
			ifa->localifa_flags &= ~SCTP_ADDR_IFA_UNUSEABLE;
		}
	} else {
		ifa->localifa_flags &= ~SCTP_ADDR_IFA_UNUSEABLE;
	}
	if (ifa->flags &
	    (IN6_IFF_DETACHED |
	    IN6_IFF_ANYCAST |
	    IN6_IFF_NOTREADY)) {
		ifa->localifa_flags |= SCTP_ADDR_IFA_UNUSEABLE;
	} else {
		ifa->localifa_flags &= ~SCTP_ADDR_IFA_UNUSEABLE;
	}
}

#endif				/* INET6 */


static uint32_t
sctp_is_desired_interface_type(struct ifnet *ifn)
{
	int result;

	/* check the interface type to see if it's one we care about */
	switch (ifn->if_type) {
	case IFT_ETHER:
	case IFT_ISO88023:
	case IFT_ISO88024:
	case IFT_ISO88025:
	case IFT_ISO88026:
	case IFT_STARLAN:
	case IFT_P10:
	case IFT_P80:
	case IFT_HY:
	case IFT_FDDI:
	case IFT_XETHER:
	case IFT_ISDNBASIC:
	case IFT_ISDNPRIMARY:
	case IFT_PTPSERIAL:
	case IFT_OTHER:
	case IFT_PPP:
	case IFT_LOOP:
	case IFT_SLIP:
	case IFT_GIF:
	case IFT_L2VLAN:
	case IFT_STF:
	case IFT_IP:
	case IFT_IPOVERCDLC:
	case IFT_IPOVERCLAW:
	case IFT_PROPVIRTUAL:	/* NetGraph Virtual too */
	case IFT_VIRTUALIPADDRESS:
		result = 1;
		break;
	default:
		result = 0;
	}

	return (result);
}




static void
sctp_init_ifns_for_vrf(int vrfid)
{
	/*
	 * Here we must apply ANY locks needed by the IFN we access and also
	 * make sure we lock any IFA that exists as we float through the
	 * list of IFA's
	 */
	struct ifnet *ifn;
	struct ifaddr *ifa;
	struct sctp_ifa *sctp_ifa;
	uint32_t ifa_flags;

#ifdef INET6
	struct in6_ifaddr *ifa6;

#endif

	IFNET_RLOCK();
	TAILQ_FOREACH(ifn, &MODULE_GLOBAL(ifnet), if_list) {
		if (sctp_is_desired_interface_type(ifn) == 0) {
			/* non desired type */
			continue;
		}
		IF_ADDR_RLOCK(ifn);
		TAILQ_FOREACH(ifa, &ifn->if_addrlist, ifa_list) {
			if (ifa->ifa_addr == NULL) {
				continue;
			}
			switch (ifa->ifa_addr->sa_family) {
#ifdef INET
			case AF_INET:
				if (((struct sockaddr_in *)ifa->ifa_addr)->sin_addr.s_addr == 0) {
					continue;
				}
				break;
#endif
#ifdef INET6
			case AF_INET6:
				if (IN6_IS_ADDR_UNSPECIFIED(&((struct sockaddr_in6 *)ifa->ifa_addr)->sin6_addr)) {
					/* skip unspecifed addresses */
					continue;
				}
				break;
#endif
			default:
				continue;
			}
			switch (ifa->ifa_addr->sa_family) {
#ifdef INET
			case AF_INET:
				ifa_flags = 0;
				break;
#endif
#ifdef INET6
			case AF_INET6:
				ifa6 = (struct in6_ifaddr *)ifa;
				ifa_flags = ifa6->ia6_flags;
				break;
#endif
			default:
				ifa_flags = 0;
				break;
			}
			sctp_ifa = sctp_add_addr_to_vrf(vrfid,
			    (void *)ifn,
			    ifn->if_index,
			    ifn->if_type,
			    ifn->if_xname,
			    (void *)ifa,
			    ifa->ifa_addr,
			    ifa_flags,
			    0);
			if (sctp_ifa) {
				sctp_ifa->localifa_flags &= ~SCTP_ADDR_DEFER_USE;
			}
		}
		IF_ADDR_RUNLOCK(ifn);
	}
	IFNET_RUNLOCK();
}

void
sctp_init_vrf_list(int vrfid)
{
	if (vrfid > SCTP_MAX_VRF_ID)
		/* can't do that */
		return;

	/* Don't care about return here */
	(void)sctp_allocate_vrf(vrfid);

	/*
	 * Now we need to build all the ifn's for this vrf and there
	 * addresses
	 */
	sctp_init_ifns_for_vrf(vrfid);
}

void
sctp_addr_change(struct ifaddr *ifa, int cmd)
{
	uint32_t ifa_flags = 0;

<<<<<<< HEAD
	if (SCTP_BASE_VAR(sctp_pcb_initialized) == 0)
		return;

=======
	if (SCTP_BASE_VAR(sctp_pcb_initialized) == 0) {
		return;
	}
>>>>>>> c5bee1a6
	/*
	 * BSD only has one VRF, if this changes we will need to hook in the
	 * right things here to get the id to pass to the address managment
	 * routine.
	 */
	if (SCTP_BASE_VAR(first_time) == 0) {
		/* Special test to see if my ::1 will showup with this */
		SCTP_BASE_VAR(first_time) = 1;
		sctp_init_ifns_for_vrf(SCTP_DEFAULT_VRFID);
	}
	if ((cmd != RTM_ADD) && (cmd != RTM_DELETE)) {
		/* don't know what to do with this */
		return;
	}
	if (ifa->ifa_addr == NULL) {
		return;
	}
	if (sctp_is_desired_interface_type(ifa->ifa_ifp) == 0) {
		/* non desired type */
		return;
	}
	switch (ifa->ifa_addr->sa_family) {
#ifdef INET
	case AF_INET:
		if (((struct sockaddr_in *)ifa->ifa_addr)->sin_addr.s_addr == 0) {
			return;
		}
		break;
#endif
#ifdef INET6
	case AF_INET6:
		ifa_flags = ((struct in6_ifaddr *)ifa)->ia6_flags;
		if (IN6_IS_ADDR_UNSPECIFIED(&((struct sockaddr_in6 *)ifa->ifa_addr)->sin6_addr)) {
			/* skip unspecifed addresses */
			return;
		}
		break;
#endif
	default:
		/* non inet/inet6 skip */
		return;
	}
	if (cmd == RTM_ADD) {
		(void)sctp_add_addr_to_vrf(SCTP_DEFAULT_VRFID, (void *)ifa->ifa_ifp,
		    ifa->ifa_ifp->if_index, ifa->ifa_ifp->if_type, ifa->ifa_ifp->if_xname,
		    (void *)ifa, ifa->ifa_addr, ifa_flags, 1);
	} else {

		sctp_del_addr_from_vrf(SCTP_DEFAULT_VRFID, ifa->ifa_addr,
		    ifa->ifa_ifp->if_index,
		    ifa->ifa_ifp->if_xname);

		/*
		 * We don't bump refcount here so when it completes the
		 * final delete will happen.
		 */
	}
}

void
     sctp_add_or_del_interfaces(int (*pred) (struct ifnet *), int add){
	struct ifnet *ifn;
	struct ifaddr *ifa;

	IFNET_RLOCK();
	TAILQ_FOREACH(ifn, &MODULE_GLOBAL(ifnet), if_list) {
		if (!(*pred) (ifn)) {
			continue;
		}
		TAILQ_FOREACH(ifa, &ifn->if_addrlist, ifa_list) {
			sctp_addr_change(ifa, add ? RTM_ADD : RTM_DELETE);
		}
	}
	IFNET_RUNLOCK();
}

struct mbuf *
sctp_get_mbuf_for_msg(unsigned int space_needed, int want_header,
    int how, int allonebuf, int type)
{
	struct mbuf *m = NULL;

	m = m_getm2(NULL, space_needed, how, type, want_header ? M_PKTHDR : 0);
	if (m == NULL) {
		/* bad, no memory */
		return (m);
	}
	if (allonebuf) {
		if (SCTP_BUF_SIZE(m) < space_needed) {
			m_freem(m);
			return (NULL);
		}
	}
	if (SCTP_BUF_NEXT(m)) {
		sctp_m_freem(SCTP_BUF_NEXT(m));
		SCTP_BUF_NEXT(m) = NULL;
	}
#ifdef SCTP_MBUF_LOGGING
	if (SCTP_BASE_SYSCTL(sctp_logging_level) & SCTP_MBUF_LOGGING_ENABLE) {
		sctp_log_mb(m, SCTP_MBUF_IALLOC);
	}
#endif
	return (m);
}


#ifdef SCTP_PACKET_LOGGING
void
sctp_packet_log(struct mbuf *m)
{
	int *lenat, thisone;
	void *copyto;
	uint32_t *tick_tock;
	int length;
	int total_len;
	int grabbed_lock = 0;
	int value, newval, thisend, thisbegin;

	/*
	 * Buffer layout. -sizeof this entry (total_len) -previous end
	 * (value) -ticks of log      (ticks) o -ip packet o -as logged -
	 * where this started (thisbegin) x <--end points here
	 */
	length = SCTP_HEADER_LEN(m);
	total_len = SCTP_SIZE32((length + (4 * sizeof(int))));
	/* Log a packet to the buffer. */
	if (total_len > SCTP_PACKET_LOG_SIZE) {
		/* Can't log this packet I have not a buffer big enough */
		return;
	}
	if (length < (int)(SCTP_MIN_V4_OVERHEAD + sizeof(struct sctp_cookie_ack_chunk))) {
		return;
	}
	atomic_add_int(&SCTP_BASE_VAR(packet_log_writers), 1);
try_again:
	if (SCTP_BASE_VAR(packet_log_writers) > SCTP_PKTLOG_WRITERS_NEED_LOCK) {
		SCTP_IP_PKTLOG_LOCK();
		grabbed_lock = 1;
again_locked:
		value = SCTP_BASE_VAR(packet_log_end);
		newval = SCTP_BASE_VAR(packet_log_end) + total_len;
		if (newval >= SCTP_PACKET_LOG_SIZE) {
			/* we wrapped */
			thisbegin = 0;
			thisend = total_len;
		} else {
			thisbegin = SCTP_BASE_VAR(packet_log_end);
			thisend = newval;
		}
		if (!(atomic_cmpset_int(&SCTP_BASE_VAR(packet_log_end), value, thisend))) {
			goto again_locked;
		}
	} else {
		value = SCTP_BASE_VAR(packet_log_end);
		newval = SCTP_BASE_VAR(packet_log_end) + total_len;
		if (newval >= SCTP_PACKET_LOG_SIZE) {
			/* we wrapped */
			thisbegin = 0;
			thisend = total_len;
		} else {
			thisbegin = SCTP_BASE_VAR(packet_log_end);
			thisend = newval;
		}
		if (!(atomic_cmpset_int(&SCTP_BASE_VAR(packet_log_end), value, thisend))) {
			goto try_again;
		}
	}
	/* Sanity check */
	if (thisend >= SCTP_PACKET_LOG_SIZE) {
		SCTP_PRINTF("Insanity stops a log thisbegin:%d thisend:%d writers:%d lock:%d end:%d\n",
		    thisbegin,
		    thisend,
		    SCTP_BASE_VAR(packet_log_writers),
		    grabbed_lock,
		    SCTP_BASE_VAR(packet_log_end));
		SCTP_BASE_VAR(packet_log_end) = 0;
		goto no_log;

	}
	lenat = (int *)&SCTP_BASE_VAR(packet_log_buffer)[thisbegin];
	*lenat = total_len;
	lenat++;
	*lenat = value;
	lenat++;
	tick_tock = (uint32_t *) lenat;
	lenat++;
	*tick_tock = sctp_get_tick_count();
	copyto = (void *)lenat;
	thisone = thisend - sizeof(int);
	lenat = (int *)&SCTP_BASE_VAR(packet_log_buffer)[thisone];
	*lenat = thisbegin;
	if (grabbed_lock) {
		SCTP_IP_PKTLOG_UNLOCK();
		grabbed_lock = 0;
	}
	m_copydata(m, 0, length, (caddr_t)copyto);
no_log:
	if (grabbed_lock) {
		SCTP_IP_PKTLOG_UNLOCK();
	}
	atomic_subtract_int(&SCTP_BASE_VAR(packet_log_writers), 1);
}


int
sctp_copy_out_packet_log(uint8_t * target, int length)
{
	/*
	 * We wind through the packet log starting at start copying up to
	 * length bytes out. We return the number of bytes copied.
	 */
	int tocopy, this_copy;
	int *lenat;
	int did_delay = 0;

	tocopy = length;
	if (length < (int)(2 * sizeof(int))) {
		/* not enough room */
		return (0);
	}
	if (SCTP_PKTLOG_WRITERS_NEED_LOCK) {
		atomic_add_int(&SCTP_BASE_VAR(packet_log_writers), SCTP_PKTLOG_WRITERS_NEED_LOCK);
again:
		if ((did_delay == 0) && (SCTP_BASE_VAR(packet_log_writers) != SCTP_PKTLOG_WRITERS_NEED_LOCK)) {
			/*
			 * we delay here for just a moment hoping the
			 * writer(s) that were present when we entered will
			 * have left and we only have locking ones that will
			 * contend with us for the lock. This does not
			 * assure 100% access, but its good enough for a
			 * logging facility like this.
			 */
			did_delay = 1;
			DELAY(10);
			goto again;
		}
	}
	SCTP_IP_PKTLOG_LOCK();
	lenat = (int *)target;
	*lenat = SCTP_BASE_VAR(packet_log_end);
	lenat++;
	this_copy = min((length - sizeof(int)), SCTP_PACKET_LOG_SIZE);
	memcpy((void *)lenat, (void *)SCTP_BASE_VAR(packet_log_buffer), this_copy);
	if (SCTP_PKTLOG_WRITERS_NEED_LOCK) {
		atomic_subtract_int(&SCTP_BASE_VAR(packet_log_writers),
		    SCTP_PKTLOG_WRITERS_NEED_LOCK);
	}
	SCTP_IP_PKTLOG_UNLOCK();
	return (this_copy + sizeof(int));
}

#endif<|MERGE_RESOLUTION|>--- conflicted
+++ resolved
@@ -293,15 +293,9 @@
 {
 	uint32_t ifa_flags = 0;
 
-<<<<<<< HEAD
-	if (SCTP_BASE_VAR(sctp_pcb_initialized) == 0)
-		return;
-
-=======
 	if (SCTP_BASE_VAR(sctp_pcb_initialized) == 0) {
 		return;
 	}
->>>>>>> c5bee1a6
 	/*
 	 * BSD only has one VRF, if this changes we will need to hook in the
 	 * right things here to get the id to pass to the address managment
