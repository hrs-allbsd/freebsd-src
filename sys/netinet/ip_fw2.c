/*-
 * Copyright (c) 2002 Luigi Rizzo, Universita` di Pisa
 *
 * Redistribution and use in source and binary forms, with or without
 * modification, are permitted provided that the following conditions
 * are met:
 * 1. Redistributions of source code must retain the above copyright
 *    notice, this list of conditions and the following disclaimer.
 * 2. Redistributions in binary form must reproduce the above copyright
 *    notice, this list of conditions and the following disclaimer in the
 *    documentation and/or other materials provided with the distribution.
 *
 * THIS SOFTWARE IS PROVIDED BY THE AUTHOR AND CONTRIBUTORS ``AS IS'' AND
 * ANY EXPRESS OR IMPLIED WARRANTIES, INCLUDING, BUT NOT LIMITED TO, THE
 * IMPLIED WARRANTIES OF MERCHANTABILITY AND FITNESS FOR A PARTICULAR PURPOSE
 * ARE DISCLAIMED.  IN NO EVENT SHALL THE AUTHOR OR CONTRIBUTORS BE LIABLE
 * FOR ANY DIRECT, INDIRECT, INCIDENTAL, SPECIAL, EXEMPLARY, OR CONSEQUENTIAL
 * DAMAGES (INCLUDING, BUT NOT LIMITED TO, PROCUREMENT OF SUBSTITUTE GOODS
 * OR SERVICES; LOSS OF USE, DATA, OR PROFITS; OR BUSINESS INTERRUPTION)
 * HOWEVER CAUSED AND ON ANY THEORY OF LIABILITY, WHETHER IN CONTRACT, STRICT
 * LIABILITY, OR TORT (INCLUDING NEGLIGENCE OR OTHERWISE) ARISING IN ANY WAY
 * OUT OF THE USE OF THIS SOFTWARE, EVEN IF ADVISED OF THE POSSIBILITY OF
 * SUCH DAMAGE.
 */

#include <sys/cdefs.h>
__FBSDID("$FreeBSD$");

#define        DEB(x)
#define        DDB(x) x

/*
 * Implement IP packet firewall (new version)
 */

#if !defined(KLD_MODULE)
#include "opt_ipfw.h"
#include "opt_ipdivert.h"
#include "opt_ipdn.h"
#include "opt_inet.h"
#ifndef INET
#error IPFIREWALL requires INET.
#endif /* INET */
#endif
#include "opt_inet6.h"
#include "opt_ipsec.h"
#include "opt_mac.h"

#include <sys/param.h>
#include <sys/systm.h>
#include <sys/condvar.h>
#include <sys/eventhandler.h>
#include <sys/malloc.h>
#include <sys/mbuf.h>
#include <sys/kernel.h>
#include <sys/lock.h>
#include <sys/jail.h>
#include <sys/module.h>
#include <sys/priv.h>
#include <sys/proc.h>
#include <sys/refcount.h>
#include <sys/rwlock.h>
#include <sys/socket.h>
#include <sys/socketvar.h>
#include <sys/sysctl.h>
#include <sys/syslog.h>
#include <sys/ucred.h>
#include <sys/vimage.h>
#include <net/if.h>
#include <net/if_arp.h>
#include <net/radix.h>
#include <net/route.h>
#include <net/pf_mtag.h>
#include <net/vnet.h>

#define	IPFW_INTERNAL	/* Access to protected data structures in ip_fw.h. */

#include <netinet/in.h>
#include <netinet/in_systm.h>
#include <netinet/in_var.h>
#include <netinet/in_pcb.h>
#include <netinet/ip.h>
#include <netinet/ip_var.h>
#include <netinet/ip_icmp.h>
#include <netinet/ip_fw.h>
#include <netinet/ip_divert.h>
#include <netinet/ip_dummynet.h>
#include <netinet/ip_carp.h>
#include <netinet/pim.h>
#include <netinet/tcp.h>
#include <netinet/tcp_timer.h>
#include <netinet/tcp_var.h>
#include <netinet/tcpip.h>
#include <netinet/udp.h>
#include <netinet/udp_var.h>
#include <netinet/sctp.h>
#include <netinet/vinet.h>

#include <netgraph/ng_ipfw.h>

#include <altq/if_altq.h>

#include <netinet/ip6.h>
#include <netinet/icmp6.h>
#ifdef INET6
#include <netinet6/scope6_var.h>
#endif

#include <netinet/if_ether.h> /* XXX for ETHERTYPE_IP */

#include <machine/in_cksum.h>	/* XXX for in_cksum */

#include <security/mac/mac_framework.h>

#ifndef VIMAGE
#ifndef VIMAGE_GLOBALS
struct vnet_ipfw vnet_ipfw_0;
#endif
#endif

/*
 * set_disable contains one bit per set value (0..31).
 * If the bit is set, all rules with the corresponding set
 * are disabled. Set RESVD_SET(31) is reserved for the default rule
 * and rules that are not deleted by the flush command,
 * and CANNOT be disabled.
 * Rules in set RESVD_SET can only be deleted explicitly.
 */
#ifdef VIMAGE_GLOBALS
static u_int32_t set_disable;
static int fw_verbose;
static struct callout ipfw_timeout;
static int verbose_limit;
#endif

static uma_zone_t ipfw_dyn_rule_zone;

/*
 * Data structure to cache our ucred related
 * information. This structure only gets used if
 * the user specified UID/GID based constraints in
 * a firewall rule.
 */
struct ip_fw_ugid {
	gid_t		fw_groups[NGROUPS];
	int		fw_ngroups;
	uid_t		fw_uid;
	int		fw_prid;
};

/*
 * list of rules for layer 3
 */
#ifdef VIMAGE_GLOBALS
struct ip_fw_chain layer3_chain;
#endif

MALLOC_DEFINE(M_IPFW, "IpFw/IpAcct", "IpFw/IpAcct chain's");
MALLOC_DEFINE(M_IPFW_TBL, "ipfw_tbl", "IpFw tables");
#define IPFW_NAT_LOADED (ipfw_nat_ptr != NULL)
ipfw_nat_t *ipfw_nat_ptr = NULL;
ipfw_nat_cfg_t *ipfw_nat_cfg_ptr;
ipfw_nat_cfg_t *ipfw_nat_del_ptr;
ipfw_nat_cfg_t *ipfw_nat_get_cfg_ptr;
ipfw_nat_cfg_t *ipfw_nat_get_log_ptr;

static __inline int ether_addr_allow(ipfw_ether_addr *want, 
	ipfw_ether_addr *a)
{
	static ipfw_ether_addr mask = {
		.octet = { 0xff, 0xff, 0xff, 0xff, 0xff,0xff },
		.flags = 0
	};
	if ((want->flags & IPFW_EA_CHECK) == 0)
		return (1);

	if ((a->flags & IPFW_EA_CHECK) == 0)
		return (0);

	if (want->flags & IPFW_EA_MULTICAST) {
		return (ETHER_IS_MULTICAST(a->octet));
	}
	
#define EA_CMP(a) (*((u_int64_t*)(a)) & *((u_int64_t*)&mask))
	return (EA_CMP(want) == EA_CMP(a));
#undef EA_CMP
}

static __inline int ether_addr_allow_dyn(ipfw_ether_addr *want, ipfw_ether_addr *a)
{
	if ((a->flags & IPFW_EA_CHECK) == 0) {
		return (1);
	}
	return (ether_addr_allow(want, a));
}

struct table_entry_addr {
	u_char			len;
	u_char			__reserved;
	struct ether_addr	ether_addr;
	in_addr_t		in_addr;
};

struct table_entry {
	struct radix_node	in_rn[2], ether_rn[2];
	struct table_entry_addr	addr, mask;
	int			refcnt;
	u_int32_t		value;
};

#ifdef VIMAGE_GLOBALS
static int fw_debug;
static int autoinc_step;
#endif

extern int ipfw_chg_hook(SYSCTL_HANDLER_ARGS);

#ifdef SYSCTL_NODE
SYSCTL_NODE(_net_inet_ip, OID_AUTO, fw, CTLFLAG_RW, 0, "Firewall");
SYSCTL_V_PROC(V_NET, vnet_ipfw, _net_inet_ip_fw, OID_AUTO, enable,
    CTLTYPE_INT | CTLFLAG_RW | CTLFLAG_SECURE3, fw_enable, 0,
    ipfw_chg_hook, "I", "Enable ipfw");
SYSCTL_V_INT(V_NET, vnet_ipfw, _net_inet_ip_fw, OID_AUTO, autoinc_step,
    CTLFLAG_RW, autoinc_step, 0, "Rule number autincrement step");
SYSCTL_V_INT(V_NET, vnet_inet, _net_inet_ip_fw, OID_AUTO, one_pass,
    CTLFLAG_RW | CTLFLAG_SECURE3, fw_one_pass, 0,
    "Only do a single pass through ipfw when using dummynet(4)");
SYSCTL_V_INT(V_NET, vnet_ipfw, _net_inet_ip_fw, OID_AUTO, debug, CTLFLAG_RW,
    fw_debug, 0, "Enable printing of debug ip_fw statements");
SYSCTL_V_INT(V_NET, vnet_ipfw, _net_inet_ip_fw, OID_AUTO, verbose,
    CTLFLAG_RW | CTLFLAG_SECURE3,
    fw_verbose, 0, "Log matches to ipfw rules");
SYSCTL_V_INT(V_NET, vnet_ipfw, _net_inet_ip_fw, OID_AUTO, verbose_limit,
    CTLFLAG_RW, verbose_limit, 0,
    "Set upper limit of matches of ipfw rules logged");
SYSCTL_UINT(_net_inet_ip_fw, OID_AUTO, default_rule, CTLFLAG_RD,
    NULL, IPFW_DEFAULT_RULE, "The default/max possible rule number.");
SYSCTL_UINT(_net_inet_ip_fw, OID_AUTO, tables_max, CTLFLAG_RD,
    NULL, IPFW_TABLES_MAX, "The maximum number of tables.");

/*
 * Description of dynamic rules.
 *
 * Dynamic rules are stored in lists accessed through a hash table
 * (ipfw_dyn_v) whose size is curr_dyn_buckets. This value can
 * be modified through the sysctl variable dyn_buckets which is
 * updated when the table becomes empty.
 *
 * XXX currently there is only one list, ipfw_dyn.
 *
 * When a packet is received, its address fields are first masked
 * with the mask defined for the rule, then hashed, then matched
 * against the entries in the corresponding list.
 * Dynamic rules can be used for different purposes:
 *  + stateful rules;
 *  + enforcing limits on the number of sessions;
 *  + in-kernel NAT (not implemented yet)
 *
 * The lifetime of dynamic rules is regulated by dyn_*_lifetime,
 * measured in seconds and depending on the flags.
 *
 * The total number of dynamic rules is stored in dyn_count.
 * The max number of dynamic rules is dyn_max. When we reach
 * the maximum number of rules we do not create anymore. This is
 * done to avoid consuming too much memory, but also too much
 * time when searching on each packet (ideally, we should try instead
 * to put a limit on the length of the list on each bucket...).
 *
 * Each dynamic rule holds a pointer to the parent ipfw rule so
 * we know what action to perform. Dynamic rules are removed when
 * the parent rule is deleted. XXX we should make them survive.
 *
 * There are some limitations with dynamic rules -- we do not
 * obey the 'randomized match', and we do not do multiple
 * passes through the firewall. XXX check the latter!!!
 */
#ifdef VIMAGE_GLOBALS
static ipfw_dyn_rule **ipfw_dyn_v;
static u_int32_t dyn_buckets;
static u_int32_t curr_dyn_buckets;
#endif

static struct mtx ipfw_dyn_mtx;		/* mutex guarding dynamic rules */
#define	IPFW_DYN_LOCK_INIT() \
	mtx_init(&ipfw_dyn_mtx, "IPFW dynamic rules", NULL, MTX_DEF)
#define	IPFW_DYN_LOCK_DESTROY()	mtx_destroy(&ipfw_dyn_mtx)
#define	IPFW_DYN_LOCK()		mtx_lock(&ipfw_dyn_mtx)
#define	IPFW_DYN_UNLOCK()	mtx_unlock(&ipfw_dyn_mtx)
#define	IPFW_DYN_LOCK_ASSERT()	mtx_assert(&ipfw_dyn_mtx, MA_OWNED)

/*
 * Timeouts for various events in handing dynamic rules.
 */
#ifdef VIMAGE_GLOBALS
static u_int32_t dyn_ack_lifetime;
static u_int32_t dyn_syn_lifetime;
static u_int32_t dyn_fin_lifetime;
static u_int32_t dyn_rst_lifetime;
static u_int32_t dyn_udp_lifetime;
static u_int32_t dyn_short_lifetime;

/*
 * Keepalives are sent if dyn_keepalive is set. They are sent every
 * dyn_keepalive_period seconds, in the last dyn_keepalive_interval
 * seconds of lifetime of a rule.
 * dyn_rst_lifetime and dyn_fin_lifetime should be strictly lower
 * than dyn_keepalive_period.
 */

static u_int32_t dyn_keepalive_interval;
static u_int32_t dyn_keepalive_period;
static u_int32_t dyn_keepalive;

static u_int32_t static_count;	/* # of static rules */
static u_int32_t static_len;	/* size in bytes of static rules */
static u_int32_t dyn_count;	/* # of dynamic rules */
static u_int32_t dyn_max;	/* max # of dynamic rules */
#endif /* VIMAGE_GLOBALS */

SYSCTL_V_INT(V_NET, vnet_ipfw, _net_inet_ip_fw, OID_AUTO, dyn_buckets,
    CTLFLAG_RW, dyn_buckets, 0, "Number of dyn. buckets");
SYSCTL_V_INT(V_NET, vnet_ipfw, _net_inet_ip_fw, OID_AUTO, curr_dyn_buckets,
    CTLFLAG_RD, curr_dyn_buckets, 0, "Current Number of dyn. buckets");
SYSCTL_V_INT(V_NET, vnet_ipfw, _net_inet_ip_fw, OID_AUTO, dyn_count,
    CTLFLAG_RD, dyn_count, 0, "Number of dyn. rules");
SYSCTL_V_INT(V_NET, vnet_ipfw, _net_inet_ip_fw, OID_AUTO, dyn_max,
    CTLFLAG_RW, dyn_max, 0, "Max number of dyn. rules");
SYSCTL_V_INT(V_NET, vnet_ipfw, _net_inet_ip_fw, OID_AUTO, static_count,
    CTLFLAG_RD, static_count, 0, "Number of static rules");
SYSCTL_V_INT(V_NET, vnet_ipfw, _net_inet_ip_fw, OID_AUTO, dyn_ack_lifetime,
    CTLFLAG_RW, dyn_ack_lifetime, 0, "Lifetime of dyn. rules for acks");
SYSCTL_V_INT(V_NET, vnet_ipfw, _net_inet_ip_fw, OID_AUTO, dyn_syn_lifetime,
    CTLFLAG_RW, dyn_syn_lifetime, 0, "Lifetime of dyn. rules for syn");
SYSCTL_V_INT(V_NET, vnet_ipfw, _net_inet_ip_fw, OID_AUTO, dyn_fin_lifetime,
    CTLFLAG_RW, dyn_fin_lifetime, 0, "Lifetime of dyn. rules for fin");
SYSCTL_V_INT(V_NET, vnet_ipfw, _net_inet_ip_fw, OID_AUTO, dyn_rst_lifetime,
    CTLFLAG_RW, dyn_rst_lifetime, 0, "Lifetime of dyn. rules for rst");
SYSCTL_V_INT(V_NET, vnet_ipfw, _net_inet_ip_fw, OID_AUTO, dyn_udp_lifetime,
    CTLFLAG_RW, dyn_udp_lifetime, 0, "Lifetime of dyn. rules for UDP");
SYSCTL_V_INT(V_NET, vnet_ipfw, _net_inet_ip_fw, OID_AUTO, dyn_short_lifetime,
    CTLFLAG_RW, dyn_short_lifetime, 0,
    "Lifetime of dyn. rules for other situations");
SYSCTL_V_INT(V_NET, vnet_ipfw, _net_inet_ip_fw, OID_AUTO, dyn_keepalive,
    CTLFLAG_RW, dyn_keepalive, 0, "Enable keepalives for dyn. rules");


#ifdef INET6
/*
 * IPv6 specific variables
 */
SYSCTL_DECL(_net_inet6_ip6);

static struct sysctl_ctx_list ip6_fw_sysctl_ctx;
static struct sysctl_oid *ip6_fw_sysctl_tree;
#endif /* INET6 */
#endif /* SYSCTL_NODE */

#ifdef VIMAGE_GLOBALS
static int fw_deny_unknown_exthdrs;
#endif

/*
 * L3HDR maps an ipv4 pointer into a layer3 header pointer of type T
 * Other macros just cast void * into the appropriate type
 */
#define	L3HDR(T, ip)	((T *)((u_int32_t *)(ip) + (ip)->ip_hl))
#define	TCP(p)		((struct tcphdr *)(p))
#define	SCTP(p)		((struct sctphdr *)(p))
#define	UDP(p)		((struct udphdr *)(p))
#define	ICMP(p)		((struct icmphdr *)(p))
#define	ICMP6(p)	((struct icmp6_hdr *)(p))

static __inline int
icmptype_match(struct icmphdr *icmp, ipfw_insn_u32 *cmd)
{
	int type = icmp->icmp_type;

	return (type <= ICMP_MAXTYPE && (cmd->d[0] & (1<<type)) );
}

#define TT	( (1 << ICMP_ECHO) | (1 << ICMP_ROUTERSOLICIT) | \
    (1 << ICMP_TSTAMP) | (1 << ICMP_IREQ) | (1 << ICMP_MASKREQ) )

static int
is_icmp_query(struct icmphdr *icmp)
{
	int type = icmp->icmp_type;

	return (type <= ICMP_MAXTYPE && (TT & (1<<type)) );
}
#undef TT

/*
 * The following checks use two arrays of 8 or 16 bits to store the
 * bits that we want set or clear, respectively. They are in the
 * low and high half of cmd->arg1 or cmd->d[0].
 *
 * We scan options and store the bits we find set. We succeed if
 *
 *	(want_set & ~bits) == 0 && (want_clear & ~bits) == want_clear
 *
 * The code is sometimes optimized not to store additional variables.
 */

static int
flags_match(ipfw_insn *cmd, u_int8_t bits)
{
	u_char want_clear;
	bits = ~bits;

	if ( ((cmd->arg1 & 0xff) & bits) != 0)
		return 0; /* some bits we want set were clear */
	want_clear = (cmd->arg1 >> 8) & 0xff;
	if ( (want_clear & bits) != want_clear)
		return 0; /* some bits we want clear were set */
	return 1;
}

static int
ipopts_match(struct ip *ip, ipfw_insn *cmd)
{
	int optlen, bits = 0;
	u_char *cp = (u_char *)(ip + 1);
	int x = (ip->ip_hl << 2) - sizeof (struct ip);

	for (; x > 0; x -= optlen, cp += optlen) {
		int opt = cp[IPOPT_OPTVAL];

		if (opt == IPOPT_EOL)
			break;
		if (opt == IPOPT_NOP)
			optlen = 1;
		else {
			optlen = cp[IPOPT_OLEN];
			if (optlen <= 0 || optlen > x)
				return 0; /* invalid or truncated */
		}
		switch (opt) {

		default:
			break;

		case IPOPT_LSRR:
			bits |= IP_FW_IPOPT_LSRR;
			break;

		case IPOPT_SSRR:
			bits |= IP_FW_IPOPT_SSRR;
			break;

		case IPOPT_RR:
			bits |= IP_FW_IPOPT_RR;
			break;

		case IPOPT_TS:
			bits |= IP_FW_IPOPT_TS;
			break;
		}
	}
	return (flags_match(cmd, bits));
}

static int
tcpopts_match(struct tcphdr *tcp, ipfw_insn *cmd)
{
	int optlen, bits = 0;
	u_char *cp = (u_char *)(tcp + 1);
	int x = (tcp->th_off << 2) - sizeof(struct tcphdr);

	for (; x > 0; x -= optlen, cp += optlen) {
		int opt = cp[0];
		if (opt == TCPOPT_EOL)
			break;
		if (opt == TCPOPT_NOP)
			optlen = 1;
		else {
			optlen = cp[1];
			if (optlen <= 0)
				break;
		}

		switch (opt) {

		default:
			break;

		case TCPOPT_MAXSEG:
			bits |= IP_FW_TCPOPT_MSS;
			break;

		case TCPOPT_WINDOW:
			bits |= IP_FW_TCPOPT_WINDOW;
			break;

		case TCPOPT_SACK_PERMITTED:
		case TCPOPT_SACK:
			bits |= IP_FW_TCPOPT_SACK;
			break;

		case TCPOPT_TIMESTAMP:
			bits |= IP_FW_TCPOPT_TS;
			break;

		}
	}
	return (flags_match(cmd, bits));
}

static int
iface_match(struct ifnet *ifp, ipfw_insn_if *cmd)
{
	if (ifp == NULL)	/* no iface with this packet, match fails */
		return 0;
	/* Check by name or by IP address */
	if (cmd->name[0] != '\0') { /* match by name */
		/* Check name */
		if (cmd->p.glob) {
			if (fnmatch(cmd->name, ifp->if_xname, 0) == 0)
				return(1);
		} else {
			if (strncmp(ifp->if_xname, cmd->name, IFNAMSIZ) == 0)
				return(1);
		}
	} else {
		struct ifaddr *ia;

		/* XXX lock? */
		TAILQ_FOREACH(ia, &ifp->if_addrhead, ifa_link) {
			if (ia->ifa_addr->sa_family != AF_INET)
				continue;
			if (cmd->p.ip.s_addr == ((struct sockaddr_in *)
			    (ia->ifa_addr))->sin_addr.s_addr)
				return(1);	/* match */
		}
	}
	return(0);	/* no match, fail ... */
}

/*
 * The verify_path function checks if a route to the src exists and
 * if it is reachable via ifp (when provided).
 * 
 * The 'verrevpath' option checks that the interface that an IP packet
 * arrives on is the same interface that traffic destined for the
 * packet's source address would be routed out of.  The 'versrcreach'
 * option just checks that the source address is reachable via any route
 * (except default) in the routing table.  These two are a measure to block
 * forged packets.  This is also commonly known as "anti-spoofing" or Unicast
 * Reverse Path Forwarding (Unicast RFP) in Cisco-ese. The name of the knobs
 * is purposely reminiscent of the Cisco IOS command,
 *
 *   ip verify unicast reverse-path
 *   ip verify unicast source reachable-via any
 *
 * which implements the same functionality. But note that syntax is
 * misleading. The check may be performed on all IP packets whether unicast,
 * multicast, or broadcast.
 */
static int
verify_path(struct in_addr src, struct ifnet *ifp, u_int fib)
{
	struct route ro;
	struct sockaddr_in *dst;

	bzero(&ro, sizeof(ro));

	dst = (struct sockaddr_in *)&(ro.ro_dst);
	dst->sin_family = AF_INET;
	dst->sin_len = sizeof(*dst);
	dst->sin_addr = src;
	in_rtalloc_ign(&ro, 0, fib);

	if (ro.ro_rt == NULL)
		return 0;

	/*
	 * If ifp is provided, check for equality with rtentry.
	 * We should use rt->rt_ifa->ifa_ifp, instead of rt->rt_ifp,
	 * in order to pass packets injected back by if_simloop():
	 * if useloopback == 1 routing entry (via lo0) for our own address
	 * may exist, so we need to handle routing assymetry.
	 */
	if (ifp != NULL && ro.ro_rt->rt_ifa->ifa_ifp != ifp) {
		RTFREE(ro.ro_rt);
		return 0;
	}

	/* if no ifp provided, check if rtentry is not default route */
	if (ifp == NULL &&
	     satosin(rt_key(ro.ro_rt))->sin_addr.s_addr == INADDR_ANY) {
		RTFREE(ro.ro_rt);
		return 0;
	}

	/* or if this is a blackhole/reject route */
	if (ifp == NULL && ro.ro_rt->rt_flags & (RTF_REJECT|RTF_BLACKHOLE)) {
		RTFREE(ro.ro_rt);
		return 0;
	}

	/* found valid route */
	RTFREE(ro.ro_rt);
	return 1;
}

#ifdef INET6
/*
 * ipv6 specific rules here...
 */
static __inline int
icmp6type_match (int type, ipfw_insn_u32 *cmd)
{
	return (type <= ICMP6_MAXTYPE && (cmd->d[type/32] & (1<<(type%32)) ) );
}

static int
flow6id_match( int curr_flow, ipfw_insn_u32 *cmd )
{
	int i;
	for (i=0; i <= cmd->o.arg1; ++i )
		if (curr_flow == cmd->d[i] )
			return 1;
	return 0;
}

/* support for IP6_*_ME opcodes */
static int
search_ip6_addr_net (struct in6_addr * ip6_addr)
{
	INIT_VNET_NET(curvnet);
	struct ifnet *mdc;
	struct ifaddr *mdc2;
	struct in6_ifaddr *fdm;
	struct in6_addr copia;

	TAILQ_FOREACH(mdc, &V_ifnet, if_link)
		TAILQ_FOREACH(mdc2, &mdc->if_addrlist, ifa_list) {
			if (mdc2->ifa_addr->sa_family == AF_INET6) {
				fdm = (struct in6_ifaddr *)mdc2;
				copia = fdm->ia_addr.sin6_addr;
				/* need for leaving scope_id in the sock_addr */
				in6_clearscope(&copia);
				if (IN6_ARE_ADDR_EQUAL(ip6_addr, &copia))
					return 1;
			}
		}
	return 0;
}

static int
verify_path6(struct in6_addr *src, struct ifnet *ifp)
{
	struct route_in6 ro;
	struct sockaddr_in6 *dst;

	bzero(&ro, sizeof(ro));

	dst = (struct sockaddr_in6 * )&(ro.ro_dst);
	dst->sin6_family = AF_INET6;
	dst->sin6_len = sizeof(*dst);
	dst->sin6_addr = *src;
	/* XXX MRT 0 for ipv6 at this time */
	rtalloc_ign((struct route *)&ro, 0);

	if (ro.ro_rt == NULL)
		return 0;

	/* 
	 * if ifp is provided, check for equality with rtentry
	 * We should use rt->rt_ifa->ifa_ifp, instead of rt->rt_ifp,
	 * to support the case of sending packets to an address of our own.
	 * (where the former interface is the first argument of if_simloop()
	 *  (=ifp), the latter is lo0)
	 */
	if (ifp != NULL && ro.ro_rt->rt_ifa->ifa_ifp != ifp) {
		RTFREE(ro.ro_rt);
		return 0;
	}

	/* if no ifp provided, check if rtentry is not default route */
	if (ifp == NULL &&
	    IN6_IS_ADDR_UNSPECIFIED(&satosin6(rt_key(ro.ro_rt))->sin6_addr)) {
		RTFREE(ro.ro_rt);
		return 0;
	}

	/* or if this is a blackhole/reject route */
	if (ifp == NULL && ro.ro_rt->rt_flags & (RTF_REJECT|RTF_BLACKHOLE)) {
		RTFREE(ro.ro_rt);
		return 0;
	}

	/* found valid route */
	RTFREE(ro.ro_rt);
	return 1;

}
static __inline int
hash_packet6(struct ipfw_flow_id *id)
{
	u_int32_t i;
	i = (id->dst_ip6.__u6_addr.__u6_addr32[2]) ^
	    (id->dst_ip6.__u6_addr.__u6_addr32[3]) ^
	    (id->src_ip6.__u6_addr.__u6_addr32[2]) ^
	    (id->src_ip6.__u6_addr.__u6_addr32[3]) ^
	    (id->dst_port) ^ (id->src_port);
	return i;
}

static int
is_icmp6_query(int icmp6_type)
{
	if ((icmp6_type <= ICMP6_MAXTYPE) &&
	    (icmp6_type == ICMP6_ECHO_REQUEST ||
	    icmp6_type == ICMP6_MEMBERSHIP_QUERY ||
	    icmp6_type == ICMP6_WRUREQUEST ||
	    icmp6_type == ICMP6_FQDN_QUERY ||
	    icmp6_type == ICMP6_NI_QUERY))
		return (1);

	return (0);
}

static void
send_reject6(struct ip_fw_args *args, int code, u_int hlen, struct ip6_hdr *ip6)
{
	struct mbuf *m;

	m = args->m;
	if (code == ICMP6_UNREACH_RST && args->f_id.proto == IPPROTO_TCP) {
		struct tcphdr *tcp;
		tcp_seq ack, seq;
		int flags;
		struct {
			struct ip6_hdr ip6;
			struct tcphdr th;
		} ti;
		tcp = (struct tcphdr *)((char *)ip6 + hlen);

		if ((tcp->th_flags & TH_RST) != 0) {
			m_freem(m);
			args->m = NULL;
			return;
		}

		ti.ip6 = *ip6;
		ti.th = *tcp;
		ti.th.th_seq = ntohl(ti.th.th_seq);
		ti.th.th_ack = ntohl(ti.th.th_ack);
		ti.ip6.ip6_nxt = IPPROTO_TCP;

		if (ti.th.th_flags & TH_ACK) {
			ack = 0;
			seq = ti.th.th_ack;
			flags = TH_RST;
		} else {
			ack = ti.th.th_seq;
			if ((m->m_flags & M_PKTHDR) != 0) {
				/*
				 * total new data to ACK is:
				 * total packet length,
				 * minus the header length,
				 * minus the tcp header length.
				 */
				ack += m->m_pkthdr.len - hlen
					- (ti.th.th_off << 2);
			} else if (ip6->ip6_plen) {
				ack += ntohs(ip6->ip6_plen) + sizeof(*ip6) -
				    hlen - (ti.th.th_off << 2);
			} else {
				m_freem(m);
				return;
			}
			if (tcp->th_flags & TH_SYN)
				ack++;
			seq = 0;
			flags = TH_RST|TH_ACK;
		}
		bcopy(&ti, ip6, sizeof(ti));
		/*
		 * m is only used to recycle the mbuf
		 * The data in it is never read so we don't need
		 * to correct the offsets or anything
		 */
		tcp_respond(NULL, ip6, tcp, m, ack, seq, flags);
	} else if (code != ICMP6_UNREACH_RST) { /* Send an ICMPv6 unreach. */
		icmp6_error(m, ICMP6_DST_UNREACH, code, 0);
	} else
		m_freem(m);

	args->m = NULL;
}

#endif /* INET6 */

#ifdef VIMAGE_GLOBALS
static u_int64_t norule_counter;	/* counter for ipfw_log(NULL...) */
#endif

#define SNPARGS(buf, len) buf + len, sizeof(buf) > len ? sizeof(buf) - len : 0
#define SNP(buf) buf, sizeof(buf)

/*
 * We enter here when we have a rule with O_LOG.
 * XXX this function alone takes about 2Kbytes of code!
 */
static void
ipfw_log(struct ip_fw *f, u_int hlen, struct ip_fw_args *args,
    struct mbuf *m, struct ifnet *oif, u_short offset, uint32_t tablearg,
    struct ip *ip)
{
	INIT_VNET_IPFW(curvnet);
	char *action;
	int limit_reached = 0;
	char action2[40], proto[128], fragment[32];

	fragment[0] = '\0';
	proto[0] = '\0';

	if (f == NULL) {	/* bogus pkt */
		if (V_verbose_limit != 0 && V_norule_counter >= V_verbose_limit)
			return;
		V_norule_counter++;
		if (V_norule_counter == V_verbose_limit)
			limit_reached = V_verbose_limit;
		action = "Refuse";
	} else {	/* O_LOG is the first action, find the real one */
		ipfw_insn *cmd = ACTION_PTR(f);
		ipfw_insn_log *l = (ipfw_insn_log *)cmd;

		if (l->max_log != 0 && l->log_left == 0)
			return;
		l->log_left--;
		if (l->log_left == 0)
			limit_reached = l->max_log;
		cmd += F_LEN(cmd);	/* point to first action */
		if (cmd->opcode == O_ALTQ) {
			ipfw_insn_altq *altq = (ipfw_insn_altq *)cmd;

			snprintf(SNPARGS(action2, 0), "Altq %d",
				altq->qid);
			cmd += F_LEN(cmd);
		}
		if (cmd->opcode == O_PROB)
			cmd += F_LEN(cmd);

		if (cmd->opcode == O_TAG)
			cmd += F_LEN(cmd);

		action = action2;
		switch (cmd->opcode) {
		case O_DENY:
			action = "Deny";
			break;

		case O_REJECT:
			if (cmd->arg1==ICMP_REJECT_RST)
				action = "Reset";
			else if (cmd->arg1==ICMP_UNREACH_HOST)
				action = "Reject";
			else
				snprintf(SNPARGS(action2, 0), "Unreach %d",
					cmd->arg1);
			break;

		case O_UNREACH6:
			if (cmd->arg1==ICMP6_UNREACH_RST)
				action = "Reset";
			else
				snprintf(SNPARGS(action2, 0), "Unreach %d",
					cmd->arg1);
			break;

		case O_ACCEPT:
			action = "Accept";
			break;
		case O_COUNT:
			action = "Count";
			break;
		case O_DIVERT:
			snprintf(SNPARGS(action2, 0), "Divert %d",
				cmd->arg1);
			break;
		case O_TEE:
			snprintf(SNPARGS(action2, 0), "Tee %d",
				cmd->arg1);
			break;
		case O_SETFIB:
			snprintf(SNPARGS(action2, 0), "SetFib %d",
				cmd->arg1);
			break;
		case O_SKIPTO:
			snprintf(SNPARGS(action2, 0), "SkipTo %d",
				cmd->arg1);
			break;
		case O_PIPE:
			snprintf(SNPARGS(action2, 0), "Pipe %d",
				cmd->arg1);
			break;
		case O_QUEUE:
			snprintf(SNPARGS(action2, 0), "Queue %d",
				cmd->arg1);
			break;
		case O_FORWARD_IP: {
			ipfw_insn_sa *sa = (ipfw_insn_sa *)cmd;
			int len;
			struct in_addr dummyaddr;
			if (sa->sa.sin_addr.s_addr == INADDR_ANY)
				dummyaddr.s_addr = htonl(tablearg);
			else
				dummyaddr.s_addr = sa->sa.sin_addr.s_addr;

			len = snprintf(SNPARGS(action2, 0), "Forward to %s",
				inet_ntoa(dummyaddr));

			if (sa->sa.sin_port)
				snprintf(SNPARGS(action2, len), ":%d",
				    sa->sa.sin_port);
			}
			break;
		case O_NETGRAPH:
			snprintf(SNPARGS(action2, 0), "Netgraph %d",
				cmd->arg1);
			break;
		case O_NGTEE:
			snprintf(SNPARGS(action2, 0), "Ngtee %d",
				cmd->arg1);
			break;
		case O_NAT:
			action = "Nat";
 			break;
		default:
			action = "UNKNOWN";
			break;
		}
	}

	if (hlen == 0) {	/* non-ip */
		snprintf(SNPARGS(proto, 0), "ether");

	} else {
		int len;
		char src[48], dst[48];
		struct icmphdr *icmp;
		struct tcphdr *tcp;
		struct udphdr *udp;
#ifdef INET6
		struct ip6_hdr *ip6 = NULL;
		struct icmp6_hdr *icmp6;
#endif
		src[0] = '\0';
		dst[0] = '\0';
#ifdef INET6
		if (IS_IP6_FLOW_ID(&(args->f_id))) {
			char ip6buf[INET6_ADDRSTRLEN];
			snprintf(src, sizeof(src), "[%s]",
			    ip6_sprintf(ip6buf, &args->f_id.src_ip6));
			snprintf(dst, sizeof(dst), "[%s]",
			    ip6_sprintf(ip6buf, &args->f_id.dst_ip6));

			ip6 = (struct ip6_hdr *)ip;
			tcp = (struct tcphdr *)(((char *)ip) + hlen);
			udp = (struct udphdr *)(((char *)ip) + hlen);
		} else
#endif
		{
			tcp = L3HDR(struct tcphdr, ip);
			udp = L3HDR(struct udphdr, ip);

			inet_ntoa_r(ip->ip_src, src);
			inet_ntoa_r(ip->ip_dst, dst);
		}

		switch (args->f_id.proto) {
		case IPPROTO_TCP:
			len = snprintf(SNPARGS(proto, 0), "TCP %s", src);
			if (offset == 0)
				snprintf(SNPARGS(proto, len), ":%d %s:%d",
				    ntohs(tcp->th_sport),
				    dst,
				    ntohs(tcp->th_dport));
			else
				snprintf(SNPARGS(proto, len), " %s", dst);
			break;

		case IPPROTO_UDP:
			len = snprintf(SNPARGS(proto, 0), "UDP %s", src);
			if (offset == 0)
				snprintf(SNPARGS(proto, len), ":%d %s:%d",
				    ntohs(udp->uh_sport),
				    dst,
				    ntohs(udp->uh_dport));
			else
				snprintf(SNPARGS(proto, len), " %s", dst);
			break;

		case IPPROTO_ICMP:
			icmp = L3HDR(struct icmphdr, ip);
			if (offset == 0)
				len = snprintf(SNPARGS(proto, 0),
				    "ICMP:%u.%u ",
				    icmp->icmp_type, icmp->icmp_code);
			else
				len = snprintf(SNPARGS(proto, 0), "ICMP ");
			len += snprintf(SNPARGS(proto, len), "%s", src);
			snprintf(SNPARGS(proto, len), " %s", dst);
			break;
#ifdef INET6
		case IPPROTO_ICMPV6:
			icmp6 = (struct icmp6_hdr *)(((char *)ip) + hlen);
			if (offset == 0)
				len = snprintf(SNPARGS(proto, 0),
				    "ICMPv6:%u.%u ",
				    icmp6->icmp6_type, icmp6->icmp6_code);
			else
				len = snprintf(SNPARGS(proto, 0), "ICMPv6 ");
			len += snprintf(SNPARGS(proto, len), "%s", src);
			snprintf(SNPARGS(proto, len), " %s", dst);
			break;
#endif
		default:
			len = snprintf(SNPARGS(proto, 0), "P:%d %s",
			    args->f_id.proto, src);
			snprintf(SNPARGS(proto, len), " %s", dst);
			break;
		}

#ifdef INET6
		if (IS_IP6_FLOW_ID(&(args->f_id))) {
			if (offset & (IP6F_OFF_MASK | IP6F_MORE_FRAG))
				snprintf(SNPARGS(fragment, 0),
				    " (frag %08x:%d@%d%s)",
				    args->f_id.frag_id6,
				    ntohs(ip6->ip6_plen) - hlen,
				    ntohs(offset & IP6F_OFF_MASK) << 3,
				    (offset & IP6F_MORE_FRAG) ? "+" : "");
		} else
#endif
		{
			int ip_off, ip_len;
			ip_off = ip->ip_off;
			ip_len = ip->ip_len;
			if (ip_off & (IP_MF | IP_OFFMASK))
				snprintf(SNPARGS(fragment, 0),
				    " (frag %d:%d@%d%s)",
				    ntohs(ip->ip_id), ip_len - (ip->ip_hl << 2),
				    offset << 3,
				    (ip_off & IP_MF) ? "+" : "");
		}
	}
	if (oif || m->m_pkthdr.rcvif)
		log(LOG_SECURITY | LOG_INFO,
		    "ipfw: %d %s %s %s via %s%s\n",
		    f ? f->rulenum : -1,
		    action, proto, oif ? "out" : "in",
		    oif ? oif->if_xname : m->m_pkthdr.rcvif->if_xname,
		    fragment);
	else
		log(LOG_SECURITY | LOG_INFO,
		    "ipfw: %d %s %s [no if info]%s\n",
		    f ? f->rulenum : -1,
		    action, proto, fragment);
	if (limit_reached)
		log(LOG_SECURITY | LOG_NOTICE,
		    "ipfw: limit %d reached on entry %d\n",
		    limit_reached, f ? f->rulenum : -1);
}

/*
 * IMPORTANT: the hash function for dynamic rules must be commutative
 * in source and destination (ip,port), because rules are bidirectional
 * and we want to find both in the same bucket.
 */
static __inline int
hash_packet(struct ipfw_flow_id *id)
{
	INIT_VNET_IPFW(curvnet);
	u_int32_t i;

#ifdef INET6
	if (IS_IP6_FLOW_ID(id)) 
		i = hash_packet6(id);
	else
#endif /* INET6 */
	i = (id->dst_ip) ^ (id->src_ip) ^ (id->dst_port) ^ (id->src_port);
	i &= (V_curr_dyn_buckets - 1);
	return i;
}

/**
 * unlink a dynamic rule from a chain. prev is a pointer to
 * the previous one, q is a pointer to the rule to delete,
 * head is a pointer to the head of the queue.
 * Modifies q and potentially also head.
 */
#define UNLINK_DYN_RULE(prev, head, q) {				\
	ipfw_dyn_rule *old_q = q;					\
									\
	/* remove a refcount to the parent */				\
	if (q->dyn_type == O_LIMIT)					\
		q->parent->count--;					\
	DEB(printf("ipfw: unlink entry 0x%08x %d -> 0x%08x %d, %d left\n",\
		(q->id.src_ip), (q->id.src_port),			\
		(q->id.dst_ip), (q->id.dst_port), V_dyn_count-1 ); )	\
	if (prev != NULL)						\
		prev->next = q = q->next;				\
	else								\
		head = q = q->next;					\
	V_dyn_count--;							\
	uma_zfree(ipfw_dyn_rule_zone, old_q); }

#define TIME_LEQ(a,b)       ((int)((a)-(b)) <= 0)

/**
 * Remove dynamic rules pointing to "rule", or all of them if rule == NULL.
 *
 * If keep_me == NULL, rules are deleted even if not expired,
 * otherwise only expired rules are removed.
 *
 * The value of the second parameter is also used to point to identify
 * a rule we absolutely do not want to remove (e.g. because we are
 * holding a reference to it -- this is the case with O_LIMIT_PARENT
 * rules). The pointer is only used for comparison, so any non-null
 * value will do.
 */
static void
remove_dyn_rule(struct ip_fw *rule, ipfw_dyn_rule *keep_me)
{
	INIT_VNET_IPFW(curvnet);
	static u_int32_t last_remove = 0;

#define FORCE (keep_me == NULL)

	ipfw_dyn_rule *prev, *q;
	int i, pass = 0, max_pass = 0;

	IPFW_DYN_LOCK_ASSERT();

	if (V_ipfw_dyn_v == NULL || V_dyn_count == 0)
		return;
	/* do not expire more than once per second, it is useless */
	if (!FORCE && last_remove == time_uptime)
		return;
	last_remove = time_uptime;

	/*
	 * because O_LIMIT refer to parent rules, during the first pass only
	 * remove child and mark any pending LIMIT_PARENT, and remove
	 * them in a second pass.
	 */
next_pass:
	for (i = 0 ; i < V_curr_dyn_buckets ; i++) {
		for (prev=NULL, q = V_ipfw_dyn_v[i] ; q ; ) {
			/*
			 * Logic can become complex here, so we split tests.
			 */
			if (q == keep_me)
				goto next;
			if (rule != NULL && rule != q->rule)
				goto next; /* not the one we are looking for */
			if (q->dyn_type == O_LIMIT_PARENT) {
				/*
				 * handle parent in the second pass,
				 * record we need one.
				 */
				max_pass = 1;
				if (pass == 0)
					goto next;
				if (FORCE && q->count != 0 ) {
					/* XXX should not happen! */
					printf("ipfw: OUCH! cannot remove rule,"
					     " count %d\n", q->count);
				}
			} else {
				if (!FORCE &&
				    !TIME_LEQ( q->expire, time_uptime ))
					goto next;
			}
             if (q->dyn_type != O_LIMIT_PARENT || !q->count) {
                     UNLINK_DYN_RULE(prev, V_ipfw_dyn_v[i], q);
                     continue;
             }
next:
			prev=q;
			q=q->next;
		}
	}
	if (pass++ < max_pass)
		goto next_pass;
}


/**
 * lookup a dynamic rule.
 */
static ipfw_dyn_rule *
lookup_dyn_rule_locked(struct ipfw_flow_id *pkt, int *match_direction,
    struct tcphdr *tcp)
{
	INIT_VNET_IPFW(curvnet);
	/*
	 * stateful ipfw extensions.
	 * Lookup into dynamic session queue
	 */
#define MATCH_REVERSE	0
#define MATCH_FORWARD	1
#define MATCH_NONE	2
#define MATCH_UNKNOWN	3
	int i, dir = MATCH_NONE;
	ipfw_dyn_rule *prev, *q=NULL;

	IPFW_DYN_LOCK_ASSERT();

	if (V_ipfw_dyn_v == NULL)
		goto done;	/* not found */
	i = hash_packet( pkt );
	for (prev=NULL, q = V_ipfw_dyn_v[i] ; q != NULL ; ) {
		if (q->dyn_type == O_LIMIT_PARENT && q->count)
			goto next;
		if (TIME_LEQ( q->expire, time_uptime)) { /* expire entry */
			UNLINK_DYN_RULE(prev, V_ipfw_dyn_v[i], q);
			continue;
		}
		if (pkt->proto == q->id.proto &&
		    q->dyn_type != O_LIMIT_PARENT) {
			if (IS_IP6_FLOW_ID(pkt)) {
			    if (IN6_ARE_ADDR_EQUAL(&(pkt->src_ip6),
				&(q->id.src_ip6)) &&
			    IN6_ARE_ADDR_EQUAL(&(pkt->dst_ip6),
				&(q->id.dst_ip6)) &&
			    pkt->src_port == q->id.src_port &&
			    pkt->dst_port == q->id.dst_port ) {
				dir = MATCH_FORWARD;
				break;
			    }
			    if (IN6_ARE_ADDR_EQUAL(&(pkt->src_ip6),
				    &(q->id.dst_ip6)) &&
				IN6_ARE_ADDR_EQUAL(&(pkt->dst_ip6),
				    &(q->id.src_ip6)) &&
				pkt->src_port == q->id.dst_port &&
				pkt->dst_port == q->id.src_port ) {
				    dir = MATCH_REVERSE;
				    break;
			    }
			} else {
			    if (pkt->src_ip == q->id.src_ip &&
				pkt->dst_ip == q->id.dst_ip &&
				pkt->src_port == q->id.src_port &&
				pkt->dst_port == q->id.dst_port ) {
				    dir = MATCH_FORWARD;
				    break;
			    }
			    if (pkt->src_ip == q->id.dst_ip &&
				pkt->dst_ip == q->id.src_ip &&
				pkt->src_port == q->id.dst_port &&
				pkt->dst_port == q->id.src_port ) {
				    dir = MATCH_REVERSE;
				    break;
			    }
			}
		}
next:
		prev = q;
		q = q->next;
	}
	if (q == NULL)
		goto done; /* q = NULL, not found */

	/*
	 * Only check {src,dst}_ether if it was specified in rule and packet
	 * mbuf has mtag_ether_header.
	 */
	if (dir == MATCH_NONE ||
	    !ether_addr_allow_dyn(&q->id.src_ether,
	    (dir == MATCH_FORWARD ? &pkt->src_ether : &pkt->dst_ether)) ||
	    !ether_addr_allow_dyn(&q->id.dst_ether,
	    (dir == MATCH_FORWARD ? &pkt->dst_ether : &pkt->src_ether))) {
		q = NULL;
		dir = MATCH_NONE;
		goto done;
	}

	if (prev != NULL) { /* found and not in front */
		prev->next = q->next;
		q->next = V_ipfw_dyn_v[i];
		V_ipfw_dyn_v[i] = q;
	}
	if (pkt->proto == IPPROTO_TCP) { /* update state according to flags */
		u_char flags = pkt->flags & (TH_FIN|TH_SYN|TH_RST);

#define BOTH_SYN	(TH_SYN | (TH_SYN << 8))
#define BOTH_FIN	(TH_FIN | (TH_FIN << 8))
		q->state |= (dir == MATCH_FORWARD ) ? flags : (flags << 8);
		switch (q->state) {
		case TH_SYN:				/* opening */
			q->expire = time_uptime + V_dyn_syn_lifetime;
			break;

		case BOTH_SYN:			/* move to established */
		case BOTH_SYN | TH_FIN :	/* one side tries to close */
		case BOTH_SYN | (TH_FIN << 8) :
 			if (tcp) {
#define _SEQ_GE(a,b) ((int)(a) - (int)(b) >= 0)
			    u_int32_t ack = ntohl(tcp->th_ack);
			    if (dir == MATCH_FORWARD) {
				if (q->ack_fwd == 0 || _SEQ_GE(ack, q->ack_fwd))
				    q->ack_fwd = ack;
				else { /* ignore out-of-sequence */
				    break;
				}
			    } else {
				if (q->ack_rev == 0 || _SEQ_GE(ack, q->ack_rev))
				    q->ack_rev = ack;
				else { /* ignore out-of-sequence */
				    break;
				}
			    }
			}
			q->expire = time_uptime + V_dyn_ack_lifetime;
			break;

		case BOTH_SYN | BOTH_FIN:	/* both sides closed */
			if (V_dyn_fin_lifetime >= V_dyn_keepalive_period)
				V_dyn_fin_lifetime = V_dyn_keepalive_period - 1;
			q->expire = time_uptime + V_dyn_fin_lifetime;
			break;

		default:
#if 0
			/*
			 * reset or some invalid combination, but can also
			 * occur if we use keep-state the wrong way.
			 */
			if ( (q->state & ((TH_RST << 8)|TH_RST)) == 0)
				printf("invalid state: 0x%x\n", q->state);
#endif
			if (V_dyn_rst_lifetime >= V_dyn_keepalive_period)
				V_dyn_rst_lifetime = V_dyn_keepalive_period - 1;
			q->expire = time_uptime + V_dyn_rst_lifetime;
			break;
		}
	} else if (pkt->proto == IPPROTO_UDP) {
		q->expire = time_uptime + V_dyn_udp_lifetime;
	} else {
		/* other protocols */
		q->expire = time_uptime + V_dyn_short_lifetime;
	}
done:
	if (match_direction)
		*match_direction = dir;
	return q;
}

static ipfw_dyn_rule *
lookup_dyn_rule(struct ipfw_flow_id *pkt, int *match_direction,
    struct tcphdr *tcp)
{
	ipfw_dyn_rule *q;

	IPFW_DYN_LOCK();
	q = lookup_dyn_rule_locked(pkt, match_direction, tcp);
	if (q == NULL)
		IPFW_DYN_UNLOCK();
	/* NB: return table locked when q is not NULL */
	return q;
}

static void
realloc_dynamic_table(void)
{
	INIT_VNET_IPFW(curvnet);
	IPFW_DYN_LOCK_ASSERT();

	/*
	 * Try reallocation, make sure we have a power of 2 and do
	 * not allow more than 64k entries. In case of overflow,
	 * default to 1024.
	 */

	if (V_dyn_buckets > 65536)
		V_dyn_buckets = 1024;
	if ((V_dyn_buckets & (V_dyn_buckets-1)) != 0) { /* not a power of 2 */
		V_dyn_buckets = V_curr_dyn_buckets; /* reset */
		return;
	}
	V_curr_dyn_buckets = V_dyn_buckets;
	if (V_ipfw_dyn_v != NULL)
		free(V_ipfw_dyn_v, M_IPFW);
	for (;;) {
		V_ipfw_dyn_v = malloc(V_curr_dyn_buckets * sizeof(ipfw_dyn_rule *),
		       M_IPFW, M_NOWAIT | M_ZERO);
		if (V_ipfw_dyn_v != NULL || V_curr_dyn_buckets <= 2)
			break;
		V_curr_dyn_buckets /= 2;
	}
}

/**
 * Install state of type 'type' for a dynamic session.
 * The hash table contains two type of rules:
 * - regular rules (O_KEEP_STATE)
 * - rules for sessions with limited number of sess per user
 *   (O_LIMIT). When they are created, the parent is
 *   increased by 1, and decreased on delete. In this case,
 *   the third parameter is the parent rule and not the chain.
 * - "parent" rules for the above (O_LIMIT_PARENT).
 */
static ipfw_dyn_rule *
add_dyn_rule(struct ipfw_flow_id *id, u_int8_t dyn_type, struct ip_fw *rule, uint32_t stateopts)
{
	INIT_VNET_IPFW(curvnet);
	ipfw_dyn_rule *r;
	int i;

	IPFW_DYN_LOCK_ASSERT();

	if (V_ipfw_dyn_v == NULL ||
	    (V_dyn_count == 0 && V_dyn_buckets != V_curr_dyn_buckets)) {
		realloc_dynamic_table();
		if (V_ipfw_dyn_v == NULL)
			return NULL; /* failed ! */
	}
	i = hash_packet(id);

	r = uma_zalloc(ipfw_dyn_rule_zone, M_NOWAIT | M_ZERO);
	if (r == NULL) {
		printf ("ipfw: sorry cannot allocate state\n");
		return NULL;
	}

	/* increase refcount on parent, and set pointer */
	if (dyn_type == O_LIMIT) {
		ipfw_dyn_rule *parent = (ipfw_dyn_rule *)rule;
		if ( parent->dyn_type != O_LIMIT_PARENT)
			panic("invalid parent");
		parent->count++;
		r->parent = parent;
		rule = parent->rule;
	}

	r->id = *id;
	if ((stateopts & IP_FW_STATEOPT_ETHER) == 0) {
		r->id.src_ether.flags = 0;
		r->id.dst_ether.flags = 0;
	}
	r->expire = time_uptime + V_dyn_syn_lifetime;
	r->rule = rule;
	r->dyn_type = dyn_type;
	r->pcnt = r->bcnt = 0;
	r->count = 0;

	r->bucket = i;
	r->next = V_ipfw_dyn_v[i];
	V_ipfw_dyn_v[i] = r;
	V_dyn_count++;
	DEB(printf("ipfw: add dyn entry ty %d 0x%08x %d -> 0x%08x %d, total %d\n",
	   dyn_type,
	   (r->id.src_ip), (r->id.src_port),
	   (r->id.dst_ip), (r->id.dst_port),
	   V_dyn_count ); )
	return r;
}

/**
 * lookup dynamic parent rule using pkt and rule as search keys.
 * If the lookup fails, then install one.
 */
static ipfw_dyn_rule *
lookup_dyn_parent(struct ipfw_flow_id *pkt, struct ip_fw *rule, uint32_t stateopts)
{
	INIT_VNET_IPFW(curvnet);
	ipfw_dyn_rule *q;
	int i;

	IPFW_DYN_LOCK_ASSERT();

	if (V_ipfw_dyn_v) {
		int is_v6 = IS_IP6_FLOW_ID(pkt);
		i = hash_packet( pkt );
		for (q = V_ipfw_dyn_v[i] ; q != NULL ; q=q->next)
			if (q->dyn_type == O_LIMIT_PARENT &&
			    rule== q->rule &&
			    pkt->proto == q->id.proto &&
			    pkt->src_port == q->id.src_port &&
			    pkt->dst_port == q->id.dst_port &&
			    (
				(is_v6 &&
				 IN6_ARE_ADDR_EQUAL(&(pkt->src_ip6),
					&(q->id.src_ip6)) &&
				 IN6_ARE_ADDR_EQUAL(&(pkt->dst_ip6),
					&(q->id.dst_ip6))) ||
				(!is_v6 &&
				 pkt->src_ip == q->id.src_ip &&
				 pkt->dst_ip == q->id.dst_ip)
			    )
			) {
				q->expire = time_uptime + V_dyn_short_lifetime;
				DEB(printf("ipfw: lookup_dyn_parent found 0x%p\n",q);)
				return q;
			}
	}
	return add_dyn_rule(pkt, O_LIMIT_PARENT, rule, stateopts);
}

/**
 * Install dynamic state for rule type cmd->o.opcode
 *
 * Returns 1 (failure) if state is not installed because of errors or because
 * session limitations are enforced.
 */
static int
install_state(struct ip_fw *rule, uint32_t stateopts, ipfw_insn_limit *cmd,
    struct ip_fw_args *args, uint32_t tablearg)
{
	INIT_VNET_IPFW(curvnet);
	static int last_log;
	ipfw_dyn_rule *q;
	struct in_addr da;
	char src[48], dst[48];

	src[0] = '\0';
	dst[0] = '\0';

	DEB(
	printf("ipfw: %s: type %d 0x%08x %u -> 0x%08x %u\n",
	    __func__, cmd->o.opcode,
	    (args->f_id.src_ip), (args->f_id.src_port),
	    (args->f_id.dst_ip), (args->f_id.dst_port));
	)

	IPFW_DYN_LOCK();

	q = lookup_dyn_rule_locked(&args->f_id, NULL, NULL);

	if (q != NULL) {	/* should never occur */
		if (last_log != time_uptime) {
			last_log = time_uptime;
			printf("ipfw: %s: entry already present, done\n",
			    __func__);
		}
		IPFW_DYN_UNLOCK();
		return (0);
	}

	if (V_dyn_count >= V_dyn_max)
		/* Run out of slots, try to remove any expired rule. */
		remove_dyn_rule(NULL, (ipfw_dyn_rule *)1);

	if (V_dyn_count >= V_dyn_max) {
		if (last_log != time_uptime) {
			last_log = time_uptime;
			printf("ipfw: %s: Too many dynamic rules\n", __func__);
		}
		IPFW_DYN_UNLOCK();
		return (1);	/* cannot install, notify caller */
	}

	switch (cmd->o.opcode) {
	case O_KEEP_STATE:	/* bidir rule */
		add_dyn_rule(&args->f_id, O_KEEP_STATE, rule, stateopts);
		break;

	case O_LIMIT: {		/* limit number of sessions */
		struct ipfw_flow_id id;
		ipfw_dyn_rule *parent;
		uint32_t conn_limit;
		uint16_t limit_mask = cmd->limit_mask;

		conn_limit = (cmd->conn_limit == IP_FW_TABLEARG) ?
		    tablearg : cmd->conn_limit;
		  
		DEB(
		if (cmd->conn_limit == IP_FW_TABLEARG)
			printf("ipfw: %s: O_LIMIT rule, conn_limit: %u "
			    "(tablearg)\n", __func__, conn_limit);
		else
			printf("ipfw: %s: O_LIMIT rule, conn_limit: %u\n",
			    __func__, conn_limit);
		)

		id.dst_ip = id.src_ip = id.dst_port = id.src_port = 0;
		id.proto = args->f_id.proto;
		id.addr_type = args->f_id.addr_type;
		id.fib = M_GETFIB(args->m);

		if (IS_IP6_FLOW_ID (&(args->f_id))) {
			if (limit_mask & DYN_SRC_ADDR)
				id.src_ip6 = args->f_id.src_ip6;
			if (limit_mask & DYN_DST_ADDR)
				id.dst_ip6 = args->f_id.dst_ip6;
		} else {
			if (limit_mask & DYN_SRC_ADDR)
				id.src_ip = args->f_id.src_ip;
			if (limit_mask & DYN_DST_ADDR)
				id.dst_ip = args->f_id.dst_ip;
		}
		if (limit_mask & DYN_SRC_PORT)
			id.src_port = args->f_id.src_port;
		if (limit_mask & DYN_DST_PORT)
			id.dst_port = args->f_id.dst_port;
		if ((parent = lookup_dyn_parent(&id, rule, stateopts)) == NULL) {
			printf("ipfw: %s: add parent failed\n", __func__);
			IPFW_DYN_UNLOCK();
			return (1);
		}

		if (parent->count >= conn_limit) {
			/* See if we can remove some expired rule. */
			remove_dyn_rule(rule, parent);
			if (parent->count >= conn_limit) {
				if (V_fw_verbose && last_log != time_uptime) {
					last_log = time_uptime;
#ifdef INET6
					/*
					 * XXX IPv6 flows are not
					 * supported yet.
					 */
					if (IS_IP6_FLOW_ID(&(args->f_id))) {
						char ip6buf[INET6_ADDRSTRLEN];
						snprintf(src, sizeof(src),
						    "[%s]", ip6_sprintf(ip6buf,
							&args->f_id.src_ip6));
						snprintf(dst, sizeof(dst),
						    "[%s]", ip6_sprintf(ip6buf,
							&args->f_id.dst_ip6));
					} else
#endif
					{
						da.s_addr =
						    htonl(args->f_id.src_ip);
						inet_ntoa_r(da, src);
						da.s_addr =
						    htonl(args->f_id.dst_ip);
						inet_ntoa_r(da, dst);
					}
					log(LOG_SECURITY | LOG_DEBUG,
					    "ipfw: %d %s %s:%u -> %s:%u, %s\n",
					    parent->rule->rulenum,
					    "drop session",
					    src, (args->f_id.src_port),
					    dst, (args->f_id.dst_port),
					    "too many entries");
				}
				IPFW_DYN_UNLOCK();
				return (1);
			}
		}
		add_dyn_rule(&args->f_id, O_LIMIT, (struct ip_fw *)parent, stateopts);
		break;
	}
	default:
		printf("ipfw: %s: unknown dynamic rule type %u\n",
		    __func__, cmd->o.opcode);
		IPFW_DYN_UNLOCK();
		return (1);
	}

	/* XXX just set lifetime */
	lookup_dyn_rule_locked(&args->f_id, NULL, NULL);

	IPFW_DYN_UNLOCK();
	return (0);
}

/*
 * Generate a TCP packet, containing either a RST or a keepalive.
 * When flags & TH_RST, we are sending a RST packet, because of a
 * "reset" action matched the packet.
 * Otherwise we are sending a keepalive, and flags & TH_
 * The 'replyto' mbuf is the mbuf being replied to, if any, and is required
 * so that MAC can label the reply appropriately.
 */
static struct mbuf *
send_pkt(struct mbuf *replyto, struct ipfw_flow_id *id, u_int32_t seq,
    u_int32_t ack, int flags)
{
	INIT_VNET_INET(curvnet);
	struct mbuf *m;
	struct ip *ip;
	struct tcphdr *tcp;

	MGETHDR(m, M_DONTWAIT, MT_DATA);
	if (m == 0)
		return (NULL);
	m->m_pkthdr.rcvif = (struct ifnet *)0;

	M_SETFIB(m, id->fib);
#ifdef MAC
	if (replyto != NULL)
		mac_netinet_firewall_reply(replyto, m);
	else
		mac_netinet_firewall_send(m);
#else
	(void)replyto;		/* don't warn about unused arg */
#endif

	m->m_pkthdr.len = m->m_len = sizeof(struct ip) + sizeof(struct tcphdr);
	m->m_data += max_linkhdr;

	ip = mtod(m, struct ip *);
	bzero(ip, m->m_len);
	tcp = (struct tcphdr *)(ip + 1); /* no IP options */
	ip->ip_p = IPPROTO_TCP;
	tcp->th_off = 5;
	/*
	 * Assume we are sending a RST (or a keepalive in the reverse
	 * direction), swap src and destination addresses and ports.
	 */
	ip->ip_src.s_addr = htonl(id->dst_ip);
	ip->ip_dst.s_addr = htonl(id->src_ip);
	tcp->th_sport = htons(id->dst_port);
	tcp->th_dport = htons(id->src_port);
	if (flags & TH_RST) {	/* we are sending a RST */
		if (flags & TH_ACK) {
			tcp->th_seq = htonl(ack);
			tcp->th_ack = htonl(0);
			tcp->th_flags = TH_RST;
		} else {
			if (flags & TH_SYN)
				seq++;
			tcp->th_seq = htonl(0);
			tcp->th_ack = htonl(seq);
			tcp->th_flags = TH_RST | TH_ACK;
		}
	} else {
		/*
		 * We are sending a keepalive. flags & TH_SYN determines
		 * the direction, forward if set, reverse if clear.
		 * NOTE: seq and ack are always assumed to be correct
		 * as set by the caller. This may be confusing...
		 */
		if (flags & TH_SYN) {
			/*
			 * we have to rewrite the correct addresses!
			 */
			ip->ip_dst.s_addr = htonl(id->dst_ip);
			ip->ip_src.s_addr = htonl(id->src_ip);
			tcp->th_dport = htons(id->dst_port);
			tcp->th_sport = htons(id->src_port);
		}
		tcp->th_seq = htonl(seq);
		tcp->th_ack = htonl(ack);
		tcp->th_flags = TH_ACK;
	}
	/*
	 * set ip_len to the payload size so we can compute
	 * the tcp checksum on the pseudoheader
	 * XXX check this, could save a couple of words ?
	 */
	ip->ip_len = htons(sizeof(struct tcphdr));
	tcp->th_sum = in_cksum(m, m->m_pkthdr.len);
	/*
	 * now fill fields left out earlier
	 */
	ip->ip_ttl = V_ip_defttl;
	ip->ip_len = m->m_pkthdr.len;
	m->m_flags |= M_SKIP_FIREWALL;
	return (m);
}

/*
 * sends a reject message, consuming the mbuf passed as an argument.
 */
static void
send_reject(struct ip_fw_args *args, int code, int ip_len, struct ip *ip)
{

	if (code != ICMP_REJECT_RST) { /* Send an ICMP unreach */
		icmp_error(args->m, ICMP_UNREACH, code, 0L, 0);
	} else if (args->f_id.proto == IPPROTO_TCP) {
		struct tcphdr *const tcp =
		    L3HDR(struct tcphdr, mtod(args->m, struct ip *));
		if ( (tcp->th_flags & TH_RST) == 0) {
			struct mbuf *m;
			m = send_pkt(args->m, &(args->f_id),
				ntohl(tcp->th_seq), ntohl(tcp->th_ack),
				tcp->th_flags | TH_RST);
			if (m != NULL)
				ip_output(m, NULL, NULL, 0, NULL, NULL);
		}
		m_freem(args->m);
	} else
		m_freem(args->m);
	args->m = NULL;
}

/**
 *
 * Given an ip_fw *, lookup_next_rule will return a pointer
 * to the next rule, which can be either the jump
 * target (for skipto instructions) or the next one in the list (in
 * all other cases including a missing jump target).
 * The result is also written in the "next_rule" field of the rule.
 * Backward jumps are not allowed, so start looking from the next
 * rule...
 *
 * This never returns NULL -- in case we do not have an exact match,
 * the next rule is returned. When the ruleset is changed,
 * pointers are flushed so we are always correct.
 */

static struct ip_fw *
lookup_next_rule(struct ip_fw *me, u_int32_t tablearg)
{
	struct ip_fw *rule = NULL;
	ipfw_insn *cmd;
	u_int16_t	rulenum;

	/* look for action, in case it is a skipto */
	cmd = ACTION_PTR(me);
	if (cmd->opcode == O_LOG)
		cmd += F_LEN(cmd);
	if (cmd->opcode == O_ALTQ)
		cmd += F_LEN(cmd);
	if (cmd->opcode == O_TAG)
		cmd += F_LEN(cmd);
	if (cmd->opcode == O_SKIPTO ) {
		if (tablearg != 0) {
			rulenum = (u_int16_t)tablearg;
		} else {
			rulenum = cmd->arg1;
		}
		for (rule = me->next; rule ; rule = rule->next) {
			if (rule->rulenum >= rulenum) {
				break;
			}
		}
	}
	if (rule == NULL)			/* failure or not a skipto */
		rule = me->next;
	me->next_rule = rule;
	return rule;
}

static void
init_table_entry_addr(struct table_entry_addr *addr, struct table_entry_addr *mask,
    in_addr_t in_addr, uint8_t mlen, ipfw_ether_addr *ether_addr)
{
	addr->len = mask->len = sizeof(struct table_entry_addr);
	mask->in_addr = htonl(mlen ? ~((1 << (32 - mlen)) - 1) : 0);
	addr->in_addr = in_addr & mask->in_addr;
	if (ether_addr && (ether_addr->flags & IPFW_EA_CHECK)) {
		if (ether_addr->flags & IPFW_EA_MULTICAST) {
			bzero(addr->ether_addr.octet, ETHER_ADDR_LEN);
			addr->ether_addr.octet[0] = 0x01;
			bzero(mask->ether_addr.octet, ETHER_ADDR_LEN);
			mask->ether_addr.octet[0] = 0x01;
		} else {
			memcpy(addr->ether_addr.octet, ether_addr->octet, ETHER_ADDR_LEN);
			memset(mask->ether_addr.octet, 0xff, ETHER_ADDR_LEN);
		}
	} else {
		/* set any ether addr */
		bzero(addr->ether_addr.octet, ETHER_ADDR_LEN);
		memset(mask->ether_addr.octet, 0xff, ETHER_ADDR_LEN);
	}
}

static __inline struct table_entry *
__rn_to_table_entry(struct radix_node *_rn, int off)
{
	char *rn = (char*) _rn;

	if (rn == NULL)
		return NULL;
	return (struct table_entry*)(rn - off);

}

#define RN_TO_ENT(e, r) (__rn_to_table_entry(e, __offsetof(struct table_entry, r)))

static __inline void
release_table_entry(struct ipfw_table_head *th, struct table_entry *ent)
{
	IPFW_WLOCK_ASSERT(&V_layer3_chain);	/* FIXME */

	if (refcount_release(&ent->refcnt)) {
		if (ent->in_rn[0].rn_flags)
			th->in_rnh->rnh_deladdr(&ent->addr, &ent->mask, th->in_rnh);
		free(ent, M_IPFW_TBL);
	}
}

static int
add_table_entry(struct ip_fw_chain *ch, uint16_t tbl, in_addr_t addr,
    uint8_t mlen, ipfw_ether_addr *ether_addr, uint32_t value)
{
	INIT_VNET_IPFW(curvnet);
	struct ipfw_table_head *th;
	struct table_entry *ent, *in_ent;
	struct radix_node *rn;

	if (tbl >= IPFW_TABLES_MAX)
		return (EINVAL);
	th = &ch->tables[tbl];
	ent = malloc(sizeof(*ent), M_IPFW_TBL, M_NOWAIT | M_ZERO);
	if (ent == NULL)
		return (ENOMEM);
	refcount_init(&ent->refcnt, 1);
	ent->value = value;
	init_table_entry_addr(&ent->addr, &ent->mask, addr, mlen, ether_addr);
	IPFW_WLOCK(ch);
<<<<<<< HEAD
	RADIX_NODE_HEAD_LOCK(th->ether_rnh);
	rh = th->ether_rnh->rnh_addaddr(&ent->addr, &ent->mask, th->ether_rnh,
	    ent->ether_rn);
	RADIX_NODE_HEAD_UNLOCK(th->ether_rnh);
=======
	rn = rnh->rnh_addaddr(&ent->addr, &ent->mask, rnh, (void *)ent);
>>>>>>> 2cc6f5c8
	if (rn == NULL) {
		IPFW_WUNLOCK(ch);
		free(ent, M_IPFW_TBL);
		return (EEXIST);
	}
	in_ent = RN_TO_ENT(th->in_rnh->rnh_lookup(&ent->addr, &ent->mask, th->in_rnh),
	    in_rn);
	if (in_ent == NULL) {
		in_ent = RN_TO_ENT(th->in_rnh->rnh_addaddr(&ent->addr, &ent->mask,
		    th->in_rnh, ent->in_rn), in_rn);
		if (in_ent == NULL) {
			th->ether_rnh->rnh_deladdr(&ent->addr, &ent->mask, th->ether_rnh);
			IPFW_WUNLOCK(ch);
			free(ent, M_IPFW_TBL);
			return (EEXIST);
		}
	}
	refcount_acquire(&in_ent->refcnt);
	IPFW_WUNLOCK(ch);
	return (0);
}

static __inline int
delete_table_entry_rn(struct ipfw_table_head *th, void *addr, void *mask)
{
	struct table_entry *ent, *in_ent;

	ent = RN_TO_ENT(th->ether_rnh->rnh_deladdr(addr, mask, th->ether_rnh),
	    ether_rn);
	if (ent == NULL)
		return (ESRCH);
	in_ent = RN_TO_ENT(th->in_rnh->rnh_lookup(&ent->addr, &ent->mask, th->in_rnh),
	    in_rn);
	release_table_entry(th, in_ent);
	release_table_entry(th, ent);
	return (0);
}

static int
del_table_entry(struct ip_fw_chain *ch, uint16_t tbl, in_addr_t addr,
    uint8_t mlen, ipfw_ether_addr *ether_addr)
{
	struct ipfw_table_head *th;
	struct table_entry_addr sa, mask;
	int err;

	if (tbl >= IPFW_TABLES_MAX)
		return (EINVAL);
	th = &ch->tables[tbl];
	init_table_entry_addr(&sa, &mask, addr, mlen, ether_addr);
	IPFW_WLOCK(ch);
	err = delete_table_entry_rn(th, &sa, &mask);
	IPFW_WUNLOCK(ch);
	return (err);
}

static int
flush_table_entry(struct radix_node *rn, void *arg)
{
	delete_table_entry_rn((struct ipfw_table_head *)arg, rn->rn_key, rn->rn_mask);
	return (0);
}

static int
flush_table(struct ip_fw_chain *ch, uint16_t tbl)
{
	struct ipfw_table_head *th;

	IPFW_WLOCK_ASSERT(ch);

	if (tbl >= IPFW_TABLES_MAX)
		return (EINVAL);
	th = &ch->tables[tbl];
	KASSERT(th->ether_rnh != NULL, ("NULL IPFW table"));
	th->ether_rnh->rnh_walktree(th->ether_rnh, flush_table_entry, th);
	return (0);
}

static void
flush_tables(struct ip_fw_chain *ch)
{
	uint16_t tbl;

	IPFW_WLOCK_ASSERT(ch);

	for (tbl = 0; tbl < IPFW_TABLES_MAX; tbl++)
		flush_table(ch, tbl);
}

static int
init_tables(struct ip_fw_chain *ch)
{ 
	int i;
	uint16_t j;

	for (i = 0; i < IPFW_TABLES_MAX; i++) {
		struct ipfw_table_head *th = &ch->tables[i];

		if (!rn_inithead((void**)&(th->in_rnh), 
		    __offsetof(struct table_entry_addr, in_addr) * 8) ||
		    !rn_inithead((void**)&(th->ether_rnh),
		    __offsetof(struct table_entry_addr, ether_addr) * 8)) {
			for (j = 0; j < i; j++) {
				(void) flush_table(ch, j);
			}
			return (ENOMEM);
		}
	}
	return (0);
}

static int
lookup_table(struct ip_fw_chain *ch, uint16_t tbl, in_addr_t addr,
    ipfw_ether_addr *ether_addr, uint32_t *val)
{
	struct ipfw_table_head *th;
	struct table_entry_addr sa, mask;
	struct table_entry *ent = NULL;
	const int has_ether_addr = (ether_addr && (ether_addr->flags & IPFW_EA_CHECK));
	const int has_in_addr = (addr != INADDR_ANY);

	if (tbl >= IPFW_TABLES_MAX)
		return (0);
	th = &ch->tables[tbl];
	init_table_entry_addr(&sa, &mask, addr, (addr == INADDR_ANY ? 0 : 32), ether_addr);
	if (has_ether_addr) {
		ent = RN_TO_ENT(th->ether_rnh->rnh_lookup(&sa, NULL, th->ether_rnh),
		    ether_rn);
		if (ent == NULL && has_in_addr) {
			/* 
			 * Try to lookup entry with any (zero) ether_addr. It's
			 * handled this way not to deal with non-continuous
			 * masks in radix trees.
			 */
			bzero(sa.ether_addr.octet, ETHER_ADDR_LEN);
			ent = RN_TO_ENT(th->ether_rnh->rnh_lookup(&sa, NULL, th->ether_rnh),
			    ether_rn);
		}
	} else if (has_in_addr) {
		ent = RN_TO_ENT(th->in_rnh->rnh_lookup(&sa, NULL, th->in_rnh), in_rn);
	}
	if (ent != NULL) {
		*val = ent->value;
		return (1);
	}
	return (0);
}

static int
count_table_entry(struct radix_node *rn, void *arg)
{
	u_int32_t * const cnt = arg;

	(*cnt)++;
	return (0);
}

static int
count_table(struct ip_fw_chain *ch, uint32_t tbl, uint32_t *cnt)
{
	struct ipfw_table_head *th;

	if (tbl >= IPFW_TABLES_MAX)
		return (EINVAL);
	th = &ch->tables[tbl];
	*cnt = 0;
	th->ether_rnh->rnh_walktree(th->ether_rnh, count_table_entry, cnt);
	return (0);
}

static int
dump_table_entry(struct radix_node *rn, void *arg)
{
	struct table_entry * const n = RN_TO_ENT(rn, ether_rn);
	ipfw_table * const tbl = arg;
	ipfw_table_entry *ent;

	if (tbl->cnt == tbl->size)
		return (1);
	ent = &tbl->ent[tbl->cnt];
	ent->tbl = tbl->tbl;
	if (n->mask.in_addr == INADDR_ANY)
		ent->masklen = 0;
	else
		ent->masklen = 33 - ffs(ntohl(n->mask.in_addr));
	ent->addr = n->addr.in_addr;
	memcpy(ent->ether_addr.octet, n->addr.ether_addr.octet, ETHER_ADDR_LEN);
	ent->ether_addr.flags = 0;

#define __ETHER_IS_ZERO(a) (((a)[0] | (a)[1] | (a)[2] | (a)[3] | (a)[4] | (a)[5]) == 0)
	if (!__ETHER_IS_ZERO(n->mask.ether_addr.octet) &&
	    !__ETHER_IS_ZERO(n->addr.ether_addr.octet)) {
		ent->ether_addr.flags = IPFW_EA_CHECK;
		/* Should be fixed after adding new flags */
		if (n->mask.ether_addr.octet[0] == 0x01)
			ent->ether_addr.flags |= IPFW_EA_MULTICAST;
	}
#undef __ETHER_IS_ZERO
	ent->value = n->value;
	tbl->cnt++;
	return (0);
}

static int
dump_table(struct ip_fw_chain *ch, ipfw_table *tbl)
{
	struct ipfw_table_head *th;

	if (tbl->tbl >= IPFW_TABLES_MAX)
		return (EINVAL);
	th = &ch->tables[tbl->tbl];
	tbl->cnt = 0;
	th->ether_rnh->rnh_walktree(th->ether_rnh, dump_table_entry, tbl);
	return (0);
}

static void
fill_ugid_cache(struct inpcb *inp, struct ip_fw_ugid *ugp)
{
	struct ucred *cr;

	cr = inp->inp_cred;
	ugp->fw_prid = jailed(cr) ? cr->cr_prison->pr_id : -1;
	ugp->fw_uid = cr->cr_uid;
	ugp->fw_ngroups = cr->cr_ngroups;
	bcopy(cr->cr_groups, ugp->fw_groups, sizeof(ugp->fw_groups));
}

static int
check_uidgid(ipfw_insn_u32 *insn, int proto, struct ifnet *oif,
    struct in_addr dst_ip, u_int16_t dst_port, struct in_addr src_ip,
    u_int16_t src_port, struct ip_fw_ugid *ugp, int *ugid_lookupp,
    struct inpcb *inp)
{
	INIT_VNET_INET(curvnet);
	struct inpcbinfo *pi;
	int wildcard;
	struct inpcb *pcb;
	int match;
	gid_t *gp;

	/*
	 * Check to see if the UDP or TCP stack supplied us with
	 * the PCB. If so, rather then holding a lock and looking
	 * up the PCB, we can use the one that was supplied.
	 */
	if (inp && *ugid_lookupp == 0) {
		INP_LOCK_ASSERT(inp);
		if (inp->inp_socket != NULL) {
			fill_ugid_cache(inp, ugp);
			*ugid_lookupp = 1;
		} else
			*ugid_lookupp = -1;
	}
	/*
	 * If we have already been here and the packet has no
	 * PCB entry associated with it, then we can safely
	 * assume that this is a no match.
	 */
	if (*ugid_lookupp == -1)
		return (0);
	if (proto == IPPROTO_TCP) {
		wildcard = 0;
		pi = &V_tcbinfo;
	} else if (proto == IPPROTO_UDP) {
		wildcard = INPLOOKUP_WILDCARD;
		pi = &V_udbinfo;
	} else
		return 0;
	match = 0;
	if (*ugid_lookupp == 0) {
		INP_INFO_RLOCK(pi);
		pcb =  (oif) ?
			in_pcblookup_hash(pi,
				dst_ip, htons(dst_port),
				src_ip, htons(src_port),
				wildcard, oif) :
			in_pcblookup_hash(pi,
				src_ip, htons(src_port),
				dst_ip, htons(dst_port),
				wildcard, NULL);
		if (pcb != NULL) {
			fill_ugid_cache(pcb, ugp);
			*ugid_lookupp = 1;
		}
		INP_INFO_RUNLOCK(pi);
		if (*ugid_lookupp == 0) {
			/*
			 * If the lookup did not yield any results, there
			 * is no sense in coming back and trying again. So
			 * we can set lookup to -1 and ensure that we wont
			 * bother the pcb system again.
			 */
			*ugid_lookupp = -1;
			return (0);
		}
	} 
	if (insn->o.opcode == O_UID)
		match = (ugp->fw_uid == (uid_t)insn->d[0]);
	else if (insn->o.opcode == O_GID) {
		for (gp = ugp->fw_groups;
			gp < &ugp->fw_groups[ugp->fw_ngroups]; gp++)
			if (*gp == (gid_t)insn->d[0]) {
				match = 1;
				break;
			}
	} else if (insn->o.opcode == O_JAIL)
		match = (ugp->fw_prid == (int)insn->d[0]);
	return match;
}

/*
 * The main check routine for the firewall.
 *
 * All arguments are in args so we can modify them and return them
 * back to the caller.
 *
 * Parameters:
 *
 *	args->m	(in/out) The packet; we set to NULL when/if we nuke it.
 *		Starts with the IP header or with layer2 header if IP_FW_ARGS_LAYER2
 *		is set in args->flags.
 *	args->eh (in)	ethernet header if present, or NULL for layer3 packet.
 *	args->oif	Outgoing interface, or NULL if packet is incoming.
 *		The incoming interface is in the mbuf. (in)
 *	args->divert_rule (in/out)
 *		Skip up to the first rule past this rule number;
 *		upon return, non-zero port number for divert or tee.
 *
 *	args->rule	Pointer to the last matching rule (in/out)
 *	args->next_hop	Socket we are forwarding to (out).
 *	args->f_id	Addresses grabbed from the packet (out)
 * 	args->cookie	a cookie depending on rule action
 * 	args->flags	Flags
 *
 * Return value:
 *
 *	IP_FW_PASS	the packet must be accepted
 *	IP_FW_DENY	the packet must be dropped
 *	IP_FW_DIVERT	divert packet, port in m_tag
 *	IP_FW_TEE	tee packet, port in m_tag
 *	IP_FW_DUMMYNET	to dummynet, pipe in args->cookie
 *	IP_FW_NETGRAPH	into netgraph, cookie args->cookie
 *
 */
int
ipfw_chk(struct ip_fw_args *args)
{
	INIT_VNET_INET(curvnet);
	INIT_VNET_IPFW(curvnet);

	/*
	 * Local variables holding state during the processing of a packet:
	 *
	 * IMPORTANT NOTE: to speed up the processing of rules, there
	 * are some assumption on the values of the variables, which
	 * are documented here. Should you change them, please check
	 * the implementation of the various instructions to make sure
	 * that they still work.
	 *
	 * args->eh	The ethernet header. It is non-null for a layer2
	 *	packet, it is NULL for a layer-3 packet.
	 *
	 * m | args->m	Pointer to the mbuf, as received from the caller.
	 *	It may change if ipfw_chk() does an m_pullup, or if it
	 *	consumes the packet because it calls send_reject().
	 *	XXX This has to change, so that ipfw_chk() never modifies
	 *	or consumes the buffer.
	 * ip	is the beginning of the ip(4 or 6) header.
	 *	supposed to start with the ip header).
	 */
	struct mbuf *m = args->m;
	struct ip *ip = NULL;

	/*
	 * For rules which contain uid/gid or jail constraints, cache
	 * a copy of the users credentials after the pcb lookup has been
	 * executed. This will speed up the processing of rules with
	 * these types of constraints, as well as decrease contention
	 * on pcb related locks.
	 */
	struct ip_fw_ugid fw_ugid_cache;
	int ugid_lookup = 0;

	/*
	 * divinput_flags	If non-zero, set to the IP_FW_DIVERT_*_FLAG
	 *	associated with a packet input on a divert socket.  This
	 *	will allow to distinguish traffic and its direction when
	 *	it originates from a divert socket.
	 */
	u_int divinput_flags = 0;

	/*
	 * oif | args->oif	If NULL, ipfw_chk has been called on the
	 *	inbound path (ether_input, ip_input).
	 *	If non-NULL, ipfw_chk has been called on the outbound path
	 *	(ether_output, ip_output).
	 */
	struct ifnet *oif = args->oif;

	struct ip_fw *f = NULL;		/* matching rule */
	int retval = 0;

	/*
	 * hlen	The length of the IP header.
	 */
	u_int hlen = 0;		/* hlen >0 means we have an IP pkt */

	/*
	 * offset	The offset of a fragment. offset != 0 means that
	 *	we have a fragment at this offset of an IPv4 packet.
	 *	offset == 0 means that (if this is an IPv4 packet)
	 *	this is the first or only fragment.
	 *	For IPv6 offset == 0 means there is no Fragment Header. 
	 *	If offset != 0 for IPv6 always use correct mask to
	 *	get the correct offset because we add IP6F_MORE_FRAG
	 *	to be able to dectect the first fragment which would
	 *	otherwise have offset = 0.
	 */
	u_short offset = 0;

	/*
	 * Local copies of addresses. They are only valid if we have
	 * an IP packet.
	 *
	 * proto	The protocol. Set to 0 for non-ip packets,
	 *	or to the protocol read from the packet otherwise.
	 *	proto != 0 means that we have an IPv4 packet.
	 *
	 * src_port, dst_port	port numbers, in HOST format. Only
	 *	valid for TCP and UDP packets.
	 *
	 * src_ip, dst_ip	ip addresses, in NETWORK format.
	 *	Only valid for IPv4 packets.
	 */
	u_int8_t proto;
	u_int16_t src_port = 0, dst_port = 0;	/* NOTE: host format	*/
	struct in_addr src_ip, dst_ip;		/* NOTE: network format	*/
	u_int16_t ip_len=0;
	int pktlen;
	u_int16_t	etype = 0;	/* Host order stored ether type */

	/*
	 * dyn_dir = MATCH_UNKNOWN when rules unchecked,
	 * 	MATCH_NONE when checked and not matched (q = NULL),
	 *	MATCH_FORWARD or MATCH_REVERSE otherwise (q != NULL)
	 */
	int dyn_dir = MATCH_UNKNOWN;
	ipfw_dyn_rule *q = NULL;
	struct ip_fw_chain *chain = &V_layer3_chain;
	struct m_tag *mtag;

	/*
	 * We store in ulp a pointer to the upper layer protocol header.
	 * In the ipv4 case this is easy to determine from the header,
	 * but for ipv6 we might have some additional headers in the middle.
	 * ulp is NULL if not found.
	 */
	void *ulp = NULL;		/* upper layer protocol pointer. */
	/* XXX ipv6 variables */
	int is_ipv6 = 0;
	u_int16_t ext_hd = 0;	/* bits vector for extension header filtering */
	/* end of ipv6 variables */
	int is_ipv4 = 0;

	if (m->m_flags & M_SKIP_FIREWALL)
		return (IP_FW_PASS);	/* accept */

	if ((args->flags & IP_FW_ARGS_LAYER2) == 0)
		ip = mtod(m, struct ip *);

	pktlen = m->m_pkthdr.len;
	args->f_id.fib = M_GETFIB(m); /* note mbuf not altered) */
	proto = args->f_id.proto = 0;	/* mark f_id invalid */
		/* XXX 0 is a valid proto: IP/IPv6 Hop-by-Hop Option */

/*
 * PULLUP_TO(len, p, T) makes sure that len + sizeof(T) is contiguous,
 * then it sets p to point at the offset "len" in the mbuf. WARNING: the
 * pointer might become stale after other pullups (but we never use it
 * this way).
 */
#define PULLUP_TO(len, p, T)						\
do {									\
	int x = (len) + sizeof(T);					\
	if ((m)->m_len < x) {						\
		args->m = m = m_pullup(m, x);				\
		if (m == NULL)						\
			goto pullup_failed;				\
	}								\
	p = (mtod(m, char *) + (len));					\
} while (0)

	/*
	 * if we have an ether header,
	 */
	if (args->eh != NULL) {
		etype = ntohs(args->eh->ether_type);
		memcpy(args->f_id.src_ether.octet, args->eh->ether_shost, 
				ETHER_ADDR_LEN);
		args->f_id.src_ether.flags = IPFW_EA_CHECK;
		memcpy(args->f_id.dst_ether.octet, args->eh->ether_dhost, 
				ETHER_ADDR_LEN);
		args->f_id.dst_ether.flags = IPFW_EA_CHECK;
	} else {
		args->f_id.src_ether.flags = 0;
		args->f_id.dst_ether.flags = 0;
	}

	/* Identify IP packets and fill up variables. */
	if (pktlen >= sizeof(struct ip6_hdr) &&
	    (args->flags & IP_FW_ARGS_LAYER2) == 0 && ip->ip_v == 6) {
		struct ip6_hdr *ip6 = (struct ip6_hdr *)ip;
		is_ipv6 = 1;
		args->f_id.addr_type = 6;
		hlen = sizeof(struct ip6_hdr);
		proto = ip6->ip6_nxt;

		/* Search extension headers to find upper layer protocols */
		while (ulp == NULL) {
			switch (proto) {
			case IPPROTO_ICMPV6:
				PULLUP_TO(hlen, ulp, struct icmp6_hdr);
				args->f_id.flags = ICMP6(ulp)->icmp6_type;
				break;

			case IPPROTO_TCP:
				PULLUP_TO(hlen, ulp, struct tcphdr);
				dst_port = TCP(ulp)->th_dport;
				src_port = TCP(ulp)->th_sport;
				args->f_id.flags = TCP(ulp)->th_flags;
				break;

			case IPPROTO_SCTP:
				PULLUP_TO(hlen, ulp, struct sctphdr);
				src_port = SCTP(ulp)->src_port;
				dst_port = SCTP(ulp)->dest_port;
				break;

			case IPPROTO_UDP:
				PULLUP_TO(hlen, ulp, struct udphdr);
				dst_port = UDP(ulp)->uh_dport;
				src_port = UDP(ulp)->uh_sport;
				break;

			case IPPROTO_HOPOPTS:	/* RFC 2460 */
				PULLUP_TO(hlen, ulp, struct ip6_hbh);
				ext_hd |= EXT_HOPOPTS;
				hlen += (((struct ip6_hbh *)ulp)->ip6h_len + 1) << 3;
				proto = ((struct ip6_hbh *)ulp)->ip6h_nxt;
				ulp = NULL;
				break;

			case IPPROTO_ROUTING:	/* RFC 2460 */
				PULLUP_TO(hlen, ulp, struct ip6_rthdr);
				switch (((struct ip6_rthdr *)ulp)->ip6r_type) {
				case 0:
					ext_hd |= EXT_RTHDR0;
					break;
				case 2:
					ext_hd |= EXT_RTHDR2;
					break;
				default:
					printf("IPFW2: IPV6 - Unknown Routing "
					    "Header type(%d)\n",
					    ((struct ip6_rthdr *)ulp)->ip6r_type);
					if (V_fw_deny_unknown_exthdrs)
					    return (IP_FW_DENY);
					break;
				}
				ext_hd |= EXT_ROUTING;
				hlen += (((struct ip6_rthdr *)ulp)->ip6r_len + 1) << 3;
				proto = ((struct ip6_rthdr *)ulp)->ip6r_nxt;
				ulp = NULL;
				break;

			case IPPROTO_FRAGMENT:	/* RFC 2460 */
				PULLUP_TO(hlen, ulp, struct ip6_frag);
				ext_hd |= EXT_FRAGMENT;
				hlen += sizeof (struct ip6_frag);
				proto = ((struct ip6_frag *)ulp)->ip6f_nxt;
				offset = ((struct ip6_frag *)ulp)->ip6f_offlg &
					IP6F_OFF_MASK;
				/* Add IP6F_MORE_FRAG for offset of first
				 * fragment to be != 0. */
				offset |= ((struct ip6_frag *)ulp)->ip6f_offlg &
					IP6F_MORE_FRAG;
				if (offset == 0) {
					printf("IPFW2: IPV6 - Invalid Fragment "
					    "Header\n");
					if (V_fw_deny_unknown_exthdrs)
					    return (IP_FW_DENY);
					break;
				}
				args->f_id.frag_id6 =
				    ntohl(((struct ip6_frag *)ulp)->ip6f_ident);
				ulp = NULL;
				break;

			case IPPROTO_DSTOPTS:	/* RFC 2460 */
				PULLUP_TO(hlen, ulp, struct ip6_hbh);
				ext_hd |= EXT_DSTOPTS;
				hlen += (((struct ip6_hbh *)ulp)->ip6h_len + 1) << 3;
				proto = ((struct ip6_hbh *)ulp)->ip6h_nxt;
				ulp = NULL;
				break;

			case IPPROTO_AH:	/* RFC 2402 */
				PULLUP_TO(hlen, ulp, struct ip6_ext);
				ext_hd |= EXT_AH;
				hlen += (((struct ip6_ext *)ulp)->ip6e_len + 2) << 2;
				proto = ((struct ip6_ext *)ulp)->ip6e_nxt;
				ulp = NULL;
				break;

			case IPPROTO_ESP:	/* RFC 2406 */
				PULLUP_TO(hlen, ulp, uint32_t);	/* SPI, Seq# */
				/* Anything past Seq# is variable length and
				 * data past this ext. header is encrypted. */
				ext_hd |= EXT_ESP;
				break;

			case IPPROTO_NONE:	/* RFC 2460 */
				/*
				 * Packet ends here, and IPv6 header has
				 * already been pulled up. If ip6e_len!=0
				 * then octets must be ignored.
				 */
				ulp = ip; /* non-NULL to get out of loop. */
				break;

			case IPPROTO_OSPFIGP:
				/* XXX OSPF header check? */
				PULLUP_TO(hlen, ulp, struct ip6_ext);
				break;

			case IPPROTO_PIM:
				/* XXX PIM header check? */
				PULLUP_TO(hlen, ulp, struct pim);
				break;

			case IPPROTO_CARP:
				PULLUP_TO(hlen, ulp, struct carp_header);
				if (((struct carp_header *)ulp)->carp_version !=
				    CARP_VERSION) 
					return (IP_FW_DENY);
				if (((struct carp_header *)ulp)->carp_type !=
				    CARP_ADVERTISEMENT) 
					return (IP_FW_DENY);
				break;

			case IPPROTO_IPV6:	/* RFC 2893 */
				PULLUP_TO(hlen, ulp, struct ip6_hdr);
				break;

			case IPPROTO_IPV4:	/* RFC 2893 */
				PULLUP_TO(hlen, ulp, struct ip);
				break;

			default:
				printf("IPFW2: IPV6 - Unknown Extension "
				    "Header(%d), ext_hd=%x\n", proto, ext_hd);
				if (V_fw_deny_unknown_exthdrs)
				    return (IP_FW_DENY);
				PULLUP_TO(hlen, ulp, struct ip6_ext);
				break;
			} /*switch */
		}
		ip = mtod(m, struct ip *);
		ip6 = (struct ip6_hdr *)ip;
		args->f_id.src_ip6 = ip6->ip6_src;
		args->f_id.dst_ip6 = ip6->ip6_dst;
		args->f_id.src_ip = 0;
		args->f_id.dst_ip = 0;
		args->f_id.flow_id6 = ntohl(ip6->ip6_flow);
	} else if (pktlen >= sizeof(struct ip) &&
	    (args->flags & IP_FW_ARGS_LAYER2) == 0 && ip->ip_v == 4) {
	    	is_ipv4 = 1;
		hlen = ip->ip_hl << 2;
		args->f_id.addr_type = 4;

		/*
		 * Collect parameters into local variables for faster matching.
		 */
		proto = ip->ip_p;
		src_ip = ip->ip_src;
		dst_ip = ip->ip_dst;
		offset = ip->ip_off & IP_OFFMASK;
		ip_len = ip->ip_len;
		pktlen = ip_len < pktlen ? ip_len : pktlen;

		if (offset == 0) {
			switch (proto) {
			case IPPROTO_TCP:
				PULLUP_TO(hlen, ulp, struct tcphdr);
				dst_port = TCP(ulp)->th_dport;
				src_port = TCP(ulp)->th_sport;
				args->f_id.flags = TCP(ulp)->th_flags;
				break;

			case IPPROTO_UDP:
				PULLUP_TO(hlen, ulp, struct udphdr);
				dst_port = UDP(ulp)->uh_dport;
				src_port = UDP(ulp)->uh_sport;
				break;

			case IPPROTO_ICMP:
				PULLUP_TO(hlen, ulp, struct icmphdr);
				args->f_id.flags = ICMP(ulp)->icmp_type;
				break;

			default:
				break;
			}
		}

		ip = mtod(m, struct ip *);
		args->f_id.src_ip = ntohl(src_ip.s_addr);
		args->f_id.dst_ip = ntohl(dst_ip.s_addr);
	} else if (pktlen >= ETHER_HDR_LEN && args->eh != NULL &&
	    (args->flags & IP_FW_ARGS_LAYER2)) {
		void *hdr;
		switch (ntohs(args->eh->ether_type)) {
		case ETHERTYPE_ARP:
			PULLUP_TO(ETHER_HDR_LEN, hdr, struct arphdr);
		}
	}
#undef PULLUP_TO
	if (proto) { /* we may have port numbers, store them */
		args->f_id.proto = proto;
		args->f_id.src_port = src_port = ntohs(src_port);
		args->f_id.dst_port = dst_port = ntohs(dst_port);
	}

	IPFW_RLOCK(chain);
	mtag = m_tag_find(m, PACKET_TAG_DIVERT, NULL);
	if (args->rule) {
		/*
		 * Packet has already been tagged. Look for the next rule
		 * to restart processing.
		 *
		 * If fw_one_pass != 0 then just accept it.
		 * XXX should not happen here, but optimized out in
		 * the caller.
		 */
		if (V_fw_one_pass) {
			IPFW_RUNLOCK(chain);
			return (IP_FW_PASS);
		}

		f = args->rule->next_rule;
		if (f == NULL)
			f = lookup_next_rule(args->rule, 0);
	} else {
		/*
		 * Find the starting rule. It can be either the first
		 * one, or the one after divert_rule if asked so.
		 */
		int skipto = mtag ? divert_cookie(mtag) : 0;

		f = chain->rules;
		if ((args->flags & IP_FW_ARGS_LAYER2) == 0 && skipto != 0) {
			if (skipto >= IPFW_DEFAULT_RULE) {
				IPFW_RUNLOCK(chain);
				return (IP_FW_DENY); /* invalid */
			}
			while (f && f->rulenum <= skipto)
				f = f->next;
			if (f == NULL) {	/* drop packet */
				IPFW_RUNLOCK(chain);
				return (IP_FW_DENY);
			}
		}
	}
	/* reset divert rule to avoid confusion later */
	if (mtag) {
		divinput_flags = divert_info(mtag) &
		    (IP_FW_DIVERT_OUTPUT_FLAG | IP_FW_DIVERT_LOOPBACK_FLAG);
		m_tag_delete(m, mtag);
	}

	/*
	 * Now scan the rules, and parse microinstructions for each rule.
	 */
	for (; f; f = f->next) {
		ipfw_insn *cmd;
		uint32_t tablearg = 0;
		uint32_t stateopts = 0;
		int l, cmdlen, skip_or; /* skip rest of OR block */

again:
		if (V_set_disable & (1 << f->set) )
			continue;

		skip_or = 0;
		for (l = f->cmd_len, cmd = f->cmd ; l > 0 ;
		    l -= cmdlen, cmd += cmdlen) {
			int match;

			/*
			 * check_body is a jump target used when we find a
			 * CHECK_STATE, and need to jump to the body of
			 * the target rule.
			 */

check_body:
			cmdlen = F_LEN(cmd);
			/*
			 * An OR block (insn_1 || .. || insn_n) has the
			 * F_OR bit set in all but the last instruction.
			 * The first match will set "skip_or", and cause
			 * the following instructions to be skipped until
			 * past the one with the F_OR bit clear.
			 */
			if (skip_or) {		/* skip this instruction */
				if ((cmd->len & F_OR) == 0)
					skip_or = 0;	/* next one is good */
				continue;
			}
			match = 0; /* set to 1 if we succeed */

			switch (cmd->opcode) {
			/*
			 * The first set of opcodes compares the packet's
			 * fields with some pattern, setting 'match' if a
			 * match is found. At the end of the loop there is
			 * logic to deal with F_NOT and F_OR flags associated
			 * with the opcode.
			 */
			case O_NOP:
				match = 1;
				break;

			case O_GID:
			case O_UID:
			case O_JAIL:
				/*
				 * We only check offset == 0 && proto != 0,
				 * as this ensures that we have a
				 * packet with the ports info.
				 */
				if (offset!=0)
					break;
				if (is_ipv6) /* XXX to be fixed later */
					break;
				if (proto == IPPROTO_TCP ||
				    proto == IPPROTO_UDP)
					match = check_uidgid(
						    (ipfw_insn_u32 *)cmd,
						    proto, oif,
						    dst_ip, dst_port,
						    src_ip, src_port, &fw_ugid_cache,
						    &ugid_lookup, args->inp);
				break;

			case O_RECV:
				match = iface_match(m->m_pkthdr.rcvif,
				    (ipfw_insn_if *)cmd);
				break;

			case O_XMIT:
				match = iface_match(oif, (ipfw_insn_if *)cmd);
				break;

			case O_VIA:
				match = iface_match(oif ? oif :
				    m->m_pkthdr.rcvif, (ipfw_insn_if *)cmd);
				break;

			case O_ETHER_SRC:
			case O_ETHER_DST:
				if (args->eh != NULL) {	/* have ethernet header */
					ipfw_ether_addr *want = 
						&(((ipfw_insn_ether *)cmd)->ether);
					ipfw_ether_addr *a = (cmd->opcode == O_ETHER_SRC ?
						&args->f_id.src_ether :
						&args->f_id.dst_ether);
					match = ether_addr_allow(want, a);
				}
				break;

			case O_ETHER_TYPE:
				if (args->eh != NULL) {	/* have ethernet header */
					u_int16_t *p =
					    ((ipfw_insn_u16 *)cmd)->ports;
					int i;

					for (i = cmdlen - 1; !match && i>0;
					    i--, p += 2)
						match = (etype >= p[0] &&
						    etype <= p[1]);
				}
				break;

			case O_FRAG:
				match = (offset != 0);
				break;

			case O_IN:	/* "out" is "not in" */
				match = (oif == NULL);
				break;

			case O_LAYER2:
				match = ((args->flags & IP_FW_ARGS_LAYER2) != 0);
				break;

			case O_DIVERTED:
				match = (cmd->arg1 & 1 && divinput_flags &
				    IP_FW_DIVERT_LOOPBACK_FLAG) ||
					(cmd->arg1 & 2 && divinput_flags &
				    IP_FW_DIVERT_OUTPUT_FLAG);
				break;

			case O_PROTO:
				/*
				 * We do not allow an arg of 0 so the
				 * check of "proto" only suffices.
				 */
				match = (proto == cmd->arg1);
				break;

			case O_IP_SRC:
				match = is_ipv4 &&
				    (((ipfw_insn_ip *)cmd)->addr.s_addr ==
				    src_ip.s_addr);
				break;

			case O_IP_SRC_LOOKUP:
			case O_IP_DST_LOOKUP:
				if (is_ipv4 || (args->flags & IP_FW_ARGS_LAYER2)) {
				    ipfw_ether_addr *ea;
				    uint32_t a;
				    uint32_t v;

				    if (cmd->opcode == O_IP_DST_LOOKUP) {
					    a = dst_ip.s_addr;
					    ea = &args->f_id.dst_ether;
				    } else {
					    a = src_ip.s_addr;
					    ea = &args->f_id.src_ether;
				    }
				    if (args->flags & IP_FW_ARGS_LAYER2)
					    a = INADDR_ANY;

				    match = lookup_table(chain, cmd->arg1, a,
					ea, &v);
				    if (!match)
					break;
				    if (cmdlen == F_INSN_SIZE(ipfw_insn_u32))
					match =
					    ((ipfw_insn_u32 *)cmd)->d[0] == v;
				    else
					tablearg = v;
				}
				break;

			case O_IP_SRC_MASK:
			case O_IP_DST_MASK:
				if (is_ipv4) {
				    uint32_t a =
					(cmd->opcode == O_IP_DST_MASK) ?
					    dst_ip.s_addr : src_ip.s_addr;
				    uint32_t *p = ((ipfw_insn_u32 *)cmd)->d;
				    int i = cmdlen-1;

				    for (; !match && i>0; i-= 2, p+= 2)
					match = (p[0] == (a & p[1]));
				}
				break;

			case O_IP_SRC_ME:
				if (is_ipv4) {
					struct ifnet *tif;

					INADDR_TO_IFP(src_ip, tif);
					match = (tif != NULL);
				}
				break;

			case O_IP_DST_SET:
			case O_IP_SRC_SET:
				if (is_ipv4) {
					u_int32_t *d = (u_int32_t *)(cmd+1);
					u_int32_t addr =
					    cmd->opcode == O_IP_DST_SET ?
						args->f_id.dst_ip :
						args->f_id.src_ip;

					    if (addr < d[0])
						    break;
					    addr -= d[0]; /* subtract base */
					    match = (addr < cmd->arg1) &&
						( d[ 1 + (addr>>5)] &
						  (1<<(addr & 0x1f)) );
				}
				break;

			case O_IP_DST:
				match = is_ipv4 &&
				    (((ipfw_insn_ip *)cmd)->addr.s_addr ==
				    dst_ip.s_addr);
				break;

			case O_IP_DST_ME:
				if (is_ipv4) {
					struct ifnet *tif;

					INADDR_TO_IFP(dst_ip, tif);
					match = (tif != NULL);
				}
				break;

			case O_IP_SRCPORT:
			case O_IP_DSTPORT:
				/*
				 * offset == 0 && proto != 0 is enough
				 * to guarantee that we have a
				 * packet with port info.
				 */
				if ((proto==IPPROTO_UDP || proto==IPPROTO_TCP)
				    && offset == 0) {
					u_int16_t x =
					    (cmd->opcode == O_IP_SRCPORT) ?
						src_port : dst_port ;
					u_int16_t *p =
					    ((ipfw_insn_u16 *)cmd)->ports;
					int i;

					for (i = cmdlen - 1; !match && i>0;
					    i--, p += 2)
						match = (x>=p[0] && x<=p[1]);
				}
				break;

			case O_ICMPTYPE:
				match = (offset == 0 && proto==IPPROTO_ICMP &&
				    icmptype_match(ICMP(ulp), (ipfw_insn_u32 *)cmd) );
				break;

#ifdef INET6
			case O_ICMP6TYPE:
				match = is_ipv6 && offset == 0 &&
				    proto==IPPROTO_ICMPV6 &&
				    icmp6type_match(
					ICMP6(ulp)->icmp6_type,
					(ipfw_insn_u32 *)cmd);
				break;
#endif /* INET6 */

			case O_IPOPT:
				match = (is_ipv4 &&
				    ipopts_match(ip, cmd) );
				break;

			case O_IPVER:
				match = (is_ipv4 &&
				    cmd->arg1 == ip->ip_v);
				break;

			case O_IPID:
			case O_IPLEN:
			case O_IPTTL:
				if (is_ipv4) {	/* only for IP packets */
				    uint16_t x;
				    uint16_t *p;
				    int i;

				    if (cmd->opcode == O_IPLEN)
					x = ip_len;
				    else if (cmd->opcode == O_IPTTL)
					x = ip->ip_ttl;
				    else /* must be IPID */
					x = ntohs(ip->ip_id);
				    if (cmdlen == 1) {
					match = (cmd->arg1 == x);
					break;
				    }
				    /* otherwise we have ranges */
				    p = ((ipfw_insn_u16 *)cmd)->ports;
				    i = cmdlen - 1;
				    for (; !match && i>0; i--, p += 2)
					match = (x >= p[0] && x <= p[1]);
				}
				break;

			case O_IPPRECEDENCE:
				match = (is_ipv4 &&
				    (cmd->arg1 == (ip->ip_tos & 0xe0)) );
				break;

			case O_IPTOS:
				match = (is_ipv4 &&
				    flags_match(cmd, ip->ip_tos));
				break;

			case O_TCPDATALEN:
				if (proto == IPPROTO_TCP && offset == 0) {
				    struct tcphdr *tcp;
				    uint16_t x;
				    uint16_t *p;
				    int i;

				    tcp = TCP(ulp);
				    x = ip_len -
					((ip->ip_hl + tcp->th_off) << 2);
				    if (cmdlen == 1) {
					match = (cmd->arg1 == x);
					break;
				    }
				    /* otherwise we have ranges */
				    p = ((ipfw_insn_u16 *)cmd)->ports;
				    i = cmdlen - 1;
				    for (; !match && i>0; i--, p += 2)
					match = (x >= p[0] && x <= p[1]);
				}
				break;

			case O_TCPFLAGS:
				match = (proto == IPPROTO_TCP && offset == 0 &&
				    flags_match(cmd, TCP(ulp)->th_flags));
				break;

			case O_TCPOPTS:
				match = (proto == IPPROTO_TCP && offset == 0 &&
				    tcpopts_match(TCP(ulp), cmd));
				break;

			case O_TCPSEQ:
				match = (proto == IPPROTO_TCP && offset == 0 &&
				    ((ipfw_insn_u32 *)cmd)->d[0] ==
					TCP(ulp)->th_seq);
				break;

			case O_TCPACK:
				match = (proto == IPPROTO_TCP && offset == 0 &&
				    ((ipfw_insn_u32 *)cmd)->d[0] ==
					TCP(ulp)->th_ack);
				break;

			case O_TCPWIN:
				match = (proto == IPPROTO_TCP && offset == 0 &&
				    cmd->arg1 == TCP(ulp)->th_win);
				break;

			case O_ESTAB:
				/* reject packets which have SYN only */
				/* XXX should i also check for TH_ACK ? */
				match = (proto == IPPROTO_TCP && offset == 0 &&
				    (TCP(ulp)->th_flags &
				     (TH_RST | TH_ACK | TH_SYN)) != TH_SYN);
				break;

			case O_ALTQ: {
				struct pf_mtag *at;
				ipfw_insn_altq *altq = (ipfw_insn_altq *)cmd;

				match = 1;
				at = pf_find_mtag(m);
				if (at != NULL && at->qid != 0)
					break;
				at = pf_get_mtag(m);
				if (at == NULL) {
					/*
					 * Let the packet fall back to the
					 * default ALTQ.
					 */
					break;
				}
				at->qid = altq->qid;
				if (is_ipv4)
					at->af = AF_INET;
				else
					at->af = AF_LINK;
				at->hdr = ip;
				break;
			}

			case O_LOG:
				if (V_fw_verbose)
					ipfw_log(f, hlen, args, m,
					    oif, offset, tablearg, ip);
				match = 1;
				break;

			case O_PROB:
				match = (random()<((ipfw_insn_u32 *)cmd)->d[0]);
				break;

			case O_VERREVPATH:
				/* Outgoing packets automatically pass/match */
				match = ((oif != NULL) ||
				    (m->m_pkthdr.rcvif == NULL) ||
				    (
#ifdef INET6
				    is_ipv6 ?
					verify_path6(&(args->f_id.src_ip6),
					    m->m_pkthdr.rcvif) :
#endif
				    verify_path(src_ip, m->m_pkthdr.rcvif,
				        args->f_id.fib)));
				break;

			case O_VERSRCREACH:
				/* Outgoing packets automatically pass/match */
				match = (hlen > 0 && ((oif != NULL) ||
#ifdef INET6
				    is_ipv6 ?
				        verify_path6(&(args->f_id.src_ip6),
				            NULL) :
#endif
				    verify_path(src_ip, NULL, args->f_id.fib)));
				break;

			case O_ANTISPOOF:
				/* Outgoing packets automatically pass/match */
				if (oif == NULL && hlen > 0 &&
				    (  (is_ipv4 && in_localaddr(src_ip))
#ifdef INET6
				    || (is_ipv6 &&
				        in6_localaddr(&(args->f_id.src_ip6)))
#endif
				    ))
					match =
#ifdef INET6
					    is_ipv6 ? verify_path6(
					        &(args->f_id.src_ip6),
					        m->m_pkthdr.rcvif) :
#endif
					    verify_path(src_ip,
					    	m->m_pkthdr.rcvif,
					        args->f_id.fib);
				else
					match = 1;
				break;

			case O_IPSEC:
#ifdef IPSEC
				match = (m_tag_find(m,
				    PACKET_TAG_IPSEC_IN_DONE, NULL) != NULL);
#endif
				/* otherwise no match */
				break;

#ifdef INET6
			case O_IP6_SRC:
				match = is_ipv6 &&
				    IN6_ARE_ADDR_EQUAL(&args->f_id.src_ip6,
				    &((ipfw_insn_ip6 *)cmd)->addr6);
				break;

			case O_IP6_DST:
				match = is_ipv6 &&
				IN6_ARE_ADDR_EQUAL(&args->f_id.dst_ip6,
				    &((ipfw_insn_ip6 *)cmd)->addr6);
				break;
			case O_IP6_SRC_MASK:
			case O_IP6_DST_MASK:
				if (is_ipv6) {
					int i = cmdlen - 1;
					struct in6_addr p;
					struct in6_addr *d =
					    &((ipfw_insn_ip6 *)cmd)->addr6;

					for (; !match && i > 0; d += 2,
					    i -= F_INSN_SIZE(struct in6_addr)
					    * 2) {
						p = (cmd->opcode ==
						    O_IP6_SRC_MASK) ?
						    args->f_id.src_ip6:
						    args->f_id.dst_ip6;
						APPLY_MASK(&p, &d[1]);
						match =
						    IN6_ARE_ADDR_EQUAL(&d[0],
						    &p);
					}
				}
				break;

			case O_IP6_SRC_ME:
				match= is_ipv6 && search_ip6_addr_net(&args->f_id.src_ip6);
				break;

			case O_IP6_DST_ME:
				match= is_ipv6 && search_ip6_addr_net(&args->f_id.dst_ip6);
				break;

			case O_FLOW6ID:
				match = is_ipv6 &&
				    flow6id_match(args->f_id.flow_id6,
				    (ipfw_insn_u32 *) cmd);
				break;

			case O_EXT_HDR:
				match = is_ipv6 &&
				    (ext_hd & ((ipfw_insn *) cmd)->arg1);
				break;

			case O_IP6:
				match = is_ipv6;
				break;
#endif

			case O_IP4:
				match = is_ipv4;
				break;

			case O_TAG: {
				uint32_t tag = (cmd->arg1 == IP_FW_TABLEARG) ?
				    tablearg : cmd->arg1;

				/* Packet is already tagged with this tag? */
				mtag = m_tag_locate(m, MTAG_IPFW, tag, NULL);

				/* We have `untag' action when F_NOT flag is
				 * present. And we must remove this mtag from
				 * mbuf and reset `match' to zero (`match' will
				 * be inversed later).
				 * Otherwise we should allocate new mtag and
				 * push it into mbuf.
				 */
				if (cmd->len & F_NOT) { /* `untag' action */
					if (mtag != NULL)
						m_tag_delete(m, mtag);
				} else if (mtag == NULL) {
					if ((mtag = m_tag_alloc(MTAG_IPFW,
					    tag, 0, M_NOWAIT)) != NULL)
						m_tag_prepend(m, mtag);
				}
				match = (cmd->len & F_NOT) ? 0: 1;
				break;
			}

			case O_FIB: /* try match the specified fib */
				if (args->f_id.fib == cmd->arg1)
					match = 1;
				break;

			case O_STATEOPTS:
				if ((cmd->arg1 & IP_FW_STATEOPT_ETHER)) {
					match = (args->eh != NULL);
					if (!match)
						break;
				}
				stateopts = cmd->arg1 & 0xff;
				break;

			case O_ARP_OP:
			case O_ARP_SRC_LOOKUP:
			case O_ARP_DST_LOOKUP:
				if (args->flags & IP_FW_ARGS_LAYER2 &&
					pktlen >= ETHER_HDR_LEN && args->eh != NULL) {
				    struct arphdr *ah;
				    int op;

				    op = ntohs(args->eh->ether_type);
				    if (op != ETHERTYPE_ARP && op != ETHERTYPE_REVARP)
					break;

				    ah = (struct arphdr*)(mtod(m, char*) + ETHER_HDR_LEN);
				    op = ntohs(ah->ar_op);

				    if (ntohs(ah->ar_pro) != ETHERTYPE_IP ||
					    ntohs(ah->ar_hrd) != ARPHRD_ETHER)
					break;

				    if (cmd->opcode == O_ARP_OP) {
					u_int16_t *p =
					    ((ipfw_insn_u16 *)cmd)->ports;
					int i;

					for (i = cmdlen - 1; !match && i > 0;
						i--, p += 2)
					    match = (op >= p[0] &&
						    op <= p[1]);
				    } else {
					ipfw_ether_addr ha;
					uint32_t pa, v;

					/*
					 * XXX: Drop RARP requests
					 * Protocol addresses are undefined
					 * and table lookup by hardware address is not supported
					 */
					if (op == ARPOP_REVREQUEST)
					    break;

					if (cmd->opcode == O_ARP_DST_LOOKUP) {
					    /* 
					     * XXX: Drop Inverse ARP requests
					     * Target protocol address is not specified
					     * and table lookup by hardware address is not supported
					     */
					    if (op == ARPOP_INVREQUEST)
						break;
					    pa = *(uint32_t *) ar_tpa(ah);

					    /*
					     * Ignore hardware address for requests 
					     */
					    if (op != ARPOP_REQUEST) {
						memcpy(ha.octet, ar_tha(ah), ETHER_ADDR_LEN);
						ha.flags = IPFW_EA_CHECK;
					    } else {
						ha.flags = 0;
					    }
					} else {
					    pa = *(uint32_t *) ar_spa(ah);
					    memcpy(ha.octet, ar_sha(ah), ETHER_ADDR_LEN);
					    ha.flags = IPFW_EA_CHECK;
					}

					match = lookup_table(chain, cmd->arg1, pa, 
						(ha.flags ? &ha : NULL), &v);
					if (!match)
					    break;
					if (cmdlen == F_INSN_SIZE(ipfw_insn_u32))
					    match = ((ipfw_insn_u32 *)cmd)->d[0] == v;
					else
					    tablearg = v;
				    }
				}
				break;

			case O_TAGGED: {
				uint32_t tag = (cmd->arg1 == IP_FW_TABLEARG) ?
				    tablearg : cmd->arg1;

				if (cmdlen == 1) {
					match = m_tag_locate(m, MTAG_IPFW,
					    tag, NULL) != NULL;
					break;
				}

				/* we have ranges */
				for (mtag = m_tag_first(m);
				    mtag != NULL && !match;
				    mtag = m_tag_next(m, mtag)) {
					uint16_t *p;
					int i;

					if (mtag->m_tag_cookie != MTAG_IPFW)
						continue;

					p = ((ipfw_insn_u16 *)cmd)->ports;
					i = cmdlen - 1;
					for(; !match && i > 0; i--, p += 2)
						match =
						    mtag->m_tag_id >= p[0] &&
						    mtag->m_tag_id <= p[1];
				}
				break;
			}
				
			/*
			 * The second set of opcodes represents 'actions',
			 * i.e. the terminal part of a rule once the packet
			 * matches all previous patterns.
			 * Typically there is only one action for each rule,
			 * and the opcode is stored at the end of the rule
			 * (but there are exceptions -- see below).
			 *
			 * In general, here we set retval and terminate the
			 * outer loop (would be a 'break 3' in some language,
			 * but we need to do a 'goto done').
			 *
			 * Exceptions:
			 * O_COUNT and O_SKIPTO actions:
			 *   instead of terminating, we jump to the next rule
			 *   ('goto next_rule', equivalent to a 'break 2'),
			 *   or to the SKIPTO target ('goto again' after
			 *   having set f, cmd and l), respectively.
			 *
			 * O_TAG, O_LOG and O_ALTQ action parameters:
			 *   perform some action and set match = 1;
			 *
			 * O_LIMIT and O_KEEP_STATE: these opcodes are
			 *   not real 'actions', and are stored right
			 *   before the 'action' part of the rule.
			 *   These opcodes try to install an entry in the
			 *   state tables; if successful, we continue with
			 *   the next opcode (match=1; break;), otherwise
			 *   the packet *   must be dropped
			 *   ('goto done' after setting retval);
			 *
			 * O_PROBE_STATE and O_CHECK_STATE: these opcodes
			 *   cause a lookup of the state table, and a jump
			 *   to the 'action' part of the parent rule
			 *   ('goto check_body') if an entry is found, or
			 *   (CHECK_STATE only) a jump to the next rule if
			 *   the entry is not found ('goto next_rule').
			 *   The result of the lookup is cached to make
			 *   further instances of these opcodes are
			 *   effectively NOPs.
			 */
			case O_LIMIT:
			case O_KEEP_STATE:
				if (install_state(f, stateopts,
				    (ipfw_insn_limit *)cmd, args, tablearg)) {
					retval = IP_FW_DENY;
					goto done; /* error/limit violation */
				}
				match = 1;
				break;

			case O_PROBE_STATE:
			case O_CHECK_STATE:
				/*
				 * dynamic rules are checked at the first
				 * keep-state or check-state occurrence,
				 * with the result being stored in dyn_dir.
				 * The compiler introduces a PROBE_STATE
				 * instruction for us when we have a
				 * KEEP_STATE (because PROBE_STATE needs
				 * to be run first).
				 */
				if (dyn_dir == MATCH_UNKNOWN &&
				    (q = lookup_dyn_rule(&args->f_id,
				     &dyn_dir, proto == IPPROTO_TCP ?
					TCP(ulp) : NULL))
					!= NULL) {
					/*
					 * Found dynamic entry, update stats
					 * and jump to the 'action' part of
					 * the parent rule.
					 */
					q->pcnt++;
					q->bcnt += pktlen;
					f = q->rule;
					cmd = ACTION_PTR(f);
					l = f->cmd_len - f->act_ofs;
					IPFW_DYN_UNLOCK();
					goto check_body;
				}
				/*
				 * Dynamic entry not found. If CHECK_STATE,
				 * skip to next rule, if PROBE_STATE just
				 * ignore and continue with next opcode.
				 */
				if (cmd->opcode == O_CHECK_STATE)
					goto next_rule;
				match = 1;
				break;

			case O_ACCEPT:
				retval = 0;	/* accept */
				goto done;

			case O_PIPE:
			case O_QUEUE:
				args->rule = f; /* report matching rule */
				if (cmd->arg1 == IP_FW_TABLEARG)
					args->cookie = tablearg;
				else
					args->cookie = cmd->arg1;
				retval = IP_FW_DUMMYNET;
				goto done;

			case O_DIVERT:
			case O_TEE: {
				struct divert_tag *dt;

				if (args->flags & IP_FW_ARGS_LAYER2) /* not valid on layer2 pkts */
					break;
				mtag = m_tag_get(PACKET_TAG_DIVERT,
						sizeof(struct divert_tag),
						M_NOWAIT);
				if (mtag == NULL) {
					/* XXX statistic */
					/* drop packet */
					IPFW_RUNLOCK(chain);
					return (IP_FW_DENY);
				}
				dt = (struct divert_tag *)(mtag+1);
				dt->cookie = f->rulenum;
				if (cmd->arg1 == IP_FW_TABLEARG)
					dt->info = tablearg;
				else
					dt->info = cmd->arg1;
				m_tag_prepend(m, mtag);
				retval = (cmd->opcode == O_DIVERT) ?
				    IP_FW_DIVERT : IP_FW_TEE;
				goto done;
			}
			case O_COUNT:
			case O_SKIPTO:
				f->pcnt++;	/* update stats */
				f->bcnt += pktlen;
				f->timestamp = time_uptime;
				if (cmd->opcode == O_COUNT)
					goto next_rule;
				/* handle skipto */
				if (cmd->arg1 == IP_FW_TABLEARG) {
					f = lookup_next_rule(f, tablearg);
				} else {
					if (f->next_rule == NULL)
						lookup_next_rule(f, 0);
					f = f->next_rule;
				}
				goto again;

			case O_REJECT:
				/*
				 * Drop the packet and send a reject notice
				 * if the packet is not ICMP (or is an ICMP
				 * query), and it is not multicast/broadcast.
				 */
				if (hlen > 0 && is_ipv4 && offset == 0 &&
				    (proto != IPPROTO_ICMP ||
				     is_icmp_query(ICMP(ulp))) &&
				    !(m->m_flags & (M_BCAST|M_MCAST)) &&
				    !IN_MULTICAST(ntohl(dst_ip.s_addr))) {
					send_reject(args, cmd->arg1, ip_len, ip);
					m = args->m;
				}
				/* FALLTHROUGH */
#ifdef INET6
			case O_UNREACH6:
				if (hlen > 0 && is_ipv6 &&
				    ((offset & IP6F_OFF_MASK) == 0) &&
				    (proto != IPPROTO_ICMPV6 ||
				     (is_icmp6_query(args->f_id.flags) == 1)) &&
				    !(m->m_flags & (M_BCAST|M_MCAST)) &&
				    !IN6_IS_ADDR_MULTICAST(&args->f_id.dst_ip6)) {
					send_reject6(
					    args, cmd->arg1, hlen,
					    (struct ip6_hdr *)ip);
					m = args->m;
				}
				/* FALLTHROUGH */
#endif
			case O_DENY:
				retval = IP_FW_DENY;
				goto done;

			case O_FORWARD_IP: {
				struct sockaddr_in *sa;
				sa = &(((ipfw_insn_sa *)cmd)->sa);
				if (args->flags & IP_FW_ARGS_LAYER2) /* not valid on layer2 pkts */
					break;
				if (!q || dyn_dir == MATCH_FORWARD) {
					if (sa->sin_addr.s_addr == INADDR_ANY) {
						bcopy(sa, &args->hopstore,
							sizeof(*sa));
						args->hopstore.sin_addr.s_addr =
						    htonl(tablearg);
						args->next_hop =
						    &args->hopstore;
					} else {
						args->next_hop = sa;
					}
				}
				retval = IP_FW_PASS;
			    }
			    goto done;

			case O_NETGRAPH:
			case O_NGTEE:
				args->rule = f;	/* report matching rule */
				if (cmd->arg1 == IP_FW_TABLEARG)
					args->cookie = tablearg;
				else
					args->cookie = cmd->arg1;
				retval = (cmd->opcode == O_NETGRAPH) ?
				    IP_FW_NETGRAPH : IP_FW_NGTEE;
				goto done;

			case O_SETFIB:
				f->pcnt++;	/* update stats */
				f->bcnt += pktlen;
				f->timestamp = time_uptime;
				M_SETFIB(m, cmd->arg1);
				args->f_id.fib = cmd->arg1;
				goto next_rule;

			case O_NAT: {
                        	struct cfg_nat *t;
                        	int nat_id;

 				if (IPFW_NAT_LOADED) {
					args->rule = f; /* Report matching rule. */
					t = ((ipfw_insn_nat *)cmd)->nat;
					if (t == NULL) {
						nat_id = (cmd->arg1 == IP_FW_TABLEARG) ?
						    tablearg : cmd->arg1;
						LOOKUP_NAT(V_layer3_chain, nat_id, t);
						if (t == NULL) {
							retval = IP_FW_DENY;
							goto done;
						}
						if (cmd->arg1 != IP_FW_TABLEARG)
							((ipfw_insn_nat *)cmd)->nat = t;
					}
					retval = ipfw_nat_ptr(args, t, m);
				} else
					retval = IP_FW_DENY;
				goto done;
			}

			default:
				panic("-- unknown opcode %d\n", cmd->opcode);
			} /* end of switch() on opcodes */

			if (cmd->len & F_NOT)
				match = !match;

			if (match) {
				if (cmd->len & F_OR)
					skip_or = 1;
			} else {
				if (!(cmd->len & F_OR)) /* not an OR block, */
					break;		/* try next rule    */
			}

		}	/* end of inner for, scan opcodes */

next_rule:;		/* try next rule		*/

	}		/* end of outer for, scan rules */
	printf("ipfw: ouch!, skip past end of rules, denying packet\n");
	IPFW_RUNLOCK(chain);
	return (IP_FW_DENY);

done:
	/* Update statistics */
	f->pcnt++;
	f->bcnt += pktlen;
	f->timestamp = time_uptime;
	IPFW_RUNLOCK(chain);
	return (retval);

pullup_failed:
	if (V_fw_verbose)
		printf("ipfw: pullup failed\n");
	return (IP_FW_DENY);
}

/*
 * When a rule is added/deleted, clear the next_rule pointers in all rules.
 * These will be reconstructed on the fly as packets are matched.
 */
static void
flush_rule_ptrs(struct ip_fw_chain *chain)
{
	struct ip_fw *rule;

	IPFW_WLOCK_ASSERT(chain);

	for (rule = chain->rules; rule; rule = rule->next)
		rule->next_rule = NULL;
}

/*
 * Add a new rule to the list. Copy the rule into a malloc'ed area, then
 * possibly create a rule number and add the rule to the list.
 * Update the rule_number in the input struct so the caller knows it as well.
 */
static int
add_rule(struct ip_fw_chain *chain, struct ip_fw *input_rule)
{
	INIT_VNET_IPFW(curvnet);
	struct ip_fw *rule, *f, *prev;
	int l = RULESIZE(input_rule);

	if (chain->rules == NULL && input_rule->rulenum != IPFW_DEFAULT_RULE)
		return (EINVAL);

	rule = malloc(l, M_IPFW, M_NOWAIT | M_ZERO);
	if (rule == NULL)
		return (ENOSPC);

	bcopy(input_rule, rule, l);

	rule->next = NULL;
	rule->next_rule = NULL;

	rule->pcnt = 0;
	rule->bcnt = 0;
	rule->timestamp = 0;

	IPFW_WLOCK(chain);

	if (chain->rules == NULL) {	/* default rule */
		chain->rules = rule;
		goto done;
        }

	/*
	 * If rulenum is 0, find highest numbered rule before the
	 * default rule, and add autoinc_step
	 */
	if (V_autoinc_step < 1)
		V_autoinc_step = 1;
	else if (V_autoinc_step > 1000)
		V_autoinc_step = 1000;
	if (rule->rulenum == 0) {
		/*
		 * locate the highest numbered rule before default
		 */
		for (f = chain->rules; f; f = f->next) {
			if (f->rulenum == IPFW_DEFAULT_RULE)
				break;
			rule->rulenum = f->rulenum;
		}
		if (rule->rulenum < IPFW_DEFAULT_RULE - V_autoinc_step)
			rule->rulenum += V_autoinc_step;
		input_rule->rulenum = rule->rulenum;
	}

	/*
	 * Now insert the new rule in the right place in the sorted list.
	 */
	for (prev = NULL, f = chain->rules; f; prev = f, f = f->next) {
		if (f->rulenum > rule->rulenum) { /* found the location */
			if (prev) {
				rule->next = f;
				prev->next = rule;
			} else { /* head insert */
				rule->next = chain->rules;
				chain->rules = rule;
			}
			break;
		}
	}
	flush_rule_ptrs(chain);
done:
	V_static_count++;
	V_static_len += l;
	IPFW_WUNLOCK(chain);
	DEB(printf("ipfw: installed rule %d, static count now %d\n",
		rule->rulenum, V_static_count);)
	return (0);
}

/**
 * Remove a static rule (including derived * dynamic rules)
 * and place it on the ``reap list'' for later reclamation.
 * The caller is in charge of clearing rule pointers to avoid
 * dangling pointers.
 * @return a pointer to the next entry.
 * Arguments are not checked, so they better be correct.
 */
static struct ip_fw *
remove_rule(struct ip_fw_chain *chain, struct ip_fw *rule,
    struct ip_fw *prev)
{
	INIT_VNET_IPFW(curvnet);
	struct ip_fw *n;
	int l = RULESIZE(rule);

	IPFW_WLOCK_ASSERT(chain);

	n = rule->next;
	IPFW_DYN_LOCK();
	remove_dyn_rule(rule, NULL /* force removal */);
	IPFW_DYN_UNLOCK();
	if (prev == NULL)
		chain->rules = n;
	else
		prev->next = n;
	V_static_count--;
	V_static_len -= l;

	rule->next = chain->reap;
	chain->reap = rule;

	return n;
}

/**
 * Reclaim storage associated with a list of rules.  This is
 * typically the list created using remove_rule.
 */
static void
reap_rules(struct ip_fw *head)
{
	struct ip_fw *rule;

	while ((rule = head) != NULL) {
		head = head->next;
		if (DUMMYNET_LOADED)
			ip_dn_ruledel_ptr(rule);
		free(rule, M_IPFW);
	}
}

/*
 * Remove all rules from a chain (except rules in set RESVD_SET
 * unless kill_default = 1).  The caller is responsible for
 * reclaiming storage for the rules left in chain->reap.
 */
static void
free_chain(struct ip_fw_chain *chain, int kill_default)
{
	struct ip_fw *prev, *rule;

	IPFW_WLOCK_ASSERT(chain);

	flush_rule_ptrs(chain); /* more efficient to do outside the loop */
	for (prev = NULL, rule = chain->rules; rule ; )
		if (kill_default || rule->set != RESVD_SET)
			rule = remove_rule(chain, rule, prev);
		else {
			prev = rule;
			rule = rule->next;
		}
}

/**
 * Remove all rules with given number, and also do set manipulation.
 * Assumes chain != NULL && *chain != NULL.
 *
 * The argument is an u_int32_t. The low 16 bit are the rule or set number,
 * the next 8 bits are the new set, the top 8 bits are the command:
 *
 *	0	delete rules with given number
 *	1	delete rules with given set number
 *	2	move rules with given number to new set
 *	3	move rules with given set number to new set
 *	4	swap sets with given numbers
 *	5	delete rules with given number and with given set number
 */
static int
del_entry(struct ip_fw_chain *chain, u_int32_t arg)
{
	struct ip_fw *prev = NULL, *rule;
	u_int16_t rulenum;	/* rule or old_set */
	u_int8_t cmd, new_set;

	rulenum = arg & 0xffff;
	cmd = (arg >> 24) & 0xff;
	new_set = (arg >> 16) & 0xff;

	if (cmd > 5 || new_set > RESVD_SET)
		return EINVAL;
	if (cmd == 0 || cmd == 2 || cmd == 5) {
		if (rulenum >= IPFW_DEFAULT_RULE)
			return EINVAL;
	} else {
		if (rulenum > RESVD_SET)	/* old_set */
			return EINVAL;
	}

	IPFW_WLOCK(chain);
	rule = chain->rules;
	chain->reap = NULL;
	switch (cmd) {
	case 0:	/* delete rules with given number */
		/*
		 * locate first rule to delete
		 */
		for (; rule->rulenum < rulenum; prev = rule, rule = rule->next)
			;
		if (rule->rulenum != rulenum) {
			IPFW_WUNLOCK(chain);
			return EINVAL;
		}

		/*
		 * flush pointers outside the loop, then delete all matching
		 * rules. prev remains the same throughout the cycle.
		 */
		flush_rule_ptrs(chain);
		while (rule->rulenum == rulenum)
			rule = remove_rule(chain, rule, prev);
		break;

	case 1:	/* delete all rules with given set number */
		flush_rule_ptrs(chain);
		rule = chain->rules;
		while (rule->rulenum < IPFW_DEFAULT_RULE)
			if (rule->set == rulenum)
				rule = remove_rule(chain, rule, prev);
			else {
				prev = rule;
				rule = rule->next;
			}
		break;

	case 2:	/* move rules with given number to new set */
		rule = chain->rules;
		for (; rule->rulenum < IPFW_DEFAULT_RULE; rule = rule->next)
			if (rule->rulenum == rulenum)
				rule->set = new_set;
		break;

	case 3: /* move rules with given set number to new set */
		for (; rule->rulenum < IPFW_DEFAULT_RULE; rule = rule->next)
			if (rule->set == rulenum)
				rule->set = new_set;
		break;

	case 4: /* swap two sets */
		for (; rule->rulenum < IPFW_DEFAULT_RULE; rule = rule->next)
			if (rule->set == rulenum)
				rule->set = new_set;
			else if (rule->set == new_set)
				rule->set = rulenum;
		break;
	case 5: /* delete rules with given number and with given set number.
		 * rulenum - given rule number;
		 * new_set - given set number.
		 */
		for (; rule->rulenum < rulenum; prev = rule, rule = rule->next)
			;
		if (rule->rulenum != rulenum) {
			IPFW_WUNLOCK(chain);
			return (EINVAL);
		}
		flush_rule_ptrs(chain);
		while (rule->rulenum == rulenum) {
			if (rule->set == new_set)
				rule = remove_rule(chain, rule, prev);
			else {
				prev = rule;
				rule = rule->next;
			}
		}
	}
	/*
	 * Look for rules to reclaim.  We grab the list before
	 * releasing the lock then reclaim them w/o the lock to
	 * avoid a LOR with dummynet.
	 */
	rule = chain->reap;
	chain->reap = NULL;
	IPFW_WUNLOCK(chain);
	if (rule)
		reap_rules(rule);
	return 0;
}

/*
 * Clear counters for a specific rule.
 * The enclosing "table" is assumed locked.
 */
static void
clear_counters(struct ip_fw *rule, int log_only)
{
	ipfw_insn_log *l = (ipfw_insn_log *)ACTION_PTR(rule);

	if (log_only == 0) {
		rule->bcnt = rule->pcnt = 0;
		rule->timestamp = 0;
	}
	if (l->o.opcode == O_LOG)
		l->log_left = l->max_log;
}

/**
 * Reset some or all counters on firewall rules.
 * The argument `arg' is an u_int32_t. The low 16 bit are the rule number,
 * the next 8 bits are the set number, the top 8 bits are the command:
 *	0	work with rules from all set's;
 *	1	work with rules only from specified set.
 * Specified rule number is zero if we want to clear all entries.
 * log_only is 1 if we only want to reset logs, zero otherwise.
 */
static int
zero_entry(struct ip_fw_chain *chain, u_int32_t arg, int log_only)
{
	INIT_VNET_IPFW(curvnet);
	struct ip_fw *rule;
	char *msg;

	uint16_t rulenum = arg & 0xffff;
	uint8_t set = (arg >> 16) & 0xff;
	uint8_t cmd = (arg >> 24) & 0xff;

	if (cmd > 1)
		return (EINVAL);
	if (cmd == 1 && set > RESVD_SET)
		return (EINVAL);

	IPFW_WLOCK(chain);
	if (rulenum == 0) {
		V_norule_counter = 0;
		for (rule = chain->rules; rule; rule = rule->next) {
			/* Skip rules from another set. */
			if (cmd == 1 && rule->set != set)
				continue;
			clear_counters(rule, log_only);
		}
		msg = log_only ? "ipfw: All logging counts reset.\n" :
		    "ipfw: Accounting cleared.\n";
	} else {
		int cleared = 0;
		/*
		 * We can have multiple rules with the same number, so we
		 * need to clear them all.
		 */
		for (rule = chain->rules; rule; rule = rule->next)
			if (rule->rulenum == rulenum) {
				while (rule && rule->rulenum == rulenum) {
					if (cmd == 0 || rule->set == set)
						clear_counters(rule, log_only);
					rule = rule->next;
				}
				cleared = 1;
				break;
			}
		if (!cleared) {	/* we did not find any matching rules */
			IPFW_WUNLOCK(chain);
			return (EINVAL);
		}
		msg = log_only ? "ipfw: Entry %d logging count reset.\n" :
		    "ipfw: Entry %d cleared.\n";
	}
	IPFW_WUNLOCK(chain);

	if (V_fw_verbose)
		log(LOG_SECURITY | LOG_NOTICE, msg, rulenum);
	return (0);
}

/*
 * Check validity of the structure before insert.
 * Fortunately rules are simple, so this mostly need to check rule sizes.
 */
static int
check_ipfw_struct(struct ip_fw *rule, int size)
{
	int l, cmdlen = 0;
	int have_action=0;
	ipfw_insn *cmd;

	if (size < sizeof(*rule)) {
		printf("ipfw: rule too short\n");
		return (EINVAL);
	}
	/* first, check for valid size */
	l = RULESIZE(rule);
	if (l != size) {
		printf("ipfw: size mismatch (have %d want %d)\n", size, l);
		return (EINVAL);
	}
	if (rule->act_ofs >= rule->cmd_len) {
		printf("ipfw: bogus action offset (%u > %u)\n",
		    rule->act_ofs, rule->cmd_len - 1);
		return (EINVAL);
	}
	/*
	 * Now go for the individual checks. Very simple ones, basically only
	 * instruction sizes.
	 */
	for (l = rule->cmd_len, cmd = rule->cmd ;
			l > 0 ; l -= cmdlen, cmd += cmdlen) {
		cmdlen = F_LEN(cmd);
		if (cmdlen > l) {
			printf("ipfw: opcode %d size truncated\n",
			    cmd->opcode);
			return EINVAL;
		}
		DEB(printf("ipfw: opcode %d\n", cmd->opcode);)
		switch (cmd->opcode) {
		case O_PROBE_STATE:
		case O_KEEP_STATE:
		case O_PROTO:
		case O_IP_SRC_ME:
		case O_IP_DST_ME:
		case O_LAYER2:
		case O_IN:
		case O_FRAG:
		case O_DIVERTED:
		case O_IPOPT:
		case O_IPTOS:
		case O_IPPRECEDENCE:
		case O_IPVER:
		case O_TCPWIN:
		case O_TCPFLAGS:
		case O_TCPOPTS:
		case O_ESTAB:
		case O_VERREVPATH:
		case O_VERSRCREACH:
		case O_ANTISPOOF:
		case O_IPSEC:
#ifdef INET6
		case O_IP6_SRC_ME:
		case O_IP6_DST_ME:
		case O_EXT_HDR:
		case O_IP6:
#endif
		case O_IP4:
		case O_TAG:
		case O_STATEOPTS:
			if (cmdlen != F_INSN_SIZE(ipfw_insn))
				goto bad_size;
			break;

		case O_FIB:
			if (cmdlen != F_INSN_SIZE(ipfw_insn))
				goto bad_size;
			if (cmd->arg1 >= rt_numfibs) {
				printf("ipfw: invalid fib number %d\n",
					cmd->arg1);
				return EINVAL;
			}
			break;

		case O_SETFIB:
			if (cmdlen != F_INSN_SIZE(ipfw_insn))
				goto bad_size;
			if (cmd->arg1 >= rt_numfibs) {
				printf("ipfw: invalid fib number %d\n",
					cmd->arg1);
				return EINVAL;
			}
			goto check_action;

		case O_UID:
		case O_GID:
		case O_JAIL:
		case O_IP_SRC:
		case O_IP_DST:
		case O_TCPSEQ:
		case O_TCPACK:
		case O_PROB:
		case O_ICMPTYPE:
			if (cmdlen != F_INSN_SIZE(ipfw_insn_u32))
				goto bad_size;
			break;

		case O_LIMIT:
			if (cmdlen != F_INSN_SIZE(ipfw_insn_limit))
				goto bad_size;
			break;

		case O_LOG:
			if (cmdlen != F_INSN_SIZE(ipfw_insn_log))
				goto bad_size;

			((ipfw_insn_log *)cmd)->log_left =
			    ((ipfw_insn_log *)cmd)->max_log;

			break;

		case O_IP_SRC_MASK:
		case O_IP_DST_MASK:
			/* only odd command lengths */
			if ( !(cmdlen & 1) || cmdlen > 31)
				goto bad_size;
			break;

		case O_IP_SRC_SET:
		case O_IP_DST_SET:
			if (cmd->arg1 == 0 || cmd->arg1 > 256) {
				printf("ipfw: invalid set size %d\n",
					cmd->arg1);
				return EINVAL;
			}
			if (cmdlen != F_INSN_SIZE(ipfw_insn_u32) +
			    (cmd->arg1+31)/32 )
				goto bad_size;
			break;

		case O_IP_SRC_LOOKUP:
		case O_IP_DST_LOOKUP:
		case O_ARP_SRC_LOOKUP:
		case O_ARP_DST_LOOKUP:
			if (cmd->arg1 >= IPFW_TABLES_MAX) {
				printf("ipfw: invalid table number %d\n",
				    cmd->arg1);
				return (EINVAL);
			}
			if (cmdlen != F_INSN_SIZE(ipfw_insn) &&
			    cmdlen != F_INSN_SIZE(ipfw_insn_u32))
				goto bad_size;
			break;

		case O_ETHER_SRC:
		case O_ETHER_DST:
			if (cmdlen != F_INSN_SIZE(ipfw_insn_ether))
				goto bad_size;
			break;

		case O_NOP:
		case O_IPID:
		case O_IPTTL:
		case O_IPLEN:
		case O_TCPDATALEN:
		case O_TAGGED:
			if (cmdlen < 1 || cmdlen > 31)
				goto bad_size;
			break;

		case O_IP_SRCPORT:
		case O_IP_DSTPORT: /* XXX artificial limit, 30 port pairs */
		case O_ETHER_TYPE:
		case O_ARP_OP:
			if (cmdlen < 2 || cmdlen > 31)
				goto bad_size;
			break;

		case O_RECV:
		case O_XMIT:
		case O_VIA:
			if (cmdlen != F_INSN_SIZE(ipfw_insn_if))
				goto bad_size;
			break;

		case O_ALTQ:
			if (cmdlen != F_INSN_SIZE(ipfw_insn_altq))
				goto bad_size;
			break;

		case O_PIPE:
		case O_QUEUE:
			if (cmdlen != F_INSN_SIZE(ipfw_insn))
				goto bad_size;
			goto check_action;

		case O_FORWARD_IP:
#ifdef	IPFIREWALL_FORWARD
			if (cmdlen != F_INSN_SIZE(ipfw_insn_sa))
				goto bad_size;
			goto check_action;
#else
			return EINVAL;
#endif

		case O_DIVERT:
		case O_TEE:
			if (ip_divert_ptr == NULL)
				return EINVAL;
			else
				goto check_size;
		case O_NETGRAPH:
		case O_NGTEE:
			if (!NG_IPFW_LOADED)
				return EINVAL;
			else
				goto check_size;
		case O_NAT:
			if (!IPFW_NAT_LOADED)
				return EINVAL;
			if (cmdlen != F_INSN_SIZE(ipfw_insn_nat))
 				goto bad_size;		
 			goto check_action;
		case O_CHECK_STATE:
		case O_COUNT:
		case O_ACCEPT:
		case O_DENY:
		case O_REJECT:
#ifdef INET6
		case O_UNREACH6:
#endif
		case O_SKIPTO:
check_size:
			if (cmdlen != F_INSN_SIZE(ipfw_insn))
				goto bad_size;
check_action:
			if (have_action) {
				printf("ipfw: opcode %d, multiple actions"
					" not allowed\n",
					cmd->opcode);
				return EINVAL;
			}
			have_action = 1;
			if (l != cmdlen) {
				printf("ipfw: opcode %d, action must be"
					" last opcode\n",
					cmd->opcode);
				return EINVAL;
			}
			break;
#ifdef INET6
		case O_IP6_SRC:
		case O_IP6_DST:
			if (cmdlen != F_INSN_SIZE(struct in6_addr) +
			    F_INSN_SIZE(ipfw_insn))
				goto bad_size;
			break;

		case O_FLOW6ID:
			if (cmdlen != F_INSN_SIZE(ipfw_insn_u32) +
			    ((ipfw_insn_u32 *)cmd)->o.arg1)
				goto bad_size;
			break;

		case O_IP6_SRC_MASK:
		case O_IP6_DST_MASK:
			if ( !(cmdlen & 1) || cmdlen > 127)
				goto bad_size;
			break;
		case O_ICMP6TYPE:
			if( cmdlen != F_INSN_SIZE( ipfw_insn_icmp6 ) )
				goto bad_size;
			break;
#endif

		default:
			switch (cmd->opcode) {
#ifndef INET6
			case O_IP6_SRC_ME:
			case O_IP6_DST_ME:
			case O_EXT_HDR:
			case O_IP6:
			case O_UNREACH6:
			case O_IP6_SRC:
			case O_IP6_DST:
			case O_FLOW6ID:
			case O_IP6_SRC_MASK:
			case O_IP6_DST_MASK:
			case O_ICMP6TYPE:
				printf("ipfw: no IPv6 support in kernel\n");
				return EPROTONOSUPPORT;
#endif
			default:
				printf("ipfw: opcode %d, unknown opcode\n",
					cmd->opcode);
				return EINVAL;
			}
		}
	}
	if (have_action == 0) {
		printf("ipfw: missing action\n");
		return EINVAL;
	}
	return 0;

bad_size:
	printf("ipfw: opcode %d size %d wrong\n",
		cmd->opcode, cmdlen);
	return EINVAL;
}

/*
 * Copy the static and dynamic rules to the supplied buffer
 * and return the amount of space actually used.
 */
static size_t
ipfw_getrules(struct ip_fw_chain *chain, void *buf, size_t space)
{
	INIT_VNET_IPFW(curvnet);
	char *bp = buf;
	char *ep = bp + space;
	struct ip_fw *rule;
	int i;
	time_t	boot_seconds;

        boot_seconds = boottime.tv_sec;
	/* XXX this can take a long time and locking will block packet flow */
	IPFW_RLOCK(chain);
	for (rule = chain->rules; rule ; rule = rule->next) {
		/*
		 * Verify the entry fits in the buffer in case the
		 * rules changed between calculating buffer space and
		 * now.  This would be better done using a generation
		 * number but should suffice for now.
		 */
		i = RULESIZE(rule);
		if (bp + i <= ep) {
			bcopy(rule, bp, i);
			/*
			 * XXX HACK. Store the disable mask in the "next"
			 * pointer in a wild attempt to keep the ABI the same.
			 * Why do we do this on EVERY rule?
			 */
			bcopy(&V_set_disable,
			    &(((struct ip_fw *)bp)->next_rule),
			    sizeof(V_set_disable));
			if (((struct ip_fw *)bp)->timestamp)
				((struct ip_fw *)bp)->timestamp += boot_seconds;
			bp += i;
		}
	}
	IPFW_RUNLOCK(chain);
	if (V_ipfw_dyn_v) {
		ipfw_dyn_rule *p, *last = NULL;

		IPFW_DYN_LOCK();
		for (i = 0 ; i < V_curr_dyn_buckets; i++)
			for (p = V_ipfw_dyn_v[i] ; p != NULL; p = p->next) {
				if (bp + sizeof *p <= ep) {
					ipfw_dyn_rule *dst =
						(ipfw_dyn_rule *)bp;
					bcopy(p, dst, sizeof *p);
					bcopy(&(p->rule->rulenum), &(dst->rule),
					    sizeof(p->rule->rulenum));
					/*
					 * store set number into high word of
					 * dst->rule pointer.
					 */
					bcopy(&(p->rule->set),
					    (char *)&dst->rule +
					    sizeof(p->rule->rulenum),
					    sizeof(p->rule->set));
					/*
					 * store a non-null value in "next".
					 * The userland code will interpret a
					 * NULL here as a marker
					 * for the last dynamic rule.
					 */
					bcopy(&dst, &dst->next, sizeof(dst));
					last = dst;
					dst->expire =
					    TIME_LEQ(dst->expire, time_uptime) ?
						0 : dst->expire - time_uptime ;
					bp += sizeof(ipfw_dyn_rule);
				}
			}
		IPFW_DYN_UNLOCK();
		if (last != NULL) /* mark last dynamic rule */
			bzero(&last->next, sizeof(last));
	}
	return (bp - (char *)buf);
}


/**
 * {set|get}sockopt parser.
 */
static int
ipfw_ctl(struct sockopt *sopt)
{
#define	RULE_MAXSIZE	(256*sizeof(u_int32_t))
	INIT_VNET_IPFW(curvnet);
	int error;
	size_t size;
	struct ip_fw *buf, *rule;
	u_int32_t rulenum[2];

	error = priv_check(sopt->sopt_td, PRIV_NETINET_IPFW);
	if (error)
		return (error);

	/*
	 * Disallow modifications in really-really secure mode, but still allow
	 * the logging counters to be reset.
	 */
	if (sopt->sopt_name == IP_FW_ADD ||
	    (sopt->sopt_dir == SOPT_SET && sopt->sopt_name != IP_FW_RESETLOG)) {
		error = securelevel_ge(sopt->sopt_td->td_ucred, 3);
		if (error)
			return (error);
	}

	error = 0;

	switch (sopt->sopt_name) {
	case IP_FW_GET:
		/*
		 * pass up a copy of the current rules. Static rules
		 * come first (the last of which has number IPFW_DEFAULT_RULE),
		 * followed by a possibly empty list of dynamic rule.
		 * The last dynamic rule has NULL in the "next" field.
		 *
		 * Note that the calculated size is used to bound the
		 * amount of data returned to the user.  The rule set may
		 * change between calculating the size and returning the
		 * data in which case we'll just return what fits.
		 */
		size = V_static_len;	/* size of static rules */
		if (V_ipfw_dyn_v)		/* add size of dyn.rules */
			size += (V_dyn_count * sizeof(ipfw_dyn_rule));

		/*
		 * XXX todo: if the user passes a short length just to know
		 * how much room is needed, do not bother filling up the
		 * buffer, just jump to the sooptcopyout.
		 */
		buf = malloc(size, M_TEMP, M_WAITOK);
		error = sooptcopyout(sopt, buf,
				ipfw_getrules(&V_layer3_chain, buf, size));
		free(buf, M_TEMP);
		break;

	case IP_FW_FLUSH:
		/*
		 * Normally we cannot release the lock on each iteration.
		 * We could do it here only because we start from the head all
		 * the times so there is no risk of missing some entries.
		 * On the other hand, the risk is that we end up with
		 * a very inconsistent ruleset, so better keep the lock
		 * around the whole cycle.
		 *
		 * XXX this code can be improved by resetting the head of
		 * the list to point to the default rule, and then freeing
		 * the old list without the need for a lock.
		 */

		IPFW_WLOCK(&V_layer3_chain);
		V_layer3_chain.reap = NULL;
		free_chain(&V_layer3_chain, 0 /* keep default rule */);
		rule = V_layer3_chain.reap;
		V_layer3_chain.reap = NULL;
		IPFW_WUNLOCK(&V_layer3_chain);
		if (rule != NULL)
			reap_rules(rule);
		break;

	case IP_FW_ADD:
		rule = malloc(RULE_MAXSIZE, M_TEMP, M_WAITOK);
		error = sooptcopyin(sopt, rule, RULE_MAXSIZE,
			sizeof(struct ip_fw) );
		if (error == 0)
			error = check_ipfw_struct(rule, sopt->sopt_valsize);
		if (error == 0) {
			error = add_rule(&V_layer3_chain, rule);
			size = RULESIZE(rule);
			if (!error && sopt->sopt_dir == SOPT_GET)
				error = sooptcopyout(sopt, rule, size);
		}
		free(rule, M_TEMP);
		break;

	case IP_FW_DEL:
		/*
		 * IP_FW_DEL is used for deleting single rules or sets,
		 * and (ab)used to atomically manipulate sets. Argument size
		 * is used to distinguish between the two:
		 *    sizeof(u_int32_t)
		 *	delete single rule or set of rules,
		 *	or reassign rules (or sets) to a different set.
		 *    2*sizeof(u_int32_t)
		 *	atomic disable/enable sets.
		 *	first u_int32_t contains sets to be disabled,
		 *	second u_int32_t contains sets to be enabled.
		 */
		error = sooptcopyin(sopt, rulenum,
			2*sizeof(u_int32_t), sizeof(u_int32_t));
		if (error)
			break;
		size = sopt->sopt_valsize;
		if (size == sizeof(u_int32_t))	/* delete or reassign */
			error = del_entry(&V_layer3_chain, rulenum[0]);
		else if (size == 2*sizeof(u_int32_t)) /* set enable/disable */
			V_set_disable =
			    (V_set_disable | rulenum[0]) & ~rulenum[1] &
			    ~(1<<RESVD_SET); /* set RESVD_SET always enabled */
		else
			error = EINVAL;
		break;

	case IP_FW_ZERO:
	case IP_FW_RESETLOG: /* argument is an u_int_32, the rule number */
		rulenum[0] = 0;
		if (sopt->sopt_val != 0) {
		    error = sooptcopyin(sopt, rulenum,
			    sizeof(u_int32_t), sizeof(u_int32_t));
		    if (error)
			break;
		}
		error = zero_entry(&V_layer3_chain, rulenum[0],
			sopt->sopt_name == IP_FW_RESETLOG);
		break;

	case IP_FW_TABLE_ADD:
		{
			ipfw_table_entry ent;

			error = sooptcopyin(sopt, &ent,
			    sizeof(ent), sizeof(ent));
			if (error)
				break;
			error = add_table_entry(&V_layer3_chain, ent.tbl,
			    ent.addr, ent.masklen, &ent.ether_addr, ent.value);
		}
		break;

	case IP_FW_TABLE_DEL:
		{
			ipfw_table_entry ent;

			error = sooptcopyin(sopt, &ent,
			    sizeof(ent), sizeof(ent));
			if (error)
				break;
			error = del_table_entry(&V_layer3_chain, ent.tbl,
			    ent.addr, ent.masklen, &ent.ether_addr);
		}
		break;

	case IP_FW_TABLE_FLUSH:
		{
			u_int16_t tbl;

			error = sooptcopyin(sopt, &tbl,
			    sizeof(tbl), sizeof(tbl));
			if (error)
				break;
			IPFW_WLOCK(&V_layer3_chain);
			error = flush_table(&V_layer3_chain, tbl);
			IPFW_WUNLOCK(&V_layer3_chain);
		}
		break;

	case IP_FW_TABLE_GETSIZE:
		{
			u_int32_t tbl, cnt;

			if ((error = sooptcopyin(sopt, &tbl, sizeof(tbl),
			    sizeof(tbl))))
				break;
			IPFW_RLOCK(&V_layer3_chain);
			error = count_table(&V_layer3_chain, tbl, &cnt);
			IPFW_RUNLOCK(&V_layer3_chain);
			if (error)
				break;
			error = sooptcopyout(sopt, &cnt, sizeof(cnt));
		}
		break;

	case IP_FW_TABLE_LIST:
		{
			ipfw_table *tbl;

			if (sopt->sopt_valsize < sizeof(*tbl)) {
				error = EINVAL;
				break;
			}
			size = sopt->sopt_valsize;
			tbl = malloc(size, M_TEMP, M_WAITOK);
			error = sooptcopyin(sopt, tbl, size, sizeof(*tbl));
			if (error) {
				free(tbl, M_TEMP);
				break;
			}
			tbl->size = (size - sizeof(*tbl)) /
			    sizeof(ipfw_table_entry);
			IPFW_RLOCK(&V_layer3_chain);
			error = dump_table(&V_layer3_chain, tbl);
			IPFW_RUNLOCK(&V_layer3_chain);
			if (error) {
				free(tbl, M_TEMP);
				break;
			}
			error = sooptcopyout(sopt, tbl, size);
			free(tbl, M_TEMP);
		}
		break;

	case IP_FW_NAT_CFG:
		if (IPFW_NAT_LOADED)
			error = ipfw_nat_cfg_ptr(sopt);
		else {
			printf("IP_FW_NAT_CFG: %s\n",
			    "ipfw_nat not present, please load it");
			error = EINVAL;
		}
		break;

	case IP_FW_NAT_DEL:
		if (IPFW_NAT_LOADED)
			error = ipfw_nat_del_ptr(sopt);
		else {
			printf("IP_FW_NAT_DEL: %s\n",
			    "ipfw_nat not present, please load it");
			error = EINVAL;
		}
		break;

	case IP_FW_NAT_GET_CONFIG:
		if (IPFW_NAT_LOADED)
			error = ipfw_nat_get_cfg_ptr(sopt);
		else {
			printf("IP_FW_NAT_GET_CFG: %s\n",
			    "ipfw_nat not present, please load it");
			error = EINVAL;
		}
		break;

	case IP_FW_NAT_GET_LOG:
		if (IPFW_NAT_LOADED)
			error = ipfw_nat_get_log_ptr(sopt);
		else {
			printf("IP_FW_NAT_GET_LOG: %s\n",
			    "ipfw_nat not present, please load it");
			error = EINVAL;
		}
		break;

	default:
		printf("ipfw: ipfw_ctl invalid option %d\n", sopt->sopt_name);
		error = EINVAL;
	}

	return (error);
#undef RULE_MAXSIZE
}

/**
 * dummynet needs a reference to the default rule, because rules can be
 * deleted while packets hold a reference to them. When this happens,
 * dummynet changes the reference to the default rule (it could well be a
 * NULL pointer, but this way we do not need to check for the special
 * case, plus here he have info on the default behaviour).
 */
struct ip_fw *ip_fw_default_rule;

/*
 * This procedure is only used to handle keepalives. It is invoked
 * every dyn_keepalive_period
 */
static void
ipfw_tick(void * __unused unused)
{
	struct mbuf *m0, *m, *mnext, **mtailp;
	int i;
	ipfw_dyn_rule *q;

	if (V_dyn_keepalive == 0 || V_ipfw_dyn_v == NULL || V_dyn_count == 0)
		goto done;

	/*
	 * We make a chain of packets to go out here -- not deferring
	 * until after we drop the IPFW dynamic rule lock would result
	 * in a lock order reversal with the normal packet input -> ipfw
	 * call stack.
	 */
	m0 = NULL;
	mtailp = &m0;
	IPFW_DYN_LOCK();
	for (i = 0 ; i < V_curr_dyn_buckets ; i++) {
		for (q = V_ipfw_dyn_v[i] ; q ; q = q->next ) {
			if (q->dyn_type == O_LIMIT_PARENT)
				continue;
			if (q->id.proto != IPPROTO_TCP)
				continue;
			if ( (q->state & BOTH_SYN) != BOTH_SYN)
				continue;
			if (TIME_LEQ(time_uptime + V_dyn_keepalive_interval,
			    q->expire))
				continue;	/* too early */
			if (TIME_LEQ(q->expire, time_uptime))
				continue;	/* too late, rule expired */

			*mtailp = send_pkt(NULL, &(q->id), q->ack_rev - 1,
				q->ack_fwd, TH_SYN);
			if (*mtailp != NULL)
				mtailp = &(*mtailp)->m_nextpkt;
			*mtailp = send_pkt(NULL, &(q->id), q->ack_fwd - 1,
				q->ack_rev, 0);
			if (*mtailp != NULL)
				mtailp = &(*mtailp)->m_nextpkt;
		}
	}
	IPFW_DYN_UNLOCK();
	for (m = mnext = m0; m != NULL; m = mnext) {
		mnext = m->m_nextpkt;
		m->m_nextpkt = NULL;
		ip_output(m, NULL, NULL, 0, NULL, NULL);
	}
done:
	callout_reset(&V_ipfw_timeout, V_dyn_keepalive_period * hz,
		      ipfw_tick, NULL);
}

int
ipfw_init(void)
{
	INIT_VNET_IPFW(curvnet);
	struct ip_fw default_rule;
	int error;

	V_fw_debug = 1;
	V_autoinc_step = 100;	/* bounded to 1..1000 in add_rule() */

	V_ipfw_dyn_v = NULL;
	V_dyn_buckets = 256;	/* must be power of 2 */
	V_curr_dyn_buckets = 256; /* must be power of 2 */

	V_dyn_ack_lifetime = 300;
	V_dyn_syn_lifetime = 20;
	V_dyn_fin_lifetime = 1;
	V_dyn_rst_lifetime = 1;
	V_dyn_udp_lifetime = 10;
	V_dyn_short_lifetime = 5;

	V_dyn_keepalive_interval = 20;
	V_dyn_keepalive_period = 5;
	V_dyn_keepalive = 1;	/* do send keepalives */

	V_dyn_max = 4096;	/* max # of dynamic rules */

	V_fw_deny_unknown_exthdrs = 1;

#ifdef INET6
	/* Setup IPv6 fw sysctl tree. */
	sysctl_ctx_init(&ip6_fw_sysctl_ctx);
	ip6_fw_sysctl_tree = SYSCTL_ADD_NODE(&ip6_fw_sysctl_ctx,
	    SYSCTL_STATIC_CHILDREN(_net_inet6_ip6), OID_AUTO, "fw",
	    CTLFLAG_RW | CTLFLAG_SECURE, 0, "Firewall");
	SYSCTL_ADD_PROC(&ip6_fw_sysctl_ctx, SYSCTL_CHILDREN(ip6_fw_sysctl_tree),
	    OID_AUTO, "enable", CTLTYPE_INT | CTLFLAG_RW | CTLFLAG_SECURE3,
	    &V_fw6_enable, 0, ipfw_chg_hook, "I", "Enable ipfw+6");
	SYSCTL_ADD_INT(&ip6_fw_sysctl_ctx, SYSCTL_CHILDREN(ip6_fw_sysctl_tree),
	    OID_AUTO, "deny_unknown_exthdrs", CTLFLAG_RW | CTLFLAG_SECURE,
	    &V_fw_deny_unknown_exthdrs, 0,
	    "Deny packets with unknown IPv6 Extension Headers");
#endif

	V_layer3_chain.rules = NULL;
	IPFW_LOCK_INIT(&V_layer3_chain);
	ipfw_dyn_rule_zone = uma_zcreate("IPFW dynamic rule",
	    sizeof(ipfw_dyn_rule), NULL, NULL, NULL, NULL,
	    UMA_ALIGN_PTR, 0);
	IPFW_DYN_LOCK_INIT();
	callout_init(&V_ipfw_timeout, CALLOUT_MPSAFE);

	bzero(&default_rule, sizeof default_rule);

	default_rule.act_ofs = 0;
	default_rule.rulenum = IPFW_DEFAULT_RULE;
	default_rule.cmd_len = 1;
	default_rule.set = RESVD_SET;

	default_rule.cmd[0].len = 1;
	default_rule.cmd[0].opcode =
#ifdef IPFIREWALL_DEFAULT_TO_ACCEPT
				1 ? O_ACCEPT :
#endif
				O_DENY;

	error = add_rule(&V_layer3_chain, &default_rule);
	if (error != 0) {
		printf("ipfw2: error %u initializing default rule "
			"(support disabled)\n", error);
		IPFW_DYN_LOCK_DESTROY();
		IPFW_LOCK_DESTROY(&V_layer3_chain);
		uma_zdestroy(ipfw_dyn_rule_zone);
		return (error);
	}

	ip_fw_default_rule = V_layer3_chain.rules;
	printf("ipfw2 "
#ifdef INET6
		"(+ipv6) "
#endif
		"initialized, divert %s, nat %s, "
		"rule-based forwarding "
#ifdef IPFIREWALL_FORWARD
		"enabled, "
#else
		"disabled, "
#endif
		"default to %s, logging ",
#ifdef IPDIVERT
		"enabled",
#else
		"loadable",
#endif
#ifdef IPFIREWALL_NAT
		"enabled",
#else
		"loadable",
#endif

		default_rule.cmd[0].opcode == O_ACCEPT ? "accept" : "deny");

#ifdef IPFIREWALL_VERBOSE
	V_fw_verbose = 1;
#endif
#ifdef IPFIREWALL_VERBOSE_LIMIT
	V_verbose_limit = IPFIREWALL_VERBOSE_LIMIT;
#endif
	if (V_fw_verbose == 0)
		printf("disabled\n");
	else if (V_verbose_limit == 0)
		printf("unlimited\n");
	else
		printf("limited to %d packets/entry by default\n",
		    V_verbose_limit);

	error = init_tables(&V_layer3_chain);
	if (error) {
		IPFW_DYN_LOCK_DESTROY();
		IPFW_LOCK_DESTROY(&V_layer3_chain);
		uma_zdestroy(ipfw_dyn_rule_zone);
		return (error);
	}
	ip_fw_ctl_ptr = ipfw_ctl;
	ip_fw_chk_ptr = ipfw_chk;
	callout_reset(&V_ipfw_timeout, hz, ipfw_tick, NULL);	
	LIST_INIT(&V_layer3_chain.nat);
	return (0);
}

void
ipfw_destroy(void)
{
	struct ip_fw *reap;

	ip_fw_chk_ptr = NULL;
	ip_fw_ctl_ptr = NULL;
	callout_drain(&V_ipfw_timeout);
	IPFW_WLOCK(&V_layer3_chain);
	flush_tables(&V_layer3_chain);
	V_layer3_chain.reap = NULL;
	free_chain(&V_layer3_chain, 1 /* kill default rule */);
	reap = V_layer3_chain.reap, V_layer3_chain.reap = NULL;
	IPFW_WUNLOCK(&V_layer3_chain);
	if (reap != NULL)
		reap_rules(reap);
	IPFW_DYN_LOCK_DESTROY();
	uma_zdestroy(ipfw_dyn_rule_zone);
	if (V_ipfw_dyn_v != NULL)
		free(V_ipfw_dyn_v, M_IPFW);
	IPFW_LOCK_DESTROY(&V_layer3_chain);

#ifdef INET6
	/* Free IPv6 fw sysctl tree. */
	sysctl_ctx_free(&ip6_fw_sysctl_ctx);
#endif

	printf("IP firewall unloaded\n");
}<|MERGE_RESOLUTION|>--- conflicted
+++ resolved
@@ -58,7 +58,6 @@
 #include <sys/module.h>
 #include <sys/priv.h>
 #include <sys/proc.h>
-#include <sys/refcount.h>
 #include <sys/rwlock.h>
 #include <sys/socket.h>
 #include <sys/socketvar.h>
@@ -67,7 +66,6 @@
 #include <sys/ucred.h>
 #include <sys/vimage.h>
 #include <net/if.h>
-#include <net/if_arp.h>
 #include <net/radix.h>
 #include <net/route.h>
 #include <net/pf_mtag.h>
@@ -164,47 +162,9 @@
 ipfw_nat_cfg_t *ipfw_nat_get_cfg_ptr;
 ipfw_nat_cfg_t *ipfw_nat_get_log_ptr;
 
-static __inline int ether_addr_allow(ipfw_ether_addr *want, 
-	ipfw_ether_addr *a)
-{
-	static ipfw_ether_addr mask = {
-		.octet = { 0xff, 0xff, 0xff, 0xff, 0xff,0xff },
-		.flags = 0
-	};
-	if ((want->flags & IPFW_EA_CHECK) == 0)
-		return (1);
-
-	if ((a->flags & IPFW_EA_CHECK) == 0)
-		return (0);
-
-	if (want->flags & IPFW_EA_MULTICAST) {
-		return (ETHER_IS_MULTICAST(a->octet));
-	}
-	
-#define EA_CMP(a) (*((u_int64_t*)(a)) & *((u_int64_t*)&mask))
-	return (EA_CMP(want) == EA_CMP(a));
-#undef EA_CMP
-}
-
-static __inline int ether_addr_allow_dyn(ipfw_ether_addr *want, ipfw_ether_addr *a)
-{
-	if ((a->flags & IPFW_EA_CHECK) == 0) {
-		return (1);
-	}
-	return (ether_addr_allow(want, a));
-}
-
-struct table_entry_addr {
-	u_char			len;
-	u_char			__reserved;
-	struct ether_addr	ether_addr;
-	in_addr_t		in_addr;
-};
-
 struct table_entry {
-	struct radix_node	in_rn[2], ether_rn[2];
-	struct table_entry_addr	addr, mask;
-	int			refcnt;
+	struct radix_node	rn[2];
+	struct sockaddr_in	addr, mask;
 	u_int32_t		value;
 };
 
@@ -784,6 +744,18 @@
 		 */
 		tcp_respond(NULL, ip6, tcp, m, ack, seq, flags);
 	} else if (code != ICMP6_UNREACH_RST) { /* Send an ICMPv6 unreach. */
+#if 0
+		/*
+		 * Unlike above, the mbufs need to line up with the ip6 hdr,
+		 * as the contents are read. We need to m_adj() the
+		 * needed amount.
+		 * The mbuf will however be thrown away so we can adjust it.
+		 * Remember we did an m_pullup on it already so we
+		 * can make some assumptions about contiguousness.
+		 */
+		if (args->L3offset)
+			m_adj(m, args->L3offset);
+#endif
 		icmp6_error(m, ICMP6_DST_UNREACH, code, 0);
 	} else
 		m_freem(m);
@@ -810,6 +782,7 @@
     struct ip *ip)
 {
 	INIT_VNET_IPFW(curvnet);
+	struct ether_header *eh = args->eh;
 	char *action;
 	int limit_reached = 0;
 	char action2[40], proto[128], fragment[32];
@@ -936,7 +909,7 @@
 	}
 
 	if (hlen == 0) {	/* non-ip */
-		snprintf(SNPARGS(proto, 0), "ether");
+		snprintf(SNPARGS(proto, 0), "MAC");
 
 	} else {
 		int len;
@@ -1038,8 +1011,13 @@
 #endif
 		{
 			int ip_off, ip_len;
-			ip_off = ip->ip_off;
-			ip_len = ip->ip_len;
+			if (eh != NULL) { /* layer 2 packets are as on the wire */
+				ip_off = ntohs(ip->ip_off);
+				ip_len = ntohs(ip->ip_len);
+			} else {
+				ip_off = ip->ip_off;
+				ip_len = ip->ip_len;
+			}
 			if (ip_off & (IP_MF | IP_OFFMASK))
 				snprintf(SNPARGS(fragment, 0),
 				    " (frag %d:%d@%d%s)",
@@ -1266,21 +1244,7 @@
 	if (q == NULL)
 		goto done; /* q = NULL, not found */
 
-	/*
-	 * Only check {src,dst}_ether if it was specified in rule and packet
-	 * mbuf has mtag_ether_header.
-	 */
-	if (dir == MATCH_NONE ||
-	    !ether_addr_allow_dyn(&q->id.src_ether,
-	    (dir == MATCH_FORWARD ? &pkt->src_ether : &pkt->dst_ether)) ||
-	    !ether_addr_allow_dyn(&q->id.dst_ether,
-	    (dir == MATCH_FORWARD ? &pkt->dst_ether : &pkt->src_ether))) {
-		q = NULL;
-		dir = MATCH_NONE;
-		goto done;
-	}
-
-	if (prev != NULL) { /* found and not in front */
+	if ( prev != NULL) { /* found and not in front */
 		prev->next = q->next;
 		q->next = V_ipfw_dyn_v[i];
 		V_ipfw_dyn_v[i] = q;
@@ -1406,7 +1370,7 @@
  * - "parent" rules for the above (O_LIMIT_PARENT).
  */
 static ipfw_dyn_rule *
-add_dyn_rule(struct ipfw_flow_id *id, u_int8_t dyn_type, struct ip_fw *rule, uint32_t stateopts)
+add_dyn_rule(struct ipfw_flow_id *id, u_int8_t dyn_type, struct ip_fw *rule)
 {
 	INIT_VNET_IPFW(curvnet);
 	ipfw_dyn_rule *r;
@@ -1439,10 +1403,6 @@
 	}
 
 	r->id = *id;
-	if ((stateopts & IP_FW_STATEOPT_ETHER) == 0) {
-		r->id.src_ether.flags = 0;
-		r->id.dst_ether.flags = 0;
-	}
 	r->expire = time_uptime + V_dyn_syn_lifetime;
 	r->rule = rule;
 	r->dyn_type = dyn_type;
@@ -1466,7 +1426,7 @@
  * If the lookup fails, then install one.
  */
 static ipfw_dyn_rule *
-lookup_dyn_parent(struct ipfw_flow_id *pkt, struct ip_fw *rule, uint32_t stateopts)
+lookup_dyn_parent(struct ipfw_flow_id *pkt, struct ip_fw *rule)
 {
 	INIT_VNET_IPFW(curvnet);
 	ipfw_dyn_rule *q;
@@ -1499,7 +1459,7 @@
 				return q;
 			}
 	}
-	return add_dyn_rule(pkt, O_LIMIT_PARENT, rule, stateopts);
+	return add_dyn_rule(pkt, O_LIMIT_PARENT, rule);
 }
 
 /**
@@ -1509,7 +1469,7 @@
  * session limitations are enforced.
  */
 static int
-install_state(struct ip_fw *rule, uint32_t stateopts, ipfw_insn_limit *cmd,
+install_state(struct ip_fw *rule, ipfw_insn_limit *cmd,
     struct ip_fw_args *args, uint32_t tablearg)
 {
 	INIT_VNET_IPFW(curvnet);
@@ -1557,7 +1517,7 @@
 
 	switch (cmd->o.opcode) {
 	case O_KEEP_STATE:	/* bidir rule */
-		add_dyn_rule(&args->f_id, O_KEEP_STATE, rule, stateopts);
+		add_dyn_rule(&args->f_id, O_KEEP_STATE, rule);
 		break;
 
 	case O_LIMIT: {		/* limit number of sessions */
@@ -1598,7 +1558,7 @@
 			id.src_port = args->f_id.src_port;
 		if (limit_mask & DYN_DST_PORT)
 			id.dst_port = args->f_id.dst_port;
-		if ((parent = lookup_dyn_parent(&id, rule, stateopts)) == NULL) {
+		if ((parent = lookup_dyn_parent(&id, rule)) == NULL) {
 			printf("ipfw: %s: add parent failed\n", __func__);
 			IPFW_DYN_UNLOCK();
 			return (1);
@@ -1645,7 +1605,7 @@
 				return (1);
 			}
 		}
-		add_dyn_rule(&args->f_id, O_LIMIT, (struct ip_fw *)parent, stateopts);
+		add_dyn_rule(&args->f_id, O_LIMIT, (struct ip_fw *)parent);
 		break;
 	}
 	default:
@@ -1765,7 +1725,22 @@
 send_reject(struct ip_fw_args *args, int code, int ip_len, struct ip *ip)
 {
 
+#if 0
+	/* XXX When ip is not guaranteed to be at mtod() we will
+	 * need to account for this */
+	 * The mbuf will however be thrown away so we can adjust it.
+	 * Remember we did an m_pullup on it already so we
+	 * can make some assumptions about contiguousness.
+	 */
+	if (args->L3offset)
+		m_adj(m, args->L3offset);
+#endif
 	if (code != ICMP_REJECT_RST) { /* Send an ICMP unreach */
+		/* We need the IP header in host order for icmp_error(). */
+		if (args->eh != NULL) {
+			ip->ip_len = ntohs(ip->ip_len);
+			ip->ip_off = ntohs(ip->ip_off);
+		}
 		icmp_error(args->m, ICMP_UNREACH, code, 0L, 0);
 	} else if (args->f_id.proto == IPPROTO_TCP) {
 		struct tcphdr *const tcp =
@@ -1832,157 +1807,86 @@
 	return rule;
 }
 
-static void
-init_table_entry_addr(struct table_entry_addr *addr, struct table_entry_addr *mask,
-    in_addr_t in_addr, uint8_t mlen, ipfw_ether_addr *ether_addr)
-{
-	addr->len = mask->len = sizeof(struct table_entry_addr);
-	mask->in_addr = htonl(mlen ? ~((1 << (32 - mlen)) - 1) : 0);
-	addr->in_addr = in_addr & mask->in_addr;
-	if (ether_addr && (ether_addr->flags & IPFW_EA_CHECK)) {
-		if (ether_addr->flags & IPFW_EA_MULTICAST) {
-			bzero(addr->ether_addr.octet, ETHER_ADDR_LEN);
-			addr->ether_addr.octet[0] = 0x01;
-			bzero(mask->ether_addr.octet, ETHER_ADDR_LEN);
-			mask->ether_addr.octet[0] = 0x01;
-		} else {
-			memcpy(addr->ether_addr.octet, ether_addr->octet, ETHER_ADDR_LEN);
-			memset(mask->ether_addr.octet, 0xff, ETHER_ADDR_LEN);
-		}
-	} else {
-		/* set any ether addr */
-		bzero(addr->ether_addr.octet, ETHER_ADDR_LEN);
-		memset(mask->ether_addr.octet, 0xff, ETHER_ADDR_LEN);
-	}
-}
-
-static __inline struct table_entry *
-__rn_to_table_entry(struct radix_node *_rn, int off)
-{
-	char *rn = (char*) _rn;
-
-	if (rn == NULL)
-		return NULL;
-	return (struct table_entry*)(rn - off);
-
-}
-
-#define RN_TO_ENT(e, r) (__rn_to_table_entry(e, __offsetof(struct table_entry, r)))
-
-static __inline void
-release_table_entry(struct ipfw_table_head *th, struct table_entry *ent)
-{
-	IPFW_WLOCK_ASSERT(&V_layer3_chain);	/* FIXME */
-
-	if (refcount_release(&ent->refcnt)) {
-		if (ent->in_rn[0].rn_flags)
-			th->in_rnh->rnh_deladdr(&ent->addr, &ent->mask, th->in_rnh);
-		free(ent, M_IPFW_TBL);
-	}
-}
-
 static int
 add_table_entry(struct ip_fw_chain *ch, uint16_t tbl, in_addr_t addr,
-    uint8_t mlen, ipfw_ether_addr *ether_addr, uint32_t value)
+    uint8_t mlen, uint32_t value)
 {
 	INIT_VNET_IPFW(curvnet);
-	struct ipfw_table_head *th;
-	struct table_entry *ent, *in_ent;
+	struct radix_node_head *rnh;
+	struct table_entry *ent;
 	struct radix_node *rn;
 
 	if (tbl >= IPFW_TABLES_MAX)
 		return (EINVAL);
-	th = &ch->tables[tbl];
+	rnh = ch->tables[tbl];
 	ent = malloc(sizeof(*ent), M_IPFW_TBL, M_NOWAIT | M_ZERO);
 	if (ent == NULL)
 		return (ENOMEM);
-	refcount_init(&ent->refcnt, 1);
 	ent->value = value;
-	init_table_entry_addr(&ent->addr, &ent->mask, addr, mlen, ether_addr);
+	ent->addr.sin_len = ent->mask.sin_len = 8;
+	ent->mask.sin_addr.s_addr = htonl(mlen ? ~((1 << (32 - mlen)) - 1) : 0);
+	ent->addr.sin_addr.s_addr = addr & ent->mask.sin_addr.s_addr;
 	IPFW_WLOCK(ch);
-<<<<<<< HEAD
-	RADIX_NODE_HEAD_LOCK(th->ether_rnh);
-	rh = th->ether_rnh->rnh_addaddr(&ent->addr, &ent->mask, th->ether_rnh,
-	    ent->ether_rn);
-	RADIX_NODE_HEAD_UNLOCK(th->ether_rnh);
-=======
 	rn = rnh->rnh_addaddr(&ent->addr, &ent->mask, rnh, (void *)ent);
->>>>>>> 2cc6f5c8
 	if (rn == NULL) {
 		IPFW_WUNLOCK(ch);
 		free(ent, M_IPFW_TBL);
 		return (EEXIST);
 	}
-	in_ent = RN_TO_ENT(th->in_rnh->rnh_lookup(&ent->addr, &ent->mask, th->in_rnh),
-	    in_rn);
-	if (in_ent == NULL) {
-		in_ent = RN_TO_ENT(th->in_rnh->rnh_addaddr(&ent->addr, &ent->mask,
-		    th->in_rnh, ent->in_rn), in_rn);
-		if (in_ent == NULL) {
-			th->ether_rnh->rnh_deladdr(&ent->addr, &ent->mask, th->ether_rnh);
-			IPFW_WUNLOCK(ch);
-			free(ent, M_IPFW_TBL);
-			return (EEXIST);
-		}
-	}
-	refcount_acquire(&in_ent->refcnt);
 	IPFW_WUNLOCK(ch);
 	return (0);
 }
 
-static __inline int
-delete_table_entry_rn(struct ipfw_table_head *th, void *addr, void *mask)
-{
-	struct table_entry *ent, *in_ent;
-
-	ent = RN_TO_ENT(th->ether_rnh->rnh_deladdr(addr, mask, th->ether_rnh),
-	    ether_rn);
-	if (ent == NULL)
-		return (ESRCH);
-	in_ent = RN_TO_ENT(th->in_rnh->rnh_lookup(&ent->addr, &ent->mask, th->in_rnh),
-	    in_rn);
-	release_table_entry(th, in_ent);
-	release_table_entry(th, ent);
-	return (0);
-}
-
 static int
 del_table_entry(struct ip_fw_chain *ch, uint16_t tbl, in_addr_t addr,
-    uint8_t mlen, ipfw_ether_addr *ether_addr)
-{
-	struct ipfw_table_head *th;
-	struct table_entry_addr sa, mask;
-	int err;
+    uint8_t mlen)
+{
+	struct radix_node_head *rnh;
+	struct table_entry *ent;
+	struct sockaddr_in sa, mask;
 
 	if (tbl >= IPFW_TABLES_MAX)
 		return (EINVAL);
-	th = &ch->tables[tbl];
-	init_table_entry_addr(&sa, &mask, addr, mlen, ether_addr);
+	rnh = ch->tables[tbl];
+	sa.sin_len = mask.sin_len = 8;
+	mask.sin_addr.s_addr = htonl(mlen ? ~((1 << (32 - mlen)) - 1) : 0);
+	sa.sin_addr.s_addr = addr & mask.sin_addr.s_addr;
 	IPFW_WLOCK(ch);
-	err = delete_table_entry_rn(th, &sa, &mask);
+	ent = (struct table_entry *)rnh->rnh_deladdr(&sa, &mask, rnh);
+	if (ent == NULL) {
+		IPFW_WUNLOCK(ch);
+		return (ESRCH);
+	}
 	IPFW_WUNLOCK(ch);
-	return (err);
+	free(ent, M_IPFW_TBL);
+	return (0);
 }
 
 static int
 flush_table_entry(struct radix_node *rn, void *arg)
 {
-	delete_table_entry_rn((struct ipfw_table_head *)arg, rn->rn_key, rn->rn_mask);
+	struct radix_node_head * const rnh = arg;
+	struct table_entry *ent;
+
+	ent = (struct table_entry *)
+	    rnh->rnh_deladdr(rn->rn_key, rn->rn_mask, rnh);
+	if (ent != NULL)
+		free(ent, M_IPFW_TBL);
 	return (0);
 }
 
 static int
 flush_table(struct ip_fw_chain *ch, uint16_t tbl)
 {
-	struct ipfw_table_head *th;
+	struct radix_node_head *rnh;
 
 	IPFW_WLOCK_ASSERT(ch);
 
 	if (tbl >= IPFW_TABLES_MAX)
 		return (EINVAL);
-	th = &ch->tables[tbl];
-	KASSERT(th->ether_rnh != NULL, ("NULL IPFW table"));
-	th->ether_rnh->rnh_walktree(th->ether_rnh, flush_table_entry, th);
+	rnh = ch->tables[tbl];
+	KASSERT(rnh != NULL, ("NULL IPFW table"));
+	rnh->rnh_walktree(rnh, flush_table_entry, rnh);
 	return (0);
 }
 
@@ -2004,12 +1908,7 @@
 	uint16_t j;
 
 	for (i = 0; i < IPFW_TABLES_MAX; i++) {
-		struct ipfw_table_head *th = &ch->tables[i];
-
-		if (!rn_inithead((void**)&(th->in_rnh), 
-		    __offsetof(struct table_entry_addr, in_addr) * 8) ||
-		    !rn_inithead((void**)&(th->ether_rnh),
-		    __offsetof(struct table_entry_addr, ether_addr) * 8)) {
+		if (!rn_inithead((void **)&ch->tables[i], 32)) {
 			for (j = 0; j < i; j++) {
 				(void) flush_table(ch, j);
 			}
@@ -2021,34 +1920,18 @@
 
 static int
 lookup_table(struct ip_fw_chain *ch, uint16_t tbl, in_addr_t addr,
-    ipfw_ether_addr *ether_addr, uint32_t *val)
-{
-	struct ipfw_table_head *th;
-	struct table_entry_addr sa, mask;
-	struct table_entry *ent = NULL;
-	const int has_ether_addr = (ether_addr && (ether_addr->flags & IPFW_EA_CHECK));
-	const int has_in_addr = (addr != INADDR_ANY);
+    uint32_t *val)
+{
+	struct radix_node_head *rnh;
+	struct table_entry *ent;
+	struct sockaddr_in sa;
 
 	if (tbl >= IPFW_TABLES_MAX)
 		return (0);
-	th = &ch->tables[tbl];
-	init_table_entry_addr(&sa, &mask, addr, (addr == INADDR_ANY ? 0 : 32), ether_addr);
-	if (has_ether_addr) {
-		ent = RN_TO_ENT(th->ether_rnh->rnh_lookup(&sa, NULL, th->ether_rnh),
-		    ether_rn);
-		if (ent == NULL && has_in_addr) {
-			/* 
-			 * Try to lookup entry with any (zero) ether_addr. It's
-			 * handled this way not to deal with non-continuous
-			 * masks in radix trees.
-			 */
-			bzero(sa.ether_addr.octet, ETHER_ADDR_LEN);
-			ent = RN_TO_ENT(th->ether_rnh->rnh_lookup(&sa, NULL, th->ether_rnh),
-			    ether_rn);
-		}
-	} else if (has_in_addr) {
-		ent = RN_TO_ENT(th->in_rnh->rnh_lookup(&sa, NULL, th->in_rnh), in_rn);
-	}
+	rnh = ch->tables[tbl];
+	sa.sin_len = 8;
+	sa.sin_addr.s_addr = addr;
+	ent = (struct table_entry *)(rnh->rnh_lookup(&sa, NULL, rnh));
 	if (ent != NULL) {
 		*val = ent->value;
 		return (1);
@@ -2068,20 +1951,20 @@
 static int
 count_table(struct ip_fw_chain *ch, uint32_t tbl, uint32_t *cnt)
 {
-	struct ipfw_table_head *th;
+	struct radix_node_head *rnh;
 
 	if (tbl >= IPFW_TABLES_MAX)
 		return (EINVAL);
-	th = &ch->tables[tbl];
+	rnh = ch->tables[tbl];
 	*cnt = 0;
-	th->ether_rnh->rnh_walktree(th->ether_rnh, count_table_entry, cnt);
+	rnh->rnh_walktree(rnh, count_table_entry, cnt);
 	return (0);
 }
 
 static int
 dump_table_entry(struct radix_node *rn, void *arg)
 {
-	struct table_entry * const n = RN_TO_ENT(rn, ether_rn);
+	struct table_entry * const n = (struct table_entry *)rn;
 	ipfw_table * const tbl = arg;
 	ipfw_table_entry *ent;
 
@@ -2089,23 +1972,11 @@
 		return (1);
 	ent = &tbl->ent[tbl->cnt];
 	ent->tbl = tbl->tbl;
-	if (n->mask.in_addr == INADDR_ANY)
+	if (in_nullhost(n->mask.sin_addr))
 		ent->masklen = 0;
 	else
-		ent->masklen = 33 - ffs(ntohl(n->mask.in_addr));
-	ent->addr = n->addr.in_addr;
-	memcpy(ent->ether_addr.octet, n->addr.ether_addr.octet, ETHER_ADDR_LEN);
-	ent->ether_addr.flags = 0;
-
-#define __ETHER_IS_ZERO(a) (((a)[0] | (a)[1] | (a)[2] | (a)[3] | (a)[4] | (a)[5]) == 0)
-	if (!__ETHER_IS_ZERO(n->mask.ether_addr.octet) &&
-	    !__ETHER_IS_ZERO(n->addr.ether_addr.octet)) {
-		ent->ether_addr.flags = IPFW_EA_CHECK;
-		/* Should be fixed after adding new flags */
-		if (n->mask.ether_addr.octet[0] == 0x01)
-			ent->ether_addr.flags |= IPFW_EA_MULTICAST;
-	}
-#undef __ETHER_IS_ZERO
+		ent->masklen = 33 - ffs(ntohl(n->mask.sin_addr.s_addr));
+	ent->addr = n->addr.sin_addr.s_addr;
 	ent->value = n->value;
 	tbl->cnt++;
 	return (0);
@@ -2114,13 +1985,13 @@
 static int
 dump_table(struct ip_fw_chain *ch, ipfw_table *tbl)
 {
-	struct ipfw_table_head *th;
+	struct radix_node_head *rnh;
 
 	if (tbl->tbl >= IPFW_TABLES_MAX)
 		return (EINVAL);
-	th = &ch->tables[tbl->tbl];
+	rnh = ch->tables[tbl->tbl];
 	tbl->cnt = 0;
-	th->ether_rnh->rnh_walktree(th->ether_rnh, dump_table_entry, tbl);
+	rnh->rnh_walktree(rnh, dump_table_entry, tbl);
 	return (0);
 }
 
@@ -2228,9 +2099,10 @@
  * Parameters:
  *
  *	args->m	(in/out) The packet; we set to NULL when/if we nuke it.
- *		Starts with the IP header or with layer2 header if IP_FW_ARGS_LAYER2
- *		is set in args->flags.
- *	args->eh (in)	ethernet header if present, or NULL for layer3 packet.
+ *		Starts with the IP header.
+ *	args->eh (in)	Mac header if present, or NULL for layer3 packet.
+ *	args->L3offset	Number of bytes bypassed if we came from L2.
+ *			e.g. often sizeof(eh)  ** NOTYET **
  *	args->oif	Outgoing interface, or NULL if packet is incoming.
  *		The incoming interface is in the mbuf. (in)
  *	args->divert_rule (in/out)
@@ -2241,7 +2113,6 @@
  *	args->next_hop	Socket we are forwarding to (out).
  *	args->f_id	Addresses grabbed from the packet (out)
  * 	args->cookie	a cookie depending on rule action
- * 	args->flags	Flags
  *
  * Return value:
  *
@@ -2268,8 +2139,10 @@
 	 * the implementation of the various instructions to make sure
 	 * that they still work.
 	 *
-	 * args->eh	The ethernet header. It is non-null for a layer2
+	 * args->eh	The MAC header. It is non-null for a layer2
 	 *	packet, it is NULL for a layer-3 packet.
+	 * **notyet**
+	 * args->L3offset Offset in the packet to the L3 (IP or equiv.) header.
 	 *
 	 * m | args->m	Pointer to the mbuf, as received from the caller.
 	 *	It may change if ipfw_chk() does an m_pullup, or if it
@@ -2277,10 +2150,12 @@
 	 *	XXX This has to change, so that ipfw_chk() never modifies
 	 *	or consumes the buffer.
 	 * ip	is the beginning of the ip(4 or 6) header.
+	 *	Calculated by adding the L3offset to the start of data.
+	 *	(Until we start using L3offset, the packet is
 	 *	supposed to start with the ip header).
 	 */
 	struct mbuf *m = args->m;
-	struct ip *ip = NULL;
+	struct ip *ip = mtod(m, struct ip *);
 
 	/*
 	 * For rules which contain uid/gid or jail constraints, cache
@@ -2376,9 +2251,6 @@
 	if (m->m_flags & M_SKIP_FIREWALL)
 		return (IP_FW_PASS);	/* accept */
 
-	if ((args->flags & IP_FW_ARGS_LAYER2) == 0)
-		ip = mtod(m, struct ip *);
-
 	pktlen = m->m_pkthdr.len;
 	args->f_id.fib = M_GETFIB(m); /* note mbuf not altered) */
 	proto = args->f_id.proto = 0;	/* mark f_id invalid */
@@ -2404,22 +2276,12 @@
 	/*
 	 * if we have an ether header,
 	 */
-	if (args->eh != NULL) {
+	if (args->eh)
 		etype = ntohs(args->eh->ether_type);
-		memcpy(args->f_id.src_ether.octet, args->eh->ether_shost, 
-				ETHER_ADDR_LEN);
-		args->f_id.src_ether.flags = IPFW_EA_CHECK;
-		memcpy(args->f_id.dst_ether.octet, args->eh->ether_dhost, 
-				ETHER_ADDR_LEN);
-		args->f_id.dst_ether.flags = IPFW_EA_CHECK;
-	} else {
-		args->f_id.src_ether.flags = 0;
-		args->f_id.dst_ether.flags = 0;
-	}
 
 	/* Identify IP packets and fill up variables. */
 	if (pktlen >= sizeof(struct ip6_hdr) &&
-	    (args->flags & IP_FW_ARGS_LAYER2) == 0 && ip->ip_v == 6) {
+	    (args->eh == NULL || etype == ETHERTYPE_IPV6) && ip->ip_v == 6) {
 		struct ip6_hdr *ip6 = (struct ip6_hdr *)ip;
 		is_ipv6 = 1;
 		args->f_id.addr_type = 6;
@@ -2584,7 +2446,7 @@
 		args->f_id.dst_ip = 0;
 		args->f_id.flow_id6 = ntohl(ip6->ip6_flow);
 	} else if (pktlen >= sizeof(struct ip) &&
-	    (args->flags & IP_FW_ARGS_LAYER2) == 0 && ip->ip_v == 4) {
+	    (args->eh == NULL || etype == ETHERTYPE_IP) && ip->ip_v == 4) {
 	    	is_ipv4 = 1;
 		hlen = ip->ip_hl << 2;
 		args->f_id.addr_type = 4;
@@ -2595,8 +2457,13 @@
 		proto = ip->ip_p;
 		src_ip = ip->ip_src;
 		dst_ip = ip->ip_dst;
-		offset = ip->ip_off & IP_OFFMASK;
-		ip_len = ip->ip_len;
+		if (args->eh != NULL) { /* layer 2 packets are as on the wire */
+			offset = ntohs(ip->ip_off) & IP_OFFMASK;
+			ip_len = ntohs(ip->ip_len);
+		} else {
+			offset = ip->ip_off & IP_OFFMASK;
+			ip_len = ip->ip_len;
+		}
 		pktlen = ip_len < pktlen ? ip_len : pktlen;
 
 		if (offset == 0) {
@@ -2627,13 +2494,6 @@
 		ip = mtod(m, struct ip *);
 		args->f_id.src_ip = ntohl(src_ip.s_addr);
 		args->f_id.dst_ip = ntohl(dst_ip.s_addr);
-	} else if (pktlen >= ETHER_HDR_LEN && args->eh != NULL &&
-	    (args->flags & IP_FW_ARGS_LAYER2)) {
-		void *hdr;
-		switch (ntohs(args->eh->ether_type)) {
-		case ETHERTYPE_ARP:
-			PULLUP_TO(ETHER_HDR_LEN, hdr, struct arphdr);
-		}
 	}
 #undef PULLUP_TO
 	if (proto) { /* we may have port numbers, store them */
@@ -2669,7 +2529,7 @@
 		int skipto = mtag ? divert_cookie(mtag) : 0;
 
 		f = chain->rules;
-		if ((args->flags & IP_FW_ARGS_LAYER2) == 0 && skipto != 0) {
+		if (args->eh == NULL && skipto != 0) {
 			if (skipto >= IPFW_DEFAULT_RULE) {
 				IPFW_RUNLOCK(chain);
 				return (IP_FW_DENY); /* invalid */
@@ -2695,7 +2555,6 @@
 	for (; f; f = f->next) {
 		ipfw_insn *cmd;
 		uint32_t tablearg = 0;
-		uint32_t stateopts = 0;
 		int l, cmdlen, skip_or; /* skip rest of OR block */
 
 again:
@@ -2739,6 +2598,11 @@
 			 */
 			case O_NOP:
 				match = 1;
+				break;
+
+			case O_FORWARD_MAC:
+				printf("ipfw: opcode %d unimplemented\n",
+				    cmd->opcode);
 				break;
 
 			case O_GID:
@@ -2777,20 +2641,23 @@
 				    m->m_pkthdr.rcvif, (ipfw_insn_if *)cmd);
 				break;
 
-			case O_ETHER_SRC:
-			case O_ETHER_DST:
-				if (args->eh != NULL) {	/* have ethernet header */
-					ipfw_ether_addr *want = 
-						&(((ipfw_insn_ether *)cmd)->ether);
-					ipfw_ether_addr *a = (cmd->opcode == O_ETHER_SRC ?
-						&args->f_id.src_ether :
-						&args->f_id.dst_ether);
-					match = ether_addr_allow(want, a);
+			case O_MACADDR2:
+				if (args->eh != NULL) {	/* have MAC header */
+					u_int32_t *want = (u_int32_t *)
+						((ipfw_insn_mac *)cmd)->addr;
+					u_int32_t *mask = (u_int32_t *)
+						((ipfw_insn_mac *)cmd)->mask;
+					u_int32_t *hdr = (u_int32_t *)args->eh;
+
+					match =
+					    ( want[0] == (hdr[0] & mask[0]) &&
+					      want[1] == (hdr[1] & mask[1]) &&
+					      want[2] == (hdr[2] & mask[2]) );
 				}
 				break;
 
-			case O_ETHER_TYPE:
-				if (args->eh != NULL) {	/* have ethernet header */
+			case O_MAC_TYPE:
+				if (args->eh != NULL) {
 					u_int16_t *p =
 					    ((ipfw_insn_u16 *)cmd)->ports;
 					int i;
@@ -2811,7 +2678,7 @@
 				break;
 
 			case O_LAYER2:
-				match = ((args->flags & IP_FW_ARGS_LAYER2) != 0);
+				match = (args->eh != NULL);
 				break;
 
 			case O_DIVERTED:
@@ -2837,23 +2704,14 @@
 
 			case O_IP_SRC_LOOKUP:
 			case O_IP_DST_LOOKUP:
-				if (is_ipv4 || (args->flags & IP_FW_ARGS_LAYER2)) {
-				    ipfw_ether_addr *ea;
-				    uint32_t a;
+				if (is_ipv4) {
+				    uint32_t a =
+					(cmd->opcode == O_IP_DST_LOOKUP) ?
+					    dst_ip.s_addr : src_ip.s_addr;
 				    uint32_t v;
 
-				    if (cmd->opcode == O_IP_DST_LOOKUP) {
-					    a = dst_ip.s_addr;
-					    ea = &args->f_id.dst_ether;
-				    } else {
-					    a = src_ip.s_addr;
-					    ea = &args->f_id.src_ether;
-				    }
-				    if (args->flags & IP_FW_ARGS_LAYER2)
-					    a = INADDR_ANY;
-
 				    match = lookup_table(chain, cmd->arg1, a,
-					ea, &v);
+					&v);
 				    if (!match)
 					break;
 				    if (cmdlen == F_INSN_SIZE(ipfw_insn_u32))
@@ -3243,92 +3101,6 @@
 			case O_FIB: /* try match the specified fib */
 				if (args->f_id.fib == cmd->arg1)
 					match = 1;
-				break;
-
-			case O_STATEOPTS:
-				if ((cmd->arg1 & IP_FW_STATEOPT_ETHER)) {
-					match = (args->eh != NULL);
-					if (!match)
-						break;
-				}
-				stateopts = cmd->arg1 & 0xff;
-				break;
-
-			case O_ARP_OP:
-			case O_ARP_SRC_LOOKUP:
-			case O_ARP_DST_LOOKUP:
-				if (args->flags & IP_FW_ARGS_LAYER2 &&
-					pktlen >= ETHER_HDR_LEN && args->eh != NULL) {
-				    struct arphdr *ah;
-				    int op;
-
-				    op = ntohs(args->eh->ether_type);
-				    if (op != ETHERTYPE_ARP && op != ETHERTYPE_REVARP)
-					break;
-
-				    ah = (struct arphdr*)(mtod(m, char*) + ETHER_HDR_LEN);
-				    op = ntohs(ah->ar_op);
-
-				    if (ntohs(ah->ar_pro) != ETHERTYPE_IP ||
-					    ntohs(ah->ar_hrd) != ARPHRD_ETHER)
-					break;
-
-				    if (cmd->opcode == O_ARP_OP) {
-					u_int16_t *p =
-					    ((ipfw_insn_u16 *)cmd)->ports;
-					int i;
-
-					for (i = cmdlen - 1; !match && i > 0;
-						i--, p += 2)
-					    match = (op >= p[0] &&
-						    op <= p[1]);
-				    } else {
-					ipfw_ether_addr ha;
-					uint32_t pa, v;
-
-					/*
-					 * XXX: Drop RARP requests
-					 * Protocol addresses are undefined
-					 * and table lookup by hardware address is not supported
-					 */
-					if (op == ARPOP_REVREQUEST)
-					    break;
-
-					if (cmd->opcode == O_ARP_DST_LOOKUP) {
-					    /* 
-					     * XXX: Drop Inverse ARP requests
-					     * Target protocol address is not specified
-					     * and table lookup by hardware address is not supported
-					     */
-					    if (op == ARPOP_INVREQUEST)
-						break;
-					    pa = *(uint32_t *) ar_tpa(ah);
-
-					    /*
-					     * Ignore hardware address for requests 
-					     */
-					    if (op != ARPOP_REQUEST) {
-						memcpy(ha.octet, ar_tha(ah), ETHER_ADDR_LEN);
-						ha.flags = IPFW_EA_CHECK;
-					    } else {
-						ha.flags = 0;
-					    }
-					} else {
-					    pa = *(uint32_t *) ar_spa(ah);
-					    memcpy(ha.octet, ar_sha(ah), ETHER_ADDR_LEN);
-					    ha.flags = IPFW_EA_CHECK;
-					}
-
-					match = lookup_table(chain, cmd->arg1, pa, 
-						(ha.flags ? &ha : NULL), &v);
-					if (!match)
-					    break;
-					if (cmdlen == F_INSN_SIZE(ipfw_insn_u32))
-					    match = ((ipfw_insn_u32 *)cmd)->d[0] == v;
-					else
-					    tablearg = v;
-				    }
-				}
 				break;
 
 			case O_TAGGED: {
@@ -3404,7 +3176,7 @@
 			 */
 			case O_LIMIT:
 			case O_KEEP_STATE:
-				if (install_state(f, stateopts,
+				if (install_state(f,
 				    (ipfw_insn_limit *)cmd, args, tablearg)) {
 					retval = IP_FW_DENY;
 					goto done; /* error/limit violation */
@@ -3469,7 +3241,7 @@
 			case O_TEE: {
 				struct divert_tag *dt;
 
-				if (args->flags & IP_FW_ARGS_LAYER2) /* not valid on layer2 pkts */
+				if (args->eh) /* not on layer 2 */
 					break;
 				mtag = m_tag_get(PACKET_TAG_DIVERT,
 						sizeof(struct divert_tag),
@@ -3545,7 +3317,7 @@
 			case O_FORWARD_IP: {
 				struct sockaddr_in *sa;
 				sa = &(((ipfw_insn_sa *)cmd)->sa);
-				if (args->flags & IP_FW_ARGS_LAYER2) /* not valid on layer2 pkts */
+				if (args->eh)	/* not valid on layer2 pkts */
 					break;
 				if (!q || dyn_dir == MATCH_FORWARD) {
 					if (sa->sin_addr.s_addr == INADDR_ANY) {
@@ -4091,7 +3863,6 @@
 #endif
 		case O_IP4:
 		case O_TAG:
-		case O_STATEOPTS:
 			if (cmdlen != F_INSN_SIZE(ipfw_insn))
 				goto bad_size;
 			break;
@@ -4164,8 +3935,6 @@
 
 		case O_IP_SRC_LOOKUP:
 		case O_IP_DST_LOOKUP:
-		case O_ARP_SRC_LOOKUP:
-		case O_ARP_DST_LOOKUP:
 			if (cmd->arg1 >= IPFW_TABLES_MAX) {
 				printf("ipfw: invalid table number %d\n",
 				    cmd->arg1);
@@ -4176,9 +3945,8 @@
 				goto bad_size;
 			break;
 
-		case O_ETHER_SRC:
-		case O_ETHER_DST:
-			if (cmdlen != F_INSN_SIZE(ipfw_insn_ether))
+		case O_MACADDR2:
+			if (cmdlen != F_INSN_SIZE(ipfw_insn_mac))
 				goto bad_size;
 			break;
 
@@ -4192,10 +3960,9 @@
 				goto bad_size;
 			break;
 
+		case O_MAC_TYPE:
 		case O_IP_SRCPORT:
 		case O_IP_DSTPORT: /* XXX artificial limit, 30 port pairs */
-		case O_ETHER_TYPE:
-		case O_ARP_OP:
 			if (cmdlen < 2 || cmdlen > 31)
 				goto bad_size;
 			break;
@@ -4245,6 +4012,7 @@
 			if (cmdlen != F_INSN_SIZE(ipfw_insn_nat))
  				goto bad_size;		
  			goto check_action;
+		case O_FORWARD_MAC: /* XXX not implemented yet */
 		case O_CHECK_STATE:
 		case O_COUNT:
 		case O_ACCEPT:
@@ -4563,7 +4331,7 @@
 			if (error)
 				break;
 			error = add_table_entry(&V_layer3_chain, ent.tbl,
-			    ent.addr, ent.masklen, &ent.ether_addr, ent.value);
+			    ent.addr, ent.masklen, ent.value);
 		}
 		break;
 
@@ -4576,7 +4344,7 @@
 			if (error)
 				break;
 			error = del_table_entry(&V_layer3_chain, ent.tbl,
-			    ent.addr, ent.masklen, &ent.ether_addr);
+			    ent.addr, ent.masklen);
 		}
 		break;
 
