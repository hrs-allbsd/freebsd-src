--- conflicted
+++ resolved
@@ -1482,15 +1482,10 @@
 		    sctp_asconf_iterator_end, NULL, 0);
 		if (ret) {
 			SCTP_PRINTF("Failed to initiate iterator for handle_addr_wq\n");
-<<<<<<< HEAD
-			SCTP_LTRACE_ERR_RET(NULL, NULL, NULL, SCTP_FROM_SCTPUTIL, EFAULT);
-			/* Freeing if we are stopping; putting back on the addr_wq otherwise. */
-=======
 			/*
 			 * Freeing if we are stopping or put back on the
 			 * addr_wq.
 			 */
->>>>>>> c5bee1a6
 			if (SCTP_BASE_VAR(sctp_pcb_initialized) == 0) {
 				sctp_asconf_iterator_end(asc, 0);
 			} else {
