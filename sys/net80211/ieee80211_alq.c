--- conflicted
+++ resolved
@@ -152,11 +152,7 @@
 	r->r_version = 1;
 	r->r_wlan = htons(vap->iv_ifp->if_dunit);
 	r->r_op = op;
-<<<<<<< HEAD
-	r->r_threadid = (uint32_t) curthread->td_ucred;
-=======
 	r->r_threadid = htonl((uint32_t) curthread->td_tid);
->>>>>>> 2ada2801
 	memcpy(&r->r_payload, p, MIN(l, sizeof(r->r_payload)));
 	alq_post(ieee80211_alq, ale);
 }