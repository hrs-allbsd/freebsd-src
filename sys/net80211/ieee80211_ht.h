/*-
 * Copyright (c) 2007-2008 Sam Leffler, Errno Consulting
 * All rights reserved.
 *
 * Redistribution and use in source and binary forms, with or without
 * modification, are permitted provided that the following conditions
 * are met:
 * 1. Redistributions of source code must retain the above copyright
 *    notice, this list of conditions and the following disclaimer.
 * 2. Redistributions in binary form must reproduce the above copyright
 *    notice, this list of conditions and the following disclaimer in the
 *    documentation and/or other materials provided with the distribution.
 *
 * THIS SOFTWARE IS PROVIDED BY THE AUTHOR ``AS IS'' AND ANY EXPRESS OR
 * IMPLIED WARRANTIES, INCLUDING, BUT NOT LIMITED TO, THE IMPLIED WARRANTIES
 * OF MERCHANTABILITY AND FITNESS FOR A PARTICULAR PURPOSE ARE DISCLAIMED.
 * IN NO EVENT SHALL THE AUTHOR BE LIABLE FOR ANY DIRECT, INDIRECT,
 * INCIDENTAL, SPECIAL, EXEMPLARY, OR CONSEQUENTIAL DAMAGES (INCLUDING, BUT
 * NOT LIMITED TO, PROCUREMENT OF SUBSTITUTE GOODS OR SERVICES; LOSS OF USE,
 * DATA, OR PROFITS; OR BUSINESS INTERRUPTION) HOWEVER CAUSED AND ON ANY
 * THEORY OF LIABILITY, WHETHER IN CONTRACT, STRICT LIABILITY, OR TORT
 * (INCLUDING NEGLIGENCE OR OTHERWISE) ARISING IN ANY WAY OUT OF THE USE OF
 * THIS SOFTWARE, EVEN IF ADVISED OF THE POSSIBILITY OF SUCH DAMAGE.
 *
 * $FreeBSD$
 */
#ifndef _NET80211_IEEE80211_HT_H_
#define _NET80211_IEEE80211_HT_H_

/*
 * 802.11n protocol implementation definitions.
 */

#define	IEEE80211_AGGR_BAWMAX	64	/* max block ack window size */
/* threshold for aging overlapping non-HT bss */
#define	IEEE80211_NONHT_PRESENT_AGE	msecs_to_ticks(60*1000)

typedef uint16_t ieee80211_seq;

struct ieee80211_tx_ampdu {
	u_short		txa_flags;
#define	IEEE80211_AGGR_IMMEDIATE	0x0001	/* BA policy */
#define	IEEE80211_AGGR_XCHGPEND		0x0002	/* ADDBA response pending */
#define	IEEE80211_AGGR_RUNNING		0x0004	/* ADDBA response received */
#define	IEEE80211_AGGR_SETUP		0x0008	/* deferred state setup */
#define	IEEE80211_AGGR_NAK		0x0010	/* peer NAK'd ADDBA request */
	uint8_t		txa_ac;
	uint8_t		txa_token;	/* dialog token */
	int		txa_lastsample;	/* ticks @ last traffic sample */
	int		txa_pkts;	/* packets over last sample interval */
	int		txa_avgpps;	/* filtered traffic over window */
	int		txa_qbytes;	/* data queued (bytes) */
	short		txa_qframes;	/* data queued (frames) */
	ieee80211_seq	txa_seqstart;
	ieee80211_seq	txa_start;
	uint16_t	txa_wnd;	/* BA window size */
	uint8_t		txa_attempts;	/* # ADDBA requests w/o a response */
	int		txa_nextrequest;/* soonest to make next ADDBA request */
	struct ifqueue	txa_q;		/* packet queue */
	struct callout	txa_timer;
	void		*txa_private;	/* driver-private storage */
};

/* return non-zero if AMPDU tx for the TID is running */
#define	IEEE80211_AMPDU_RUNNING(tap) \
	(((tap)->txa_flags & IEEE80211_AGGR_RUNNING) != 0)

/* return non-zero if AMPDU tx for the TID is running or started */
#define	IEEE80211_AMPDU_REQUESTED(tap) \
	(((tap)->txa_flags & \
	 (IEEE80211_AGGR_RUNNING|IEEE80211_AGGR_XCHGPEND|IEEE80211_AGGR_NAK)) != 0)
<<<<<<< HEAD
=======

/*
 * Traffic estimator support.  We estimate packets/sec for
 * each AC that is setup for AMPDU or will potentially be
 * setup for AMPDU.  The traffic rate can be used to decide
 * when AMPDU should be setup (according to a threshold)
 * and is available for drivers to do things like cache
 * eviction when only a limited number of BA streams are
 * available and more streams are requested than available.
 */

static void __inline
ieee80211_txampdu_update_pps(struct ieee80211_tx_ampdu *tap)
{
	/* NB: scale factor of 2 was picked heuristically */
	tap->txa_avgpps = ((tap->txa_avgpps << 2) -
	     tap->txa_avgpps + tap->txa_pkts) >> 2;
}

/*
 * Count a packet towards the pps estimate.
 */
static void __inline
ieee80211_txampdu_count_packet(struct ieee80211_tx_ampdu *tap)
{
	/* XXX bound loop/do more crude estimate? */
	while (ticks - tap->txa_lastsample >= hz) {
		ieee80211_txampdu_update_pps(tap);
		/* reset to start new sample interval */
		tap->txa_pkts = 0;
		if (tap->txa_avgpps == 0) {
			tap->txa_lastsample = ticks;
			break;
		}
		tap->txa_lastsample += hz;
	}
	tap->txa_pkts++;
}

/*
 * Get the current pps estimate.  If the average is out of
 * date due to lack of traffic then we decay the estimate
 * to account for the idle time.
 */
static int __inline
ieee80211_txampdu_getpps(struct ieee80211_tx_ampdu *tap)
{
	/* XXX bound loop/do more crude estimate? */
	while (ticks - tap->txa_lastsample >= hz) {
		ieee80211_txampdu_update_pps(tap);
		tap->txa_pkts = 0;
		if (tap->txa_avgpps == 0) {
			tap->txa_lastsample = ticks;
			break;
		}
		tap->txa_lastsample += hz;
	}
	return tap->txa_avgpps;
}
>>>>>>> 3569e353

struct ieee80211_rx_ampdu {
	int		rxa_flags;
	int		rxa_qbytes;	/* data queued (bytes) */
	short		rxa_qframes;	/* data queued (frames) */
	ieee80211_seq	rxa_seqstart;
	ieee80211_seq	rxa_start;	/* start of current BA window */
	uint16_t	rxa_wnd;	/* BA window size */
	int		rxa_age;	/* age of oldest frame in window */
	int		rxa_nframes;	/* frames since ADDBA */
	struct mbuf *rxa_m[IEEE80211_AGGR_BAWMAX];
};

void	ieee80211_ht_attach(struct ieee80211com *);
void	ieee80211_ht_detach(struct ieee80211com *);
void	ieee80211_ht_vattach(struct ieee80211vap *);
void	ieee80211_ht_vdetach(struct ieee80211vap *);

void	ieee80211_ht_announce(struct ieee80211com *);

struct ieee80211_mcs_rates {
	uint16_t	ht20_rate_800ns;
	uint16_t	ht20_rate_400ns;
	uint16_t	ht40_rate_800ns;
	uint16_t	ht40_rate_400ns;
};
extern const struct ieee80211_mcs_rates ieee80211_htrates[16];
const struct ieee80211_htrateset *ieee80211_get_suphtrates(
		struct ieee80211com *, const struct ieee80211_channel *);

struct ieee80211_node;
int	ieee80211_setup_htrates(struct ieee80211_node *,
		const uint8_t *htcap, int flags);
void	ieee80211_setup_basic_htrates(struct ieee80211_node *,
		const uint8_t *htinfo);
struct mbuf *ieee80211_decap_amsdu(struct ieee80211_node *, struct mbuf *);
int	ieee80211_ampdu_reorder(struct ieee80211_node *, struct mbuf *);
void	ieee80211_recv_bar(struct ieee80211_node *, struct mbuf *);
void	ieee80211_ht_node_init(struct ieee80211_node *, const uint8_t *);
void	ieee80211_ht_node_cleanup(struct ieee80211_node *);
<<<<<<< HEAD
=======
void	ieee80211_ht_node_age(struct ieee80211_node *);

>>>>>>> 3569e353
struct ieee80211_channel *ieee80211_ht_adjust_channel(struct ieee80211com *,
		struct ieee80211_channel *, int);
void	ieee80211_ht_wds_init(struct ieee80211_node *);
void	ieee80211_ht_node_join(struct ieee80211_node *);
void	ieee80211_ht_node_leave(struct ieee80211_node *);
<<<<<<< HEAD
void	ieee80211_htinfo_update(struct ieee80211com *, int protmode);
=======
void	ieee80211_htprot_update(struct ieee80211com *, int protmode);
>>>>>>> 3569e353
void	ieee80211_ht_timeout(struct ieee80211com *);
void	ieee80211_parse_htcap(struct ieee80211_node *, const uint8_t *);
void	ieee80211_parse_htinfo(struct ieee80211_node *, const uint8_t *);
void	ieee80211_recv_action(struct ieee80211_node *,
		const uint8_t *, const uint8_t *);
int	ieee80211_ampdu_request(struct ieee80211_node *,
		struct ieee80211_tx_ampdu *);
void	ieee80211_ampdu_stop(struct ieee80211_node *,
		struct ieee80211_tx_ampdu *);
int	ieee80211_send_bar(struct ieee80211_node *,
		const struct ieee80211_tx_ampdu *);
int	ieee80211_send_action(struct ieee80211_node *,
		int, int, uint16_t [4]);
uint8_t	*ieee80211_add_htcap(uint8_t *, struct ieee80211_node *);
uint8_t	*ieee80211_add_htcap_vendor(uint8_t *, struct ieee80211_node *);
uint8_t	*ieee80211_add_htinfo(uint8_t *, struct ieee80211_node *);
uint8_t	*ieee80211_add_htinfo_vendor(uint8_t *, struct ieee80211_node *);
struct ieee80211_beacon_offsets;
void	ieee80211_ht_update_beacon(struct ieee80211vap *,
		struct ieee80211_beacon_offsets *);
#endif /* _NET80211_IEEE80211_HT_H_ */<|MERGE_RESOLUTION|>--- conflicted
+++ resolved
@@ -38,12 +38,14 @@
 typedef uint16_t ieee80211_seq;
 
 struct ieee80211_tx_ampdu {
+	struct ieee80211_node *txa_ni;	/* back pointer */
 	u_short		txa_flags;
 #define	IEEE80211_AGGR_IMMEDIATE	0x0001	/* BA policy */
 #define	IEEE80211_AGGR_XCHGPEND		0x0002	/* ADDBA response pending */
 #define	IEEE80211_AGGR_RUNNING		0x0004	/* ADDBA response received */
 #define	IEEE80211_AGGR_SETUP		0x0008	/* deferred state setup */
 #define	IEEE80211_AGGR_NAK		0x0010	/* peer NAK'd ADDBA request */
+#define	IEEE80211_AGGR_BARPEND		0x0020	/* BAR response pending */
 	uint8_t		txa_ac;
 	uint8_t		txa_token;	/* dialog token */
 	int		txa_lastsample;	/* ticks @ last traffic sample */
@@ -51,12 +53,11 @@
 	int		txa_avgpps;	/* filtered traffic over window */
 	int		txa_qbytes;	/* data queued (bytes) */
 	short		txa_qframes;	/* data queued (frames) */
-	ieee80211_seq	txa_seqstart;
-	ieee80211_seq	txa_start;
+	ieee80211_seq	txa_start;	/* BA window left edge */
+	ieee80211_seq	txa_seqpending;	/* new txa_start pending BAR response */
 	uint16_t	txa_wnd;	/* BA window size */
-	uint8_t		txa_attempts;	/* # ADDBA requests w/o a response */
-	int		txa_nextrequest;/* soonest to make next ADDBA request */
-	struct ifqueue	txa_q;		/* packet queue */
+	uint8_t		txa_attempts;	/* # ADDBA/BAR requests w/o a response*/
+	int		txa_nextrequest;/* soonest to make next request */
 	struct callout	txa_timer;
 	void		*txa_private;	/* driver-private storage */
 };
@@ -69,8 +70,6 @@
 #define	IEEE80211_AMPDU_REQUESTED(tap) \
 	(((tap)->txa_flags & \
 	 (IEEE80211_AGGR_RUNNING|IEEE80211_AGGR_XCHGPEND|IEEE80211_AGGR_NAK)) != 0)
-<<<<<<< HEAD
-=======
 
 /*
  * Traffic estimator support.  We estimate packets/sec for
@@ -82,7 +81,7 @@
  * available and more streams are requested than available.
  */
 
-static void __inline
+static __inline void
 ieee80211_txampdu_update_pps(struct ieee80211_tx_ampdu *tap)
 {
 	/* NB: scale factor of 2 was picked heuristically */
@@ -93,7 +92,7 @@
 /*
  * Count a packet towards the pps estimate.
  */
-static void __inline
+static __inline void
 ieee80211_txampdu_count_packet(struct ieee80211_tx_ampdu *tap)
 {
 	/* XXX bound loop/do more crude estimate? */
@@ -115,7 +114,7 @@
  * date due to lack of traffic then we decay the estimate
  * to account for the idle time.
  */
-static int __inline
+static __inline int
 ieee80211_txampdu_getpps(struct ieee80211_tx_ampdu *tap)
 {
 	/* XXX bound loop/do more crude estimate? */
@@ -130,7 +129,6 @@
 	}
 	return tap->txa_avgpps;
 }
->>>>>>> 3569e353
 
 struct ieee80211_rx_ampdu {
 	int		rxa_flags;
@@ -169,34 +167,30 @@
 struct mbuf *ieee80211_decap_amsdu(struct ieee80211_node *, struct mbuf *);
 int	ieee80211_ampdu_reorder(struct ieee80211_node *, struct mbuf *);
 void	ieee80211_recv_bar(struct ieee80211_node *, struct mbuf *);
-void	ieee80211_ht_node_init(struct ieee80211_node *, const uint8_t *);
+void	ieee80211_ht_node_init(struct ieee80211_node *);
 void	ieee80211_ht_node_cleanup(struct ieee80211_node *);
-<<<<<<< HEAD
-=======
 void	ieee80211_ht_node_age(struct ieee80211_node *);
 
->>>>>>> 3569e353
 struct ieee80211_channel *ieee80211_ht_adjust_channel(struct ieee80211com *,
 		struct ieee80211_channel *, int);
 void	ieee80211_ht_wds_init(struct ieee80211_node *);
 void	ieee80211_ht_node_join(struct ieee80211_node *);
 void	ieee80211_ht_node_leave(struct ieee80211_node *);
-<<<<<<< HEAD
-void	ieee80211_htinfo_update(struct ieee80211com *, int protmode);
-=======
 void	ieee80211_htprot_update(struct ieee80211com *, int protmode);
->>>>>>> 3569e353
 void	ieee80211_ht_timeout(struct ieee80211com *);
 void	ieee80211_parse_htcap(struct ieee80211_node *, const uint8_t *);
 void	ieee80211_parse_htinfo(struct ieee80211_node *, const uint8_t *);
+void	ieee80211_ht_updateparams(struct ieee80211_node *, const uint8_t *,
+		const uint8_t *);
+void	ieee80211_ht_updatehtcap(struct ieee80211_node *, const uint8_t *);
 void	ieee80211_recv_action(struct ieee80211_node *,
 		const uint8_t *, const uint8_t *);
 int	ieee80211_ampdu_request(struct ieee80211_node *,
 		struct ieee80211_tx_ampdu *);
 void	ieee80211_ampdu_stop(struct ieee80211_node *,
-		struct ieee80211_tx_ampdu *);
-int	ieee80211_send_bar(struct ieee80211_node *,
-		const struct ieee80211_tx_ampdu *);
+		struct ieee80211_tx_ampdu *, int);
+int	ieee80211_send_bar(struct ieee80211_node *, struct ieee80211_tx_ampdu *,
+		ieee80211_seq);
 int	ieee80211_send_action(struct ieee80211_node *,
 		int, int, uint16_t [4]);
 uint8_t	*ieee80211_add_htcap(uint8_t *, struct ieee80211_node *);
