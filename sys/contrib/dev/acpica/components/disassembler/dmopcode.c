--- conflicted
+++ resolved
@@ -61,8 +61,6 @@
 
 /*******************************************************************************
  *
-<<<<<<< HEAD
-=======
  * FUNCTION:    AcpiDmPredefinedDescription
  *
  * PARAMETERS:  Op              - Name() parse object
@@ -279,7 +277,6 @@
 
 /*******************************************************************************
  *
->>>>>>> 85823a3b
  * FUNCTION:    AcpiDmMethodFlags
  *
  * PARAMETERS:  Op              - Method Object to be examined
