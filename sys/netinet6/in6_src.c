--- conflicted
+++ resolved
@@ -240,7 +240,6 @@
 	 * the next-hop.
 	 * XXX: not yet.
 	 */
-<<<<<<< HEAD
 	/* Rule 6: Prefer matching label. */
 	if (dst->label != ADDR_LABEL_NOTAPP) {
 		c->label = lookup_policy_label(IA6_IN6(c->ia),
@@ -251,217 +250,6 @@
 			NEXT(6);
 		if (label == dst->label && c->label != dst->label)
 			REPLACE(6);
-=======
-	/* get the outgoing interface */
-	if ((error = in6_selectif(dstsock, opts, mopts, ro, &ifp, oifp,
-	    (inp != NULL) ? inp->inp_inc.inc_fibnum : RT_DEFAULT_FIB)) != 0)
-		return (error);
-
-#ifdef DIAGNOSTIC
-	if (ifp == NULL)	/* this should not happen */
-		panic("in6_selectsrc: NULL ifp");
-#endif
-	error = in6_setscope(&dst, ifp, &odstzone);
-	if (error)
-		return (error);
-
-	rule = 0;
-	IN6_IFADDR_RLOCK();
-	TAILQ_FOREACH(ia, &V_in6_ifaddrhead, ia_link) {
-		int new_scope = -1, new_matchlen = -1;
-		struct in6_addrpolicy *new_policy = NULL;
-		u_int32_t srczone, osrczone, dstzone;
-		struct in6_addr src;
-		struct ifnet *ifp1 = ia->ia_ifp;
-
-		/*
-		 * We'll never take an address that breaks the scope zone
-		 * of the destination.  We also skip an address if its zone
-		 * does not contain the outgoing interface.
-		 * XXX: we should probably use sin6_scope_id here.
-		 */
-		if (in6_setscope(&dst, ifp1, &dstzone) ||
-		    odstzone != dstzone) {
-			continue;
-		}
-		src = ia->ia_addr.sin6_addr;
-		if (in6_setscope(&src, ifp, &osrczone) ||
-		    in6_setscope(&src, ifp1, &srczone) ||
-		    osrczone != srczone) {
-			continue;
-		}
-
-		/* avoid unusable addresses */
-		if ((ia->ia6_flags &
-		     (IN6_IFF_NOTREADY | IN6_IFF_ANYCAST | IN6_IFF_DETACHED))) {
-				continue;
-		}
-		if (!V_ip6_use_deprecated && IFA6_IS_DEPRECATED(ia))
-			continue;
-
-		/* If jailed only take addresses of the jail into account. */
-		if (cred != NULL &&
-		    prison_check_ip6(cred, &ia->ia_addr.sin6_addr) != 0)
-			continue;
-
-		/* Rule 1: Prefer same address */
-		if (IN6_ARE_ADDR_EQUAL(&dst, &ia->ia_addr.sin6_addr)) {
-			ia_best = ia;
-			BREAK(1); /* there should be no better candidate */
-		}
-
-		if (ia_best == NULL)
-			REPLACE(0);
-
-		/* Rule 2: Prefer appropriate scope */
-		if (dst_scope < 0)
-			dst_scope = in6_addrscope(&dst);
-		new_scope = in6_addrscope(&ia->ia_addr.sin6_addr);
-		if (IN6_ARE_SCOPE_CMP(best_scope, new_scope) < 0) {
-			if (IN6_ARE_SCOPE_CMP(best_scope, dst_scope) < 0)
-				REPLACE(2);
-			NEXT(2);
-		} else if (IN6_ARE_SCOPE_CMP(new_scope, best_scope) < 0) {
-			if (IN6_ARE_SCOPE_CMP(new_scope, dst_scope) < 0)
-				NEXT(2);
-			REPLACE(2);
-		}
-
-		/*
-		 * Rule 3: Avoid deprecated addresses.  Note that the case of
-		 * !ip6_use_deprecated is already rejected above.
-		 */
-		if (!IFA6_IS_DEPRECATED(ia_best) && IFA6_IS_DEPRECATED(ia))
-			NEXT(3);
-		if (IFA6_IS_DEPRECATED(ia_best) && !IFA6_IS_DEPRECATED(ia))
-			REPLACE(3);
-
-		/* Rule 4: Prefer home addresses */
-		/*
-		 * XXX: This is a TODO.  We should probably merge the MIP6
-		 * case above.
-		 */
-
-		/* Rule 5: Prefer outgoing interface */
-		if (!(ND_IFINFO(ifp)->flags & ND6_IFF_NO_PREFER_IFACE)) {
-			if (ia_best->ia_ifp == ifp && ia->ia_ifp != ifp)
-				NEXT(5);
-			if (ia_best->ia_ifp != ifp && ia->ia_ifp == ifp)
-				REPLACE(5);
-		}
-
-		/*
-		 * Rule 6: Prefer matching label
-		 * Note that best_policy should be non-NULL here.
-		 */
-		if (dst_policy == NULL)
-			dst_policy = lookup_addrsel_policy(dstsock);
-		if (dst_policy->label != ADDR_LABEL_NOTAPP) {
-			new_policy = lookup_addrsel_policy(&ia->ia_addr);
-			if (dst_policy->label == best_policy->label &&
-			    dst_policy->label != new_policy->label)
-				NEXT(6);
-			if (dst_policy->label != best_policy->label &&
-			    dst_policy->label == new_policy->label)
-				REPLACE(6);
-		}
-
-		/*
-		 * Rule 7: Prefer public addresses.
-		 * We allow users to reverse the logic by configuring
-		 * a sysctl variable, so that privacy conscious users can
-		 * always prefer temporary addresses.
-		 */
-		if (opts == NULL ||
-		    opts->ip6po_prefer_tempaddr == IP6PO_TEMPADDR_SYSTEM) {
-			prefer_tempaddr = V_ip6_prefer_tempaddr;
-		} else if (opts->ip6po_prefer_tempaddr ==
-		    IP6PO_TEMPADDR_NOTPREFER) {
-			prefer_tempaddr = 0;
-		} else
-			prefer_tempaddr = 1;
-		if (!(ia_best->ia6_flags & IN6_IFF_TEMPORARY) &&
-		    (ia->ia6_flags & IN6_IFF_TEMPORARY)) {
-			if (prefer_tempaddr)
-				REPLACE(7);
-			else
-				NEXT(7);
-		}
-		if ((ia_best->ia6_flags & IN6_IFF_TEMPORARY) &&
-		    !(ia->ia6_flags & IN6_IFF_TEMPORARY)) {
-			if (prefer_tempaddr)
-				NEXT(7);
-			else
-				REPLACE(7);
-		}
-
-		/*
-		 * Rule 8: prefer addresses on alive interfaces.
-		 * This is a KAME specific rule.
-		 */
-		if ((ia_best->ia_ifp->if_flags & IFF_UP) &&
-		    !(ia->ia_ifp->if_flags & IFF_UP))
-			NEXT(8);
-		if (!(ia_best->ia_ifp->if_flags & IFF_UP) &&
-		    (ia->ia_ifp->if_flags & IFF_UP))
-			REPLACE(8);
-
-		/*
-		 * Rule 9: prefer address with better virtual status.
-		 */
-		if (ifa_preferred(&ia_best->ia_ifa, &ia->ia_ifa))
-			REPLACE(9);
-		if (ifa_preferred(&ia->ia_ifa, &ia_best->ia_ifa))
-			NEXT(9);
-
-		/*
-		 * Rule 10: prefer address with `prefer_source' flag.
-		 */
-		if ((ia_best->ia6_flags & IN6_IFF_PREFER_SOURCE) == 0 &&
-		    (ia->ia6_flags & IN6_IFF_PREFER_SOURCE) != 0)
-			REPLACE(10);
-		if ((ia_best->ia6_flags & IN6_IFF_PREFER_SOURCE) != 0 &&
-		    (ia->ia6_flags & IN6_IFF_PREFER_SOURCE) == 0)
-			NEXT(10);
-
-		/*
-		 * Rule 14: Use longest matching prefix.
-		 * Note: in the address selection draft, this rule is
-		 * documented as "Rule 8".  However, since it is also
-		 * documented that this rule can be overridden, we assign
-		 * a large number so that it is easy to assign smaller numbers
-		 * to more preferred rules.
-		 */
-		new_matchlen = in6_matchlen(&ia->ia_addr.sin6_addr, &dst);
-		if (best_matchlen < new_matchlen)
-			REPLACE(14);
-		if (new_matchlen < best_matchlen)
-			NEXT(14);
-
-		/* Rule 15 is reserved. */
-
-		/*
-		 * Last resort: just keep the current candidate.
-		 * Or, do we need more rules?
-		 */
-		continue;
-
-	  replace:
-		ia_best = ia;
-		best_scope = (new_scope >= 0 ? new_scope :
-			      in6_addrscope(&ia_best->ia_addr.sin6_addr));
-		best_policy = (new_policy ? new_policy :
-			       lookup_addrsel_policy(&ia_best->ia_addr));
-		best_matchlen = (new_matchlen >= 0 ? new_matchlen :
-				 in6_matchlen(&ia_best->ia_addr.sin6_addr,
-					      &dst));
-
-	  next:
-		continue;
-
-	  out:
-		break;
->>>>>>> e12a77b0
 	}
 	/* Rule 7: Prefer temporary addresses. */
 	if (opts == NULL ||
@@ -483,14 +271,30 @@
 			REPLACE(7);
 		NEXT(7);
 	}
-	/* Rule 8: Use longest matching prefix. */
+	/*
+	 * Rule 8: prefer address with better virtual status.
+	 */
+	if (ifa_preferred(&c->ia->ia_ifa, &ia->ia_ifa))
+		REPLACE(8);
+	if (ifa_preferred(&ia->ia_ifa, &c->ia->ia_ifa))
+		NEXT(8);
+	/*
+	 * Rule 9: prefer address with `prefer_source' flag.
+	 */
+	if ((c->ia->ia6_flags & IN6_IFF_PREFER_SOURCE) == 0 &&
+	    (ia->ia6_flags & IN6_IFF_PREFER_SOURCE) != 0)
+		REPLACE(9);
+	if ((c->ia->ia6_flags & IN6_IFF_PREFER_SOURCE) != 0 &&
+	    (ia->ia6_flags & IN6_IFF_PREFER_SOURCE) == 0)
+		NEXT(9);
+	/* Rule 14: Use longest matching prefix. */
 	if (c->prefixlen < 0)
 		c->prefixlen = in6_matchlen(IA6_IN6(c->ia), dst->addr);
 	prefixlen = in6_matchlen(IA6_IN6(ia), dst->addr);
 	if (c->prefixlen > prefixlen)
-		NEXT(8);
+		NEXT(14);
 	if (prefixlen > c->prefixlen)
-		REPLACE(8);
+		REPLACE(14);
 	return (-1);
 replace:
 	/* debug output */
