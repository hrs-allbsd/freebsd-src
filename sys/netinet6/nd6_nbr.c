--- conflicted
+++ resolved
@@ -563,13 +563,8 @@
 	 *	Multicast NS		MUST add one	add the option
 	 *	Unicast NS		SHOULD add one	add the option
 	 */
-<<<<<<< HEAD
-	if (!dad && (mac = nd6_ifptomac(ifp))) {
+	if (nonce == NULL && (mac = nd6_ifptomac(ifp))) {
 		int optlen = sizeof(struct nd_opt_hdr) + if_addrlen(ifp);
-=======
-	if (nonce == NULL && (mac = nd6_ifptomac(ifp))) {
-		int optlen = sizeof(struct nd_opt_hdr) + ifp->if_addrlen;
->>>>>>> 43cb9d5c
 		struct nd_opt_hdr *nd_opt = (struct nd_opt_hdr *)(nd_ns + 1);
 		/* 8 byte alignments... */
 		optlen = (optlen + 7) & ~7;
