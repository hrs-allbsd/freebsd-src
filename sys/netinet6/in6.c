/*-
 * Copyright (C) 1995, 1996, 1997, and 1998 WIDE Project.
 * All rights reserved.
 *
 * Redistribution and use in source and binary forms, with or without
 * modification, are permitted provided that the following conditions
 * are met:
 * 1. Redistributions of source code must retain the above copyright
 *    notice, this list of conditions and the following disclaimer.
 * 2. Redistributions in binary form must reproduce the above copyright
 *    notice, this list of conditions and the following disclaimer in the
 *    documentation and/or other materials provided with the distribution.
 * 3. Neither the name of the project nor the names of its contributors
 *    may be used to endorse or promote products derived from this software
 *    without specific prior written permission.
 *
 * THIS SOFTWARE IS PROVIDED BY THE PROJECT AND CONTRIBUTORS ``AS IS'' AND
 * ANY EXPRESS OR IMPLIED WARRANTIES, INCLUDING, BUT NOT LIMITED TO, THE
 * IMPLIED WARRANTIES OF MERCHANTABILITY AND FITNESS FOR A PARTICULAR PURPOSE
 * ARE DISCLAIMED.  IN NO EVENT SHALL THE PROJECT OR CONTRIBUTORS BE LIABLE
 * FOR ANY DIRECT, INDIRECT, INCIDENTAL, SPECIAL, EXEMPLARY, OR CONSEQUENTIAL
 * DAMAGES (INCLUDING, BUT NOT LIMITED TO, PROCUREMENT OF SUBSTITUTE GOODS
 * OR SERVICES; LOSS OF USE, DATA, OR PROFITS; OR BUSINESS INTERRUPTION)
 * HOWEVER CAUSED AND ON ANY THEORY OF LIABILITY, WHETHER IN CONTRACT, STRICT
 * LIABILITY, OR TORT (INCLUDING NEGLIGENCE OR OTHERWISE) ARISING IN ANY WAY
 * OUT OF THE USE OF THIS SOFTWARE, EVEN IF ADVISED OF THE POSSIBILITY OF
 * SUCH DAMAGE.
 *
 *	$KAME: in6.c,v 1.259 2002/01/21 11:37:50 keiichi Exp $
 */

/*-
 * Copyright (c) 1982, 1986, 1991, 1993
 *	The Regents of the University of California.  All rights reserved.
 *
 * Redistribution and use in source and binary forms, with or without
 * modification, are permitted provided that the following conditions
 * are met:
 * 1. Redistributions of source code must retain the above copyright
 *    notice, this list of conditions and the following disclaimer.
 * 2. Redistributions in binary form must reproduce the above copyright
 *    notice, this list of conditions and the following disclaimer in the
 *    documentation and/or other materials provided with the distribution.
 * 4. Neither the name of the University nor the names of its contributors
 *    may be used to endorse or promote products derived from this software
 *    without specific prior written permission.
 *
 * THIS SOFTWARE IS PROVIDED BY THE REGENTS AND CONTRIBUTORS ``AS IS'' AND
 * ANY EXPRESS OR IMPLIED WARRANTIES, INCLUDING, BUT NOT LIMITED TO, THE
 * IMPLIED WARRANTIES OF MERCHANTABILITY AND FITNESS FOR A PARTICULAR PURPOSE
 * ARE DISCLAIMED.  IN NO EVENT SHALL THE REGENTS OR CONTRIBUTORS BE LIABLE
 * FOR ANY DIRECT, INDIRECT, INCIDENTAL, SPECIAL, EXEMPLARY, OR CONSEQUENTIAL
 * DAMAGES (INCLUDING, BUT NOT LIMITED TO, PROCUREMENT OF SUBSTITUTE GOODS
 * OR SERVICES; LOSS OF USE, DATA, OR PROFITS; OR BUSINESS INTERRUPTION)
 * HOWEVER CAUSED AND ON ANY THEORY OF LIABILITY, WHETHER IN CONTRACT, STRICT
 * LIABILITY, OR TORT (INCLUDING NEGLIGENCE OR OTHERWISE) ARISING IN ANY WAY
 * OUT OF THE USE OF THIS SOFTWARE, EVEN IF ADVISED OF THE POSSIBILITY OF
 * SUCH DAMAGE.
 *
 *	@(#)in.c	8.2 (Berkeley) 11/15/93
 */

#include <sys/cdefs.h>
__FBSDID("$FreeBSD$");

#include "opt_compat.h"
#include "opt_inet.h"
#include "opt_inet6.h"

#include <sys/param.h>
#include <sys/eventhandler.h>
#include <sys/errno.h>
#include <sys/jail.h>
#include <sys/malloc.h>
#include <sys/socket.h>
#include <sys/socketvar.h>
#include <sys/sockio.h>
#include <sys/systm.h>
#include <sys/priv.h>
#include <sys/proc.h>
#include <sys/time.h>
#include <sys/kernel.h>
#include <sys/lock.h>
#include <sys/rmlock.h>
#include <sys/syslog.h>

#include <net/if.h>
#include <net/if_var.h>
#include <net/if_types.h>
#include <net/route.h>
#include <net/if_dl.h>
#include <net/vnet.h>

#include <netinet/in.h>
#include <netinet/in_var.h>
#include <net/if_llatbl.h>
#include <netinet/if_ether.h>
#include <netinet/in_systm.h>
#include <netinet/ip.h>
#include <netinet/in_pcb.h>
#include <netinet/ip_carp.h>

#include <netinet/ip6.h>
#include <netinet6/ip6_var.h>
#include <netinet6/nd6.h>
#include <netinet6/mld6_var.h>
#include <netinet6/ip6_mroute.h>
#include <netinet6/in6_ifattach.h>
#include <netinet6/scope6_var.h>
#include <netinet6/in6_pcb.h>

VNET_DECLARE(int, icmp6_nodeinfo_oldmcprefix);
#define V_icmp6_nodeinfo_oldmcprefix	VNET(icmp6_nodeinfo_oldmcprefix)

/*
 * Definitions of some costant IP6 addresses.
 */
const struct in6_addr in6addr_any = IN6ADDR_ANY_INIT;
const struct in6_addr in6addr_loopback = IN6ADDR_LOOPBACK_INIT;
const struct in6_addr in6addr_nodelocal_allnodes =
	IN6ADDR_NODELOCAL_ALLNODES_INIT;
const struct in6_addr in6addr_linklocal_allnodes =
	IN6ADDR_LINKLOCAL_ALLNODES_INIT;
const struct in6_addr in6addr_linklocal_allrouters =
	IN6ADDR_LINKLOCAL_ALLROUTERS_INIT;
const struct in6_addr in6addr_linklocal_allv2routers =
	IN6ADDR_LINKLOCAL_ALLV2ROUTERS_INIT;

const struct in6_addr in6mask0 = IN6MASK0;
const struct in6_addr in6mask32 = IN6MASK32;
const struct in6_addr in6mask64 = IN6MASK64;
const struct in6_addr in6mask96 = IN6MASK96;
const struct in6_addr in6mask128 = IN6MASK128;

const struct sockaddr_in6 sa6_any =
	{ sizeof(sa6_any), AF_INET6, 0, 0, IN6ADDR_ANY_INIT, 0 };

static int in6_notify_ifa(struct ifnet *, struct in6_ifaddr *,
	struct in6_aliasreq *, int);
static void in6_unlink_ifa(struct in6_ifaddr *, struct ifnet *);

static int in6_validate_ifra(struct ifnet *, struct in6_aliasreq *,
    struct in6_ifaddr *, int);
static struct in6_ifaddr *in6_alloc_ifa(struct ifnet *,
    struct in6_aliasreq *, int flags);
static int in6_update_ifa_internal(struct ifnet *, struct in6_aliasreq *,
    struct in6_ifaddr *, int, int);
static int in6_broadcast_ifa(struct ifnet *, struct in6_aliasreq *,
    struct in6_ifaddr *, int);

#define ifa2ia6(ifa)	((struct in6_ifaddr *)(ifa))
#define ia62ifa(ia6)	(&((ia6)->ia_ifa))


void
in6_newaddrmsg(struct in6_ifaddr *ia, int cmd)
{
	struct sockaddr_dl gateway;
	struct sockaddr_in6 mask, addr;
	struct rtentry rt;

	/*
	 * initialize for rtmsg generation
	 */
	bzero(&gateway, sizeof(gateway));
	gateway.sdl_len = sizeof(gateway);
	gateway.sdl_family = AF_LINK;

	bzero(&rt, sizeof(rt));
	rt.rt_gateway = (struct sockaddr *)&gateway;
	memcpy(&mask, &ia->ia_prefixmask, sizeof(ia->ia_prefixmask));
	memcpy(&addr, &ia->ia_addr, sizeof(ia->ia_addr));
	rt_mask(&rt) = (struct sockaddr *)&mask;
	rt_key(&rt) = (struct sockaddr *)&addr;
	rt.rt_flags = RTF_HOST | RTF_STATIC;
	if (cmd == RTM_ADD)
		rt.rt_flags |= RTF_UP;
	/* Announce arrival of local address to all FIBs. */
	rt_newaddrmsg(cmd, &ia->ia_ifa, 0, &rt);
}

int
in6_mask2len(struct in6_addr *mask, u_char *lim0)
{
	int x = 0, y;
	u_char *lim = lim0, *p;

	/* ignore the scope_id part */
	if (lim0 == NULL || lim0 - (u_char *)mask > sizeof(*mask))
		lim = (u_char *)mask + sizeof(*mask);
	for (p = (u_char *)mask; p < lim; x++, p++) {
		if (*p != 0xff)
			break;
	}
	y = 0;
	if (p < lim) {
		for (y = 0; y < 8; y++) {
			if ((*p & (0x80 >> y)) == 0)
				break;
		}
	}

	/*
	 * when the limit pointer is given, do a stricter check on the
	 * remaining bits.
	 */
	if (p < lim) {
		if (y != 0 && (*p & (0x00ff >> y)) != 0)
			return (-1);
		for (p = p + 1; p < lim; p++)
			if (*p != 0)
				return (-1);
	}

	return x * 8 + y;
}

#ifdef COMPAT_FREEBSD32
struct in6_ndifreq32 {
	char ifname[IFNAMSIZ];
	uint32_t ifindex;
};
#define	SIOCGDEFIFACE32_IN6	_IOWR('i', 86, struct in6_ndifreq32)
#endif

int
in6_control(struct socket *so, u_long cmd, caddr_t data,
    struct ifnet *ifp, struct thread *td)
{
	struct	in6_ifreq *ifr = (struct in6_ifreq *)data;
	struct	in6_ifaddr *ia = NULL;
	struct	in6_aliasreq *ifra = (struct in6_aliasreq *)data;
	struct sockaddr_in6 *sa6;
	int carp_attached = 0;
	int error;
	u_long ocmd = cmd;

	/*
	 * Compat to make pre-10.x ifconfig(8) operable.
	 */
	if (cmd == OSIOCAIFADDR_IN6)
		cmd = SIOCAIFADDR_IN6;

	switch (cmd) {
	case SIOCGETSGCNT_IN6:
	case SIOCGETMIFCNT_IN6:
		/*
		 * XXX mrt_ioctl has a 3rd, unused, FIB argument in route.c.
		 * We cannot see how that would be needed, so do not adjust the
		 * KPI blindly; more likely should clean up the IPv4 variant.
		 */
		return (mrt6_ioctl ? mrt6_ioctl(cmd, data) : EOPNOTSUPP);
	}

	switch (cmd) {
	case SIOCAADDRCTL_POLICY:
	case SIOCDADDRCTL_POLICY:
		if (td != NULL) {
			error = priv_check(td, PRIV_NETINET_ADDRCTRL6);
			if (error)
				return (error);
		}
		return (in6_src_ioctl(cmd, data));
	}

	if (ifp == NULL)
		return (EOPNOTSUPP);

	switch (cmd) {
	case SIOCSNDFLUSH_IN6:
	case SIOCSPFXFLUSH_IN6:
	case SIOCSRTRFLUSH_IN6:
	case SIOCSDEFIFACE_IN6:
	case SIOCSIFINFO_FLAGS:
	case SIOCSIFINFO_IN6:
		if (td != NULL) {
			error = priv_check(td, PRIV_NETINET_ND6);
			if (error)
				return (error);
		}
		/* FALLTHROUGH */
	case OSIOCGIFINFO_IN6:
	case SIOCGIFINFO_IN6:
	case SIOCGDRLST_IN6:
	case SIOCGPRLST_IN6:
	case SIOCGNBRINFO_IN6:
	case SIOCGDEFIFACE_IN6:
		return (nd6_ioctl(cmd, data, ifp));

#ifdef COMPAT_FREEBSD32
	case SIOCGDEFIFACE32_IN6:
		{
			struct in6_ndifreq ndif;
			struct in6_ndifreq32 *ndif32;

			error = nd6_ioctl(SIOCGDEFIFACE_IN6, (caddr_t)&ndif,
			    ifp);
			if (error)
				return (error);
			ndif32 = (struct in6_ndifreq32 *)data;
			ndif32->ifindex = ndif.ifindex;
			return (0);
		}
#endif
	}

	switch (cmd) {
	case SIOCSIFPREFIX_IN6:
	case SIOCDIFPREFIX_IN6:
	case SIOCAIFPREFIX_IN6:
	case SIOCCIFPREFIX_IN6:
	case SIOCSGIFPREFIX_IN6:
	case SIOCGIFPREFIX_IN6:
		log(LOG_NOTICE,
		    "prefix ioctls are now invalidated. "
		    "please use ifconfig.\n");
		return (EOPNOTSUPP);
	}

	switch (cmd) {
	case SIOCSSCOPE6:
		if (td != NULL) {
			error = priv_check(td, PRIV_NETINET_SCOPE6);
			if (error)
				return (error);
		}
		/* FALLTHROUGH */
	case SIOCGSCOPE6:
	case SIOCGSCOPE6DEF:
		return (scope6_ioctl(cmd, data, ifp));
	}

	/*
	 * Find address for this interface, if it exists.
	 *
	 * In netinet code, we have checked ifra_addr in SIOCSIF*ADDR operation
	 * only, and used the first interface address as the target of other
	 * operations (without checking ifra_addr).  This was because netinet
	 * code/API assumed at most 1 interface address per interface.
	 * Since IPv6 allows a node to assign multiple addresses
	 * on a single interface, we almost always look and check the
	 * presence of ifra_addr, and reject invalid ones here.
	 * It also decreases duplicated code among SIOC*_IN6 operations.
	 */
	switch (cmd) {
	case SIOCAIFADDR_IN6:
	case SIOCSIFPHYADDR_IN6:
		sa6 = &ifra->ifra_addr;
		break;
	case SIOCSIFADDR_IN6:
	case SIOCGIFADDR_IN6:
	case SIOCSIFDSTADDR_IN6:
	case SIOCSIFNETMASK_IN6:
	case SIOCGIFDSTADDR_IN6:
	case SIOCGIFNETMASK_IN6:
	case SIOCDIFADDR_IN6:
	case SIOCGIFPSRCADDR_IN6:
	case SIOCGIFPDSTADDR_IN6:
	case SIOCGIFAFLAG_IN6:
	case SIOCSNDFLUSH_IN6:
	case SIOCSPFXFLUSH_IN6:
	case SIOCSRTRFLUSH_IN6:
	case SIOCGIFALIFETIME_IN6:
	case SIOCSIFALIFETIME_IN6:
	case SIOCGIFSTAT_IN6:
	case SIOCGIFSTAT_ICMP6:
		sa6 = &ifr->ifr_addr;
		break;
	case SIOCSIFADDR:
	case SIOCSIFBRDADDR:
	case SIOCSIFDSTADDR:
	case SIOCSIFNETMASK:
		/*
		 * Although we should pass any non-INET6 ioctl requests
		 * down to driver, we filter some legacy INET requests.
		 * Drivers trust SIOCSIFADDR et al to come from an already
		 * privileged layer, and do not perform any credentials
		 * checks or input validation.
		 */
		return (EINVAL);
	default:
		sa6 = NULL;
		break;
	}
	if (sa6 && sa6->sin6_family == AF_INET6) {
		if (sa6->sin6_scope_id != 0)
			error = sa6_embedscope(sa6, 0);
		else
			error = in6_setscope(&sa6->sin6_addr, ifp, NULL);
		if (error != 0)
			return (error);
		if (td != NULL && (error = prison_check_ip6(td->td_ucred,
		    &sa6->sin6_addr)) != 0)
			return (error);
		ia = in6ifa_ifpwithaddr(ifp, &sa6->sin6_addr);
	} else
		ia = NULL;

	switch (cmd) {
	case SIOCSIFADDR_IN6:
	case SIOCSIFDSTADDR_IN6:
	case SIOCSIFNETMASK_IN6:
		/*
		 * Since IPv6 allows a node to assign multiple addresses
		 * on a single interface, SIOCSIFxxx ioctls are deprecated.
		 */
		/* we decided to obsolete this command (20000704) */
		error = EINVAL;
		goto out;

	case SIOCDIFADDR_IN6:
		/*
		 * for IPv4, we look for existing in_ifaddr here to allow
		 * "ifconfig if0 delete" to remove the first IPv4 address on
		 * the interface.  For IPv6, as the spec allows multiple
		 * interface address from the day one, we consider "remove the
		 * first one" semantics to be not preferable.
		 */
		if (ia == NULL) {
			error = EADDRNOTAVAIL;
			goto out;
		}
		/* FALLTHROUGH */
	case SIOCAIFADDR_IN6:
		/*
		 * We always require users to specify a valid IPv6 address for
		 * the corresponding operation.
		 */
		if (ifra->ifra_addr.sin6_family != AF_INET6 ||
		    ifra->ifra_addr.sin6_len != sizeof(struct sockaddr_in6)) {
			error = EAFNOSUPPORT;
			goto out;
		}

		if (td != NULL) {
			error = priv_check(td, (cmd == SIOCDIFADDR_IN6) ?
			    PRIV_NET_DELIFADDR : PRIV_NET_ADDIFADDR);
			if (error)
				goto out;
		}
		/* FALLTHROUGH */
	case SIOCGIFSTAT_IN6:
	case SIOCGIFSTAT_ICMP6:
		if (ifp->if_afdata[AF_INET6] == NULL) {
			error = EPFNOSUPPORT;
			goto out;
		}
		break;

	case SIOCGIFADDR_IN6:
		/* This interface is basically deprecated. use SIOCGIFCONF. */
		/* FALLTHROUGH */
	case SIOCGIFAFLAG_IN6:
	case SIOCGIFNETMASK_IN6:
	case SIOCGIFDSTADDR_IN6:
	case SIOCGIFALIFETIME_IN6:
		/* must think again about its semantics */
		if (ia == NULL) {
			error = EADDRNOTAVAIL;
			goto out;
		}
		break;

	case SIOCSIFALIFETIME_IN6:
	    {
		struct in6_addrlifetime *lt;

		if (td != NULL) {
			error = priv_check(td, PRIV_NETINET_ALIFETIME6);
			if (error)
				goto out;
		}
		if (ia == NULL) {
			error = EADDRNOTAVAIL;
			goto out;
		}
		/* sanity for overflow - beware unsigned */
		lt = &ifr->ifr_ifru.ifru_lifetime;
		if (lt->ia6t_vltime != ND6_INFINITE_LIFETIME &&
		    lt->ia6t_vltime + time_uptime < time_uptime) {
			error = EINVAL;
			goto out;
		}
		if (lt->ia6t_pltime != ND6_INFINITE_LIFETIME &&
		    lt->ia6t_pltime + time_uptime < time_uptime) {
			error = EINVAL;
			goto out;
		}
		break;
	    }
	}

	switch (cmd) {
	case SIOCGIFADDR_IN6:
		ifr->ifr_addr = ia->ia_addr;
		if ((error = sa6_recoverscope(&ifr->ifr_addr)) != 0)
			goto out;
		break;

	case SIOCGIFDSTADDR_IN6:
		if ((ifp->if_flags & IFF_POINTOPOINT) == 0) {
			error = EINVAL;
			goto out;
		}
		/*
		 * XXX: should we check if ifa_dstaddr is NULL and return
		 * an error?
		 */
		ifr->ifr_dstaddr = ia->ia_dstaddr;
		if ((error = sa6_recoverscope(&ifr->ifr_dstaddr)) != 0)
			goto out;
		break;

	case SIOCGIFNETMASK_IN6:
		ifr->ifr_addr = ia->ia_prefixmask;
		break;

	case SIOCGIFAFLAG_IN6:
		ifr->ifr_ifru.ifru_flags6 = ia->ia6_flags;
		break;

	case SIOCGIFSTAT_IN6:
		COUNTER_ARRAY_COPY(((struct in6_ifextra *)
		    ifp->if_afdata[AF_INET6])->in6_ifstat,
		    &ifr->ifr_ifru.ifru_stat,
		    sizeof(struct in6_ifstat) / sizeof(uint64_t));
		break;

	case SIOCGIFSTAT_ICMP6:
		COUNTER_ARRAY_COPY(((struct in6_ifextra *)
		    ifp->if_afdata[AF_INET6])->icmp6_ifstat,
		    &ifr->ifr_ifru.ifru_icmp6stat,
		    sizeof(struct icmp6_ifstat) / sizeof(uint64_t));
		break;

	case SIOCGIFALIFETIME_IN6:
		ifr->ifr_ifru.ifru_lifetime = ia->ia6_lifetime;
		if (ia->ia6_lifetime.ia6t_vltime != ND6_INFINITE_LIFETIME) {
			time_t maxexpire;
			struct in6_addrlifetime *retlt =
			    &ifr->ifr_ifru.ifru_lifetime;

			/*
			 * XXX: adjust expiration time assuming time_t is
			 * signed.
			 */
			maxexpire = (-1) &
			    ~((time_t)1 << ((sizeof(maxexpire) * 8) - 1));
			if (ia->ia6_lifetime.ia6t_vltime <
			    maxexpire - ia->ia6_updatetime) {
				retlt->ia6t_expire = ia->ia6_updatetime +
				    ia->ia6_lifetime.ia6t_vltime;
			} else
				retlt->ia6t_expire = maxexpire;
		}
		if (ia->ia6_lifetime.ia6t_pltime != ND6_INFINITE_LIFETIME) {
			time_t maxexpire;
			struct in6_addrlifetime *retlt =
			    &ifr->ifr_ifru.ifru_lifetime;

			/*
			 * XXX: adjust expiration time assuming time_t is
			 * signed.
			 */
			maxexpire = (-1) &
			    ~((time_t)1 << ((sizeof(maxexpire) * 8) - 1));
			if (ia->ia6_lifetime.ia6t_pltime <
			    maxexpire - ia->ia6_updatetime) {
				retlt->ia6t_preferred = ia->ia6_updatetime +
				    ia->ia6_lifetime.ia6t_pltime;
			} else
				retlt->ia6t_preferred = maxexpire;
		}
		break;

	case SIOCSIFALIFETIME_IN6:
		ia->ia6_lifetime = ifr->ifr_ifru.ifru_lifetime;
		/* for sanity */
		if (ia->ia6_lifetime.ia6t_vltime != ND6_INFINITE_LIFETIME) {
			ia->ia6_lifetime.ia6t_expire =
				time_uptime + ia->ia6_lifetime.ia6t_vltime;
		} else
			ia->ia6_lifetime.ia6t_expire = 0;
		if (ia->ia6_lifetime.ia6t_pltime != ND6_INFINITE_LIFETIME) {
			ia->ia6_lifetime.ia6t_preferred =
				time_uptime + ia->ia6_lifetime.ia6t_pltime;
		} else
			ia->ia6_lifetime.ia6t_preferred = 0;
		break;

	case SIOCAIFADDR_IN6:
	{
		struct nd_prefixctl pr0;
		struct nd_prefix *pr;

		/*
		 * first, make or update the interface address structure,
		 * and link it to the list.
		 */
		if ((error = in6_update_ifa(ifp, ifra, ia, 0)) != 0)
			goto out;
		if (ia != NULL)
			ifa_free(&ia->ia_ifa);
		if ((ia = in6ifa_ifpwithaddr(ifp, &ifra->ifra_addr.sin6_addr))
		    == NULL) {
			/*
			 * this can happen when the user specify the 0 valid
			 * lifetime.
			 */
			break;
		}

		if (cmd == ocmd && ifra->ifra_vhid > 0) {
			if (carp_attach_p != NULL)
				error = (*carp_attach_p)(&ia->ia_ifa,
				    ifra->ifra_vhid);
			else
				error = EPROTONOSUPPORT;
			if (error)
				goto out;
			else
				carp_attached = 1;
		}

		/*
		 * then, make the prefix on-link on the interface.
		 * XXX: we'd rather create the prefix before the address, but
		 * we need at least one address to install the corresponding
		 * interface route, so we configure the address first.
		 */

		/*
		 * convert mask to prefix length (prefixmask has already
		 * been validated in in6_update_ifa().
		 */
		bzero(&pr0, sizeof(pr0));
		pr0.ndpr_ifp = ifp;
		pr0.ndpr_plen = in6_mask2len(&ifra->ifra_prefixmask.sin6_addr,
		    NULL);
		if (pr0.ndpr_plen == 128) {
			/* we don't need to install a host route. */
			goto aifaddr_out;
		}
		pr0.ndpr_prefix = ifra->ifra_addr;
		/* apply the mask for safety. */
		IN6_MASK_ADDR(&pr0.ndpr_prefix.sin6_addr,
		    &ifra->ifra_prefixmask.sin6_addr);

		/*
		 * XXX: since we don't have an API to set prefix (not address)
		 * lifetimes, we just use the same lifetimes as addresses.
		 * The (temporarily) installed lifetimes can be overridden by
		 * later advertised RAs (when accept_rtadv is non 0), which is
		 * an intended behavior.
		 */
		pr0.ndpr_raf_onlink = 1; /* should be configurable? */
		pr0.ndpr_raf_auto =
		    ((ifra->ifra_flags & IN6_IFF_AUTOCONF) != 0);
		pr0.ndpr_vltime = ifra->ifra_lifetime.ia6t_vltime;
		pr0.ndpr_pltime = ifra->ifra_lifetime.ia6t_pltime;

		/* add the prefix if not yet. */
		if ((pr = nd6_prefix_lookup(&pr0)) == NULL) {
			/*
			 * nd6_prelist_add will install the corresponding
			 * interface route.
			 */
			if ((error = nd6_prelist_add(&pr0, NULL, &pr)) != 0) {
				if (carp_attached)
					(*carp_detach_p)(&ia->ia_ifa);
				goto out;
			}
			if (pr == NULL) {
				if (carp_attached)
					(*carp_detach_p)(&ia->ia_ifa);
				log(LOG_ERR, "nd6_prelist_add succeeded but "
				    "no prefix\n");
				error = EINVAL;
				goto out;
			}
		}

		/* relate the address to the prefix */
		if (ia->ia6_ndpr == NULL) {
			ia->ia6_ndpr = pr;
			pr->ndpr_refcnt++;

			/*
			 * If this is the first autoconf address from the
			 * prefix, create a temporary address as well
			 * (when required).
			 */
			if ((ia->ia6_flags & IN6_IFF_AUTOCONF) &&
			    V_ip6_use_tempaddr && pr->ndpr_refcnt == 1) {
				int e;
				if ((e = in6_tmpifadd(ia, 1, 0)) != 0) {
					log(LOG_NOTICE, "in6_control: failed "
					    "to create a temporary address, "
					    "errno=%d\n", e);
				}
			}
		}

		/*
		 * this might affect the status of autoconfigured addresses,
		 * that is, this address might make other addresses detached.
		 */
		pfxlist_onlink_check();
aifaddr_out:
		if (error != 0 || ia == NULL)
			break;
		/*
		 * Try to clear the flag when a new IPv6 address is added
		 * onto an IFDISABLED interface and it succeeds.
		 */
		if (ND_IFINFO(ifp)->flags & ND6_IFF_IFDISABLED) {
			struct in6_ndireq nd;

			memset(&nd, 0, sizeof(nd));
			nd.ndi.flags = ND_IFINFO(ifp)->flags;
			nd.ndi.flags &= ~ND6_IFF_IFDISABLED;
			if (nd6_ioctl(SIOCSIFINFO_FLAGS, (caddr_t)&nd, ifp) < 0)
				log(LOG_NOTICE, "SIOCAIFADDR_IN6: "
				    "SIOCSIFINFO_FLAGS for -ifdisabled "
				    "failed.");
			/*
			 * Ignore failure of clearing the flag intentionally.
			 * The failure means address duplication was detected.
			 */
		}
		EVENTHANDLER_INVOKE(ifaddr_event, ifp);
		break;
	}

	case SIOCDIFADDR_IN6:
	{
		struct nd_prefix *pr;

		/*
		 * If the address being deleted is the only one that owns
		 * the corresponding prefix, expire the prefix as well.
		 * XXX: theoretically, we don't have to worry about such
		 * relationship, since we separate the address management
		 * and the prefix management.  We do this, however, to provide
		 * as much backward compatibility as possible in terms of
		 * the ioctl operation.
		 * Note that in6_purgeaddr() will decrement ndpr_refcnt.
		 */
		pr = ia->ia6_ndpr;
		in6_purgeaddr(&ia->ia_ifa);
		if (pr && pr->ndpr_refcnt == 0)
			prelist_remove(pr);
		EVENTHANDLER_INVOKE(ifaddr_event, ifp);
		break;
	}

	default:
		error = if_ioctl(ifp, cmd, data, td);
		goto out;
	}

	error = 0;
out:
	if (ia != NULL)
		ifa_free(&ia->ia_ifa);
	return (error);
}


/*
 * Join necessary multicast groups.  Factored out from in6_update_ifa().
 * This entire work should only be done once, for the default FIB.
 */
static int
in6_update_ifa_join_mc(struct ifnet *ifp, struct in6_aliasreq *ifra,
    struct in6_ifaddr *ia, int flags, struct in6_multi **in6m_sol)
{
	char ip6buf[INET6_ADDRSTRLEN];
	struct in6_addr mltaddr;
	struct in6_multi_mship *imm;
	int delay, error;

	KASSERT(in6m_sol != NULL, ("%s: in6m_sol is NULL", __func__));

	/* Join solicited multicast addr for new host id. */
	bzero(&mltaddr, sizeof(struct in6_addr));
	mltaddr.s6_addr32[0] = IPV6_ADDR_INT32_MLL;
	mltaddr.s6_addr32[2] = htonl(1);
	mltaddr.s6_addr32[3] = ifra->ifra_addr.sin6_addr.s6_addr32[3];
	mltaddr.s6_addr8[12] = 0xff;
	if ((error = in6_setscope(&mltaddr, ifp, NULL)) != 0) {
		/* XXX: should not happen */
		log(LOG_ERR, "%s: in6_setscope failed\n", __func__);
		goto cleanup;
	}
	delay = error = 0;
	if ((flags & IN6_IFAUPDATE_DADDELAY)) {
		/*
		 * We need a random delay for DAD on the address being
		 * configured.  It also means delaying transmission of the
		 * corresponding MLD report to avoid report collision.
		 * [RFC 4861, Section 6.3.7]
		 */
		delay = arc4random() % (MAX_RTR_SOLICITATION_DELAY * hz);
	}
	imm = in6_joingroup(ifp, &mltaddr, &error, delay);
	if (imm == NULL) {
		nd6log((LOG_WARNING, "%s: in6_joingroup failed for %s on %s "
		    "(errno=%d)\n", __func__, ip6_sprintf(ip6buf, &mltaddr),
		    if_name(ifp), error));
		goto cleanup;
	}
	LIST_INSERT_HEAD(&ia->ia6_memberships, imm, i6mm_chain);
	*in6m_sol = imm->i6mm_maddr;

	/*
	 * Join link-local all-nodes address.
	 */
	mltaddr = in6addr_linklocal_allnodes;
	if ((error = in6_setscope(&mltaddr, ifp, NULL)) != 0)
		goto cleanup; /* XXX: should not fail */

	imm = in6_joingroup(ifp, &mltaddr, &error, 0);
	if (imm == NULL) {
		nd6log((LOG_WARNING, "%s: in6_joingroup failed for %s on %s "
		    "(errno=%d)\n", __func__, ip6_sprintf(ip6buf, &mltaddr),
		    if_name(ifp), error));
		goto cleanup;
	}
	LIST_INSERT_HEAD(&ia->ia6_memberships, imm, i6mm_chain);

	/*
	 * Join node information group address.
	 */
	delay = 0;
	if ((flags & IN6_IFAUPDATE_DADDELAY)) {
		/*
		 * The spec does not say anything about delay for this group,
		 * but the same logic should apply.
		 */
		delay = arc4random() % (MAX_RTR_SOLICITATION_DELAY * hz);
	}
	if (in6_nigroup(ifp, NULL, -1, &mltaddr) == 0) {
		/* XXX jinmei */
		imm = in6_joingroup(ifp, &mltaddr, &error, delay);
		if (imm == NULL)
			nd6log((LOG_WARNING,
			    "%s: in6_joingroup failed for %s on %s "
			    "(errno=%d)\n", __func__, ip6_sprintf(ip6buf,
			    &mltaddr), if_name(ifp), error));
			/* XXX not very fatal, go on... */
		else
			LIST_INSERT_HEAD(&ia->ia6_memberships, imm, i6mm_chain);
	}
	if (V_icmp6_nodeinfo_oldmcprefix &&
	    in6_nigroup_oldmcprefix(ifp, NULL, -1, &mltaddr) == 0) {
		imm = in6_joingroup(ifp, &mltaddr, &error, delay);
		if (imm == NULL)
			nd6log((LOG_WARNING,
			    "%s: in6_joingroup failed for %s on %s "
			    "(errno=%d)\n", __func__, ip6_sprintf(ip6buf,
			    &mltaddr), if_name(ifp), error));
			/* XXX not very fatal, go on... */
		else
			LIST_INSERT_HEAD(&ia->ia6_memberships, imm, i6mm_chain);
	}

	/*
	 * Join interface-local all-nodes address.
	 * (ff01::1%ifN, and ff01::%ifN/32)
	 */
	mltaddr = in6addr_nodelocal_allnodes;
	if ((error = in6_setscope(&mltaddr, ifp, NULL)) != 0)
		goto cleanup; /* XXX: should not fail */

	imm = in6_joingroup(ifp, &mltaddr, &error, 0);
	if (imm == NULL) {
		nd6log((LOG_WARNING, "%s: in6_joingroup failed for %s on %s "
		    "(errno=%d)\n", __func__, ip6_sprintf(ip6buf,
		    &mltaddr), if_name(ifp), error));
		goto cleanup;
	}
	LIST_INSERT_HEAD(&ia->ia6_memberships, imm, i6mm_chain);

cleanup:
	return (error);
}

/*
 * Update parameters of an IPv6 interface address.
 * If necessary, a new entry is created and linked into address chains.
 * This function is separated from in6_control().
 */
int
in6_update_ifa(struct ifnet *ifp, struct in6_aliasreq *ifra,
    struct in6_ifaddr *ia, int flags)
{
	int error, hostIsNew = 0;

	if ((error = in6_validate_ifra(ifp, ifra, ia, flags)) != 0)
		return (error);

	if (ia == NULL) {
		hostIsNew = 1;
		if ((ia = in6_alloc_ifa(ifp, ifra, flags)) == NULL)
			return (ENOBUFS);
	}

	error = in6_update_ifa_internal(ifp, ifra, ia, hostIsNew, flags);
	if (error != 0) {
		if (hostIsNew != 0) {
			in6_unlink_ifa(ia, ifp);
			ifa_free(&ia->ia_ifa);
		}
		return (error);
	}

	if (hostIsNew)
		error = in6_broadcast_ifa(ifp, ifra, ia, flags);

	return (error);
}

/*
 * Fill in basic IPv6 address request info.
 */
void
in6_prepare_ifra(struct in6_aliasreq *ifra, const struct in6_addr *addr,
    const struct in6_addr *mask)
{

	memset(ifra, 0, sizeof(struct in6_aliasreq));

	ifra->ifra_addr.sin6_family = AF_INET6;
	ifra->ifra_addr.sin6_len = sizeof(struct sockaddr_in6);
	if (addr != NULL)
		ifra->ifra_addr.sin6_addr = *addr;

	ifra->ifra_prefixmask.sin6_family = AF_INET6;
	ifra->ifra_prefixmask.sin6_len = sizeof(struct sockaddr_in6);
	if (mask != NULL)
		ifra->ifra_prefixmask.sin6_addr = *mask;
}

static int
in6_validate_ifra(struct ifnet *ifp, struct in6_aliasreq *ifra,
    struct in6_ifaddr *ia, int flags)
{
	int plen = -1;
	struct sockaddr_in6 dst6;
	struct in6_addrlifetime *lt;
	char ip6buf[INET6_ADDRSTRLEN];

	/* Validate parameters */
	if (ifp == NULL || ifra == NULL) /* this maybe redundant */
		return (EINVAL);

	/*
	 * The destination address for a p2p link must have a family
	 * of AF_UNSPEC or AF_INET6.
	 */
	if ((ifp->if_flags & IFF_POINTOPOINT) != 0 &&
	    ifra->ifra_dstaddr.sin6_family != AF_INET6 &&
	    ifra->ifra_dstaddr.sin6_family != AF_UNSPEC)
		return (EAFNOSUPPORT);

	/*
	 * Validate address
	 */
	if (ifra->ifra_addr.sin6_len != sizeof(struct sockaddr_in6) ||
	    ifra->ifra_addr.sin6_family != AF_INET6)
		return (EINVAL);

	/*
	 * validate ifra_prefixmask.  don't check sin6_family, netmask
	 * does not carry fields other than sin6_len.
	 */
	if (ifra->ifra_prefixmask.sin6_len > sizeof(struct sockaddr_in6))
		return (EINVAL);
	/*
	 * Because the IPv6 address architecture is classless, we require
	 * users to specify a (non 0) prefix length (mask) for a new address.
	 * We also require the prefix (when specified) mask is valid, and thus
	 * reject a non-consecutive mask.
	 */
	if (ia == NULL && ifra->ifra_prefixmask.sin6_len == 0)
		return (EINVAL);
	if (ifra->ifra_prefixmask.sin6_len != 0) {
		plen = in6_mask2len(&ifra->ifra_prefixmask.sin6_addr,
		    (u_char *)&ifra->ifra_prefixmask +
		    ifra->ifra_prefixmask.sin6_len);
		if (plen <= 0)
			return (EINVAL);
	} else {
		/*
		 * In this case, ia must not be NULL.  We just use its prefix
		 * length.
		 */
		plen = in6_mask2len(&ia->ia_prefixmask.sin6_addr, NULL);
	}
	/*
	 * If the destination address on a p2p interface is specified,
	 * and the address is a scoped one, validate/set the scope
	 * zone identifier.
	 */
	dst6 = ifra->ifra_dstaddr;
	if ((ifp->if_flags & (IFF_POINTOPOINT|IFF_LOOPBACK)) != 0 &&
	    (dst6.sin6_family == AF_INET6)) {
		struct in6_addr in6_tmp;
		u_int32_t zoneid;

		in6_tmp = dst6.sin6_addr;
		if (in6_setscope(&in6_tmp, ifp, &zoneid))
			return (EINVAL); /* XXX: should be impossible */

		if (dst6.sin6_scope_id != 0) {
			if (dst6.sin6_scope_id != zoneid)
				return (EINVAL);
		} else		/* user omit to specify the ID. */
			dst6.sin6_scope_id = zoneid;

		/* convert into the internal form */
		if (sa6_embedscope(&dst6, 0))
			return (EINVAL); /* XXX: should be impossible */
	}
	/* Modify original ifra_dstaddr to reflect changes */
	ifra->ifra_dstaddr = dst6;

	/*
	 * The destination address can be specified only for a p2p or a
	 * loopback interface.  If specified, the corresponding prefix length
	 * must be 128.
	 */
	if (ifra->ifra_dstaddr.sin6_family == AF_INET6) {
		if ((ifp->if_flags & (IFF_POINTOPOINT|IFF_LOOPBACK)) == 0) {
			/* XXX: noisy message */
			nd6log((LOG_INFO, "in6_update_ifa: a destination can "
			    "be specified for a p2p or a loopback IF only\n"));
			return (EINVAL);
		}
		if (plen != 128) {
			nd6log((LOG_INFO, "in6_update_ifa: prefixlen should "
			    "be 128 when dstaddr is specified\n"));
			return (EINVAL);
		}
	}
	/* lifetime consistency check */
	lt = &ifra->ifra_lifetime;
	if (lt->ia6t_pltime > lt->ia6t_vltime)
		return (EINVAL);
	if (lt->ia6t_vltime == 0) {
		/*
		 * the following log might be noisy, but this is a typical
		 * configuration mistake or a tool's bug.
		 */
		nd6log((LOG_INFO,
		    "in6_update_ifa: valid lifetime is 0 for %s\n",
		    ip6_sprintf(ip6buf, &ifra->ifra_addr.sin6_addr)));

		if (ia == NULL)
			return (0); /* there's nothing to do */
	}

	/* Check prefix mask */
	if (ia != NULL && ifra->ifra_prefixmask.sin6_len != 0) {
		/*
		 * We prohibit changing the prefix length of an existing
		 * address, because
		 * + such an operation should be rare in IPv6, and
		 * + the operation would confuse prefix management.
		 */
		if (ia->ia_prefixmask.sin6_len != 0 &&
		    in6_mask2len(&ia->ia_prefixmask.sin6_addr, NULL) != plen) {
			nd6log((LOG_INFO, "in6_validate_ifa: the prefix length "
			    "of an existing %s address should not be changed\n",
			    ip6_sprintf(ip6buf, &ia->ia_addr.sin6_addr)));

			return (EINVAL);
		}
	}

	return (0);
}


/*
 * Allocate a new ifaddr and link it into chains.
 */
static struct in6_ifaddr *
in6_alloc_ifa(struct ifnet *ifp, struct in6_aliasreq *ifra, int flags)
{
	struct in6_ifaddr *ia;

	/*
	 * When in6_alloc_ifa() is called in a process of a received
	 * RA, it is called under an interrupt context.  So, we should
	 * call malloc with M_NOWAIT.
	 */
	ia = (struct in6_ifaddr *)ifa_alloc(sizeof(*ia), M_NOWAIT);
	if (ia == NULL)
		return (NULL);
	LIST_INIT(&ia->ia6_memberships);
	/* Initialize the address and masks, and put time stamp */
	ia->ia_ifa.ifa_addr = (struct sockaddr *)&ia->ia_addr;
	ia->ia_addr.sin6_family = AF_INET6;
	ia->ia_addr.sin6_len = sizeof(ia->ia_addr);
	/* XXX: Can we assign ,sin6_addr and skip the rest? */
	ia->ia_addr = ifra->ifra_addr;
	ia->ia6_createtime = time_uptime;
	if ((ifp->if_flags & (IFF_POINTOPOINT | IFF_LOOPBACK)) != 0) {
		/*
		 * Some functions expect that ifa_dstaddr is not
		 * NULL for p2p interfaces.
		 */
		ia->ia_ifa.ifa_dstaddr =
		    (struct sockaddr *)&ia->ia_dstaddr;
	} else {
		ia->ia_ifa.ifa_dstaddr = NULL;
	}

	/* set prefix mask if any */
	ia->ia_ifa.ifa_netmask = (struct sockaddr *)&ia->ia_prefixmask;
	if (ifra->ifra_prefixmask.sin6_len != 0) {
		ia->ia_prefixmask.sin6_family = AF_INET6;
		ia->ia_prefixmask.sin6_len = ifra->ifra_prefixmask.sin6_len;
		ia->ia_prefixmask.sin6_addr = ifra->ifra_prefixmask.sin6_addr;
	}

	ia->ia_ifp = ifp;
	ifa_ref(&ia->ia_ifa);			/* if_addrhead */
	IF_ADDR_WLOCK(ifp);
	TAILQ_INSERT_TAIL(&ifp->if_addrhead, &ia->ia_ifa, ifa_link);
	IF_ADDR_WUNLOCK(ifp);

	ifa_ref(&ia->ia_ifa);			/* in6_ifaddrhead */
	IN6_IFADDR_WLOCK();
	TAILQ_INSERT_TAIL(&V_in6_ifaddrhead, ia, ia_link);
	LIST_INSERT_HEAD(IN6ADDR_HASH(&ia->ia_addr.sin6_addr), ia, ia6_hash);
	IN6_IFADDR_WUNLOCK();

	return (ia);
}

/*
 * Update/configure interface address parameters:
 *
 * 1) Update lifetime
 * 2) Update interface metric ad flags
 * 3) Notify other subsystems
 */
static int
in6_update_ifa_internal(struct ifnet *ifp, struct in6_aliasreq *ifra,
    struct in6_ifaddr *ia, int hostIsNew, int flags)
{
	int error;

	/* update timestamp */
	ia->ia6_updatetime = time_uptime;

	/*
	 * Set lifetimes.  We do not refer to ia6t_expire and ia6t_preferred
	 * to see if the address is deprecated or invalidated, but initialize
	 * these members for applications.
	 */
	ia->ia6_lifetime = ifra->ifra_lifetime;
	if (ia->ia6_lifetime.ia6t_vltime != ND6_INFINITE_LIFETIME) {
		ia->ia6_lifetime.ia6t_expire =
		    time_uptime + ia->ia6_lifetime.ia6t_vltime;
	} else
		ia->ia6_lifetime.ia6t_expire = 0;
	if (ia->ia6_lifetime.ia6t_pltime != ND6_INFINITE_LIFETIME) {
		ia->ia6_lifetime.ia6t_preferred =
		    time_uptime + ia->ia6_lifetime.ia6t_pltime;
	} else
		ia->ia6_lifetime.ia6t_preferred = 0;

	/*
	 * backward compatibility - if IN6_IFF_DEPRECATED is set from the
	 * userland, make it deprecated.
	 */
	if ((ifra->ifra_flags & IN6_IFF_DEPRECATED) != 0) {
		ia->ia6_lifetime.ia6t_pltime = 0;
		ia->ia6_lifetime.ia6t_preferred = time_uptime;
	}

	/*
	 * configure address flags.
	 */
	ia->ia6_flags = ifra->ifra_flags;

	/*
	 * Make the address tentative before joining multicast addresses,
	 * so that corresponding MLD responses would not have a tentative
	 * source address.
	 */
	ia->ia6_flags &= ~IN6_IFF_DUPLICATED;	/* safety */
	if (hostIsNew && in6if_do_dad(ifp))
		ia->ia6_flags |= IN6_IFF_TENTATIVE;

	/* DAD should be performed after ND6_IFF_IFDISABLED is cleared. */
	if (ND_IFINFO(ifp)->flags & ND6_IFF_IFDISABLED)
		ia->ia6_flags |= IN6_IFF_TENTATIVE;

	/* notify other subsystems */
	error = in6_notify_ifa(ifp, ia, ifra, hostIsNew);

	return (error);
}

/*
 * Do link-level ifa job:
 * 1) Add lle entry for added address
 * 2) Notifies routing socket users about new address
 * 3) join appropriate multicast group
 * 4) start DAD if enabled
 */
static int
in6_broadcast_ifa(struct ifnet *ifp, struct in6_aliasreq *ifra,
    struct in6_ifaddr *ia, int flags)
{
	struct in6_multi *in6m_sol;
	int error = 0;

	/* Add local address to lltable, if necessary (ex. on p2p link). */
	if ((error = nd6_add_ifa_lle(ia)) != 0) {
		in6_purgeaddr(&ia->ia_ifa);
		ifa_free(&ia->ia_ifa);
		return (error);
	}

	/* Join necessary multicast groups. */
	in6m_sol = NULL;
	if ((ifp->if_flags & IFF_MULTICAST) != 0) {
		error = in6_update_ifa_join_mc(ifp, ifra, ia, flags, &in6m_sol);
		if (error != 0) {
			in6_purgeaddr(&ia->ia_ifa);
			ifa_free(&ia->ia_ifa);
			return (error);
		}
	}

	/* Perform DAD, if the address is TENTATIVE. */
	if ((ia->ia6_flags & IN6_IFF_TENTATIVE)) {
		int delay, mindelay, maxdelay;

		delay = 0;
		if ((flags & IN6_IFAUPDATE_DADDELAY)) {
			/*
			 * We need to impose a delay before sending an NS
			 * for DAD.  Check if we also needed a delay for the
			 * corresponding MLD message.  If we did, the delay
			 * should be larger than the MLD delay (this could be
			 * relaxed a bit, but this simple logic is at least
			 * safe).
			 * XXX: Break data hiding guidelines and look at
			 * state for the solicited multicast group.
			 */
			mindelay = 0;
			if (in6m_sol != NULL &&
			    in6m_sol->in6m_state == MLD_REPORTING_MEMBER) {
				mindelay = in6m_sol->in6m_timer;
			}
			maxdelay = MAX_RTR_SOLICITATION_DELAY * hz;
			if (maxdelay - mindelay == 0)
				delay = 0;
			else {
				delay =
				    (arc4random() % (maxdelay - mindelay)) +
				    mindelay;
			}
		}
		nd6_dad_start((struct ifaddr *)ia, delay);
	}

	in6_newaddrmsg(ia, RTM_ADD);
	ifa_free(&ia->ia_ifa);
	return (error);
}

void
in6_purgeaddr(struct ifaddr *ifa)
{
	struct ifnet *ifp = ifa->ifa_ifp;
	struct in6_ifaddr *ia = (struct in6_ifaddr *) ifa;
	struct in6_multi_mship *imm;
	int plen, error;

	if (ifa->ifa_carp)
		(*carp_detach_p)(ifa);

	/*
	 * Remove the loopback route to the interface address.
	 * The check for the current setting of "nd6_useloopback"
	 * is not needed.
	 */
	if (ia->ia_flags & IFA_RTSELF) {
		error = ifa_del_loopback_route((struct ifaddr *)ia,
		    (struct sockaddr *)&ia->ia_addr);
		if (error == 0)
			ia->ia_flags &= ~IFA_RTSELF;
	}

	/* stop DAD processing */
	nd6_dad_stop(ifa);

	/* Remove local address entry from lltable. */
	nd6_rem_ifa_lle(ia);

	/* Leave multicast groups. */
	while ((imm = LIST_FIRST(&ia->ia6_memberships)) != NULL) {
		LIST_REMOVE(imm, i6mm_chain);
		in6_leavegroup(imm);
	}
	plen = in6_mask2len(&ia->ia_prefixmask.sin6_addr, NULL); /* XXX */
	if ((ia->ia_flags & IFA_ROUTE) && plen == 128) {
		error = rtinit(&(ia->ia_ifa), RTM_DELETE, ia->ia_flags |
		    (ia->ia_dstaddr.sin6_family == AF_INET6) ? RTF_HOST : 0);
		if (error != 0)
			log(LOG_INFO, "%s: err=%d, destination address delete "
			    "failed\n", __func__, error);
		ia->ia_flags &= ~IFA_ROUTE;
	}

	in6_newaddrmsg(ia, RTM_DELETE);
	in6_unlink_ifa(ia, ifp);
}

static void
in6_unlink_ifa(struct in6_ifaddr *ia, struct ifnet *ifp)
{
	char ip6buf[INET6_ADDRSTRLEN];

	IF_ADDR_WLOCK(ifp);
	TAILQ_REMOVE(&ifp->if_addrhead, &ia->ia_ifa, ifa_link);
	IF_ADDR_WUNLOCK(ifp);
	ifa_free(&ia->ia_ifa);			/* if_addrhead */

	/*
	 * Defer the release of what might be the last reference to the
	 * in6_ifaddr so that it can't be freed before the remainder of the
	 * cleanup.
	 */
	IN6_IFADDR_WLOCK();
	TAILQ_REMOVE(&V_in6_ifaddrhead, ia, ia_link);
	LIST_REMOVE(ia, ia6_hash);
	IN6_IFADDR_WUNLOCK();

	/*
	 * Release the reference to the base prefix.  There should be a
	 * positive reference.
	 */
	if (ia->ia6_ndpr == NULL) {
		nd6log((LOG_NOTICE,
		    "in6_unlink_ifa: autoconf'ed address "
		    "%s has no prefix\n", ip6_sprintf(ip6buf, IA6_IN6(ia))));
	} else {
		ia->ia6_ndpr->ndpr_refcnt--;
		ia->ia6_ndpr = NULL;
	}

	/*
	 * Also, if the address being removed is autoconf'ed, call
	 * pfxlist_onlink_check() since the release might affect the status of
	 * other (detached) addresses.
	 */
	if ((ia->ia6_flags & IN6_IFF_AUTOCONF)) {
		pfxlist_onlink_check();
	}
	ifa_free(&ia->ia_ifa);			/* in6_ifaddrhead */
}

/*
 * Notifies other subsystems about address change/arrival:
 * 1) Notifies device handler on the first IPv6 address assignment
 * 2) Handle routing table changes for P2P links and route
 * 3) Handle routing table changes for address host route
 */
static int
in6_notify_ifa(struct ifnet *ifp, struct in6_ifaddr *ia,
    struct in6_aliasreq *ifra, int hostIsNew)
{
	int	error = 0, plen, ifacount = 0;
	struct ifaddr *ifa;
	struct sockaddr_in6 *pdst;
	char ip6buf[INET6_ADDRSTRLEN];

	/*
	 * Give the interface a chance to initialize
	 * if this is its first address,
	 */
	if (hostIsNew != 0) {
		IF_ADDR_RLOCK(ifp);
		TAILQ_FOREACH(ifa, &ifp->if_addrhead, ifa_link) {
			if (ifa->ifa_addr->sa_family != AF_INET6)
				continue;
			ifacount++;
		}
		IF_ADDR_RUNLOCK(ifp);
	}

	if (ifacount <= 1) {
		error = if_ioctl(ifp, SIOCSIFADDR, ia, curthread);
		if (error != 0 && error != EOPNOTSUPP)
			return (error);
	}

	/*
	 * If a new destination address is specified, scrub the old one and
	 * install the new destination.  Note that the interface must be
	 * p2p or loopback.
	 */
	pdst = &ifra->ifra_dstaddr;
	if (pdst->sin6_family == AF_INET6 &&
	    !IN6_ARE_ADDR_EQUAL(&pdst->sin6_addr, &ia->ia_dstaddr.sin6_addr)) {
		if ((ia->ia_flags & IFA_ROUTE) != 0 &&
		    (rtinit(&(ia->ia_ifa), (int)RTM_DELETE, RTF_HOST) != 0)) {
			nd6log((LOG_ERR, "in6_update_ifa_internal: failed to "
			    "remove a route to the old destination: %s\n",
			    ip6_sprintf(ip6buf, &ia->ia_addr.sin6_addr)));
			/* proceed anyway... */
		} else
			ia->ia_flags &= ~IFA_ROUTE;
		ia->ia_dstaddr = *pdst;
	}

	/*
	 * If a new destination address is specified for a point-to-point
	 * interface, install a route to the destination as an interface
	 * direct route.
	 * XXX: the logic below rejects assigning multiple addresses on a p2p
	 * interface that share the same destination.
	 */
	plen = in6_mask2len(&ia->ia_prefixmask.sin6_addr, NULL); /* XXX */
	if (!(ia->ia_flags & IFA_ROUTE) && plen == 128 &&
	    ia->ia_dstaddr.sin6_family == AF_INET6) {
		int rtflags = RTF_UP | RTF_HOST;
		/*
		 * Handle the case for ::1 .
		 */
		if (ifp->if_flags & IFF_LOOPBACK)
			ia->ia_flags |= IFA_RTSELF;
		error = rtinit(&ia->ia_ifa, RTM_ADD, ia->ia_flags | rtflags);
		if (error)
			return (error);
		ia->ia_flags |= IFA_ROUTE;
	}

	/*
	 * add a loopback route to self if not exists
	 */
	if (!(ia->ia_flags & IFA_RTSELF) && V_nd6_useloopback) {
		error = ifa_add_loopback_route((struct ifaddr *)ia,
		    (struct sockaddr *)&ia->ia_addr);
		if (error == 0)
			ia->ia_flags |= IFA_RTSELF;
	}

	return (error);
}

/*
 * Find an IPv6 interface link-local address specific to an interface.
 * ifaddr is returned referenced.
 */
struct in6_ifaddr *
in6ifa_ifpforlinklocal(struct ifnet *ifp, int ignoreflags)
{
	struct ifaddr *ifa;

	IF_ADDR_RLOCK(ifp);
	TAILQ_FOREACH(ifa, &ifp->if_addrhead, ifa_link) {
		if (ifa->ifa_addr->sa_family != AF_INET6)
			continue;
		if (IN6_IS_ADDR_LINKLOCAL(IFA_IN6(ifa))) {
			if ((((struct in6_ifaddr *)ifa)->ia6_flags &
			    ignoreflags) != 0)
				continue;
			ifa_ref(ifa);
			break;
		}
	}
	IF_ADDR_RUNLOCK(ifp);

	return ((struct in6_ifaddr *)ifa);
}


/*
 * find the internet address corresponding to a given address.
 * ifaddr is returned referenced.
 */
struct in6_ifaddr *
in6ifa_ifwithaddr(const struct in6_addr *addr, uint32_t zoneid)
{
	struct rm_priotracker in6_ifa_tracker;
	struct in6_ifaddr *ia;

	IN6_IFADDR_RLOCK(&in6_ifa_tracker);
	LIST_FOREACH(ia, IN6ADDR_HASH(addr), ia6_hash) {
		if (IN6_ARE_ADDR_EQUAL(IA6_IN6(ia), addr)) {
			if (zoneid != 0 &&
			    zoneid != ia->ia_addr.sin6_scope_id)
				continue;
			ifa_ref(&ia->ia_ifa);
			break;
		}
	}
	IN6_IFADDR_RUNLOCK(&in6_ifa_tracker);
	return (ia);
}

/*
 * find the internet address corresponding to a given interface and address.
 * ifaddr is returned referenced.
 */
struct in6_ifaddr *
in6ifa_ifpwithaddr(struct ifnet *ifp, struct in6_addr *addr)
{
	struct ifaddr *ifa;

	IF_ADDR_RLOCK(ifp);
	TAILQ_FOREACH(ifa, &ifp->if_addrhead, ifa_link) {
		if (ifa->ifa_addr->sa_family != AF_INET6)
			continue;
		if (IN6_ARE_ADDR_EQUAL(addr, IFA_IN6(ifa))) {
			ifa_ref(ifa);
			break;
		}
	}
	IF_ADDR_RUNLOCK(ifp);

	return ((struct in6_ifaddr *)ifa);
}

/*
 * Find a link-local scoped address on ifp and return it if any.
 */
struct in6_ifaddr *
in6ifa_llaonifp(struct ifnet *ifp)
{
	struct sockaddr_in6 *sin6;
	struct ifaddr *ifa;

	if (ND_IFINFO(ifp)->flags & ND6_IFF_IFDISABLED)
		return (NULL);
	IF_ADDR_RLOCK(ifp);
	TAILQ_FOREACH(ifa, &ifp->if_addrhead, ifa_link) {
		if (ifa->ifa_addr->sa_family != AF_INET6)
			continue;
		sin6 = (struct sockaddr_in6 *)ifa->ifa_addr;
		if (IN6_IS_SCOPE_LINKLOCAL(&sin6->sin6_addr) ||
		    IN6_IS_ADDR_MC_INTFACELOCAL(&sin6->sin6_addr) ||
		    IN6_IS_ADDR_MC_NODELOCAL(&sin6->sin6_addr))
			break;
	}
	IF_ADDR_RUNLOCK(ifp);

	return ((struct in6_ifaddr *)ifa);
}

/*
 * Convert IP6 address to printable (loggable) representation. Caller
 * has to make sure that ip6buf is at least INET6_ADDRSTRLEN long.
 */
static char digits[] = "0123456789abcdef";
char *
ip6_sprintf(char *ip6buf, const struct in6_addr *addr)
{
	int i, cnt = 0, maxcnt = 0, idx = 0, index = 0;
	char *cp;
	const u_int16_t *a = (const u_int16_t *)addr;
	const u_int8_t *d;
	int dcolon = 0, zero = 0;

	cp = ip6buf;

	for (i = 0; i < 8; i++) {
		if (*(a + i) == 0) {
			cnt++;
			if (cnt == 1)
				idx = i;
		}
		else if (maxcnt < cnt) {
			maxcnt = cnt;
			index = idx;
			cnt = 0;
		}
	}
	if (maxcnt < cnt) {
		maxcnt = cnt;
		index = idx;
	}

	for (i = 0; i < 8; i++) {
		if (dcolon == 1) {
			if (*a == 0) {
				if (i == 7)
					*cp++ = ':';
				a++;
				continue;
			} else
				dcolon = 2;
		}
		if (*a == 0) {
			if (dcolon == 0 && *(a + 1) == 0 && i == index) {
				if (i == 0)
					*cp++ = ':';
				*cp++ = ':';
				dcolon = 1;
			} else {
				*cp++ = '0';
				*cp++ = ':';
			}
			a++;
			continue;
		}
		d = (const u_char *)a;
		/* Try to eliminate leading zeros in printout like in :0001. */
		zero = 1;
		*cp = digits[*d >> 4];
		if (*cp != '0') {
			zero = 0;
			cp++;
		}
		*cp = digits[*d++ & 0xf];
		if (zero == 0 || (*cp != '0')) {
			zero = 0;
			cp++;
		}
		*cp = digits[*d >> 4];
		if (zero == 0 || (*cp != '0')) {
			zero = 0;
			cp++;
		}
		*cp++ = digits[*d & 0xf];
		*cp++ = ':';
		a++;
	}
	*--cp = '\0';
	return (ip6buf);
}

int
in6_localaddr(struct in6_addr *in6)
{
	struct rm_priotracker in6_ifa_tracker;
	struct in6_ifaddr *ia;

	if (IN6_IS_ADDR_LOOPBACK(in6) || IN6_IS_ADDR_LINKLOCAL(in6))
		return 1;

	IN6_IFADDR_RLOCK(&in6_ifa_tracker);
	TAILQ_FOREACH(ia, &V_in6_ifaddrhead, ia_link) {
		if (IN6_ARE_MASKED_ADDR_EQUAL(in6, &ia->ia_addr.sin6_addr,
		    &ia->ia_prefixmask.sin6_addr)) {
			IN6_IFADDR_RUNLOCK(&in6_ifa_tracker);
			return 1;
		}
	}
	IN6_IFADDR_RUNLOCK(&in6_ifa_tracker);

	return (0);
}

/*
 * Return 1 if an internet address is for the local host and configured
 * on one of its interfaces.
 */
int
in6_localip(struct in6_addr *in6)
{
	struct rm_priotracker in6_ifa_tracker;
	struct in6_ifaddr *ia;

	IN6_IFADDR_RLOCK(&in6_ifa_tracker);
	LIST_FOREACH(ia, IN6ADDR_HASH(in6), ia6_hash) {
		if (IN6_ARE_ADDR_EQUAL(in6, &ia->ia_addr.sin6_addr)) {
			IN6_IFADDR_RUNLOCK(&in6_ifa_tracker);
			return (1);
		}
	}
	IN6_IFADDR_RUNLOCK(&in6_ifa_tracker);
	return (0);
}
 
/*
 * Return 1 if an internet address is configured on an interface.
 */
int
in6_ifhasaddr(struct ifnet *ifp, struct in6_addr *addr)
{
	struct in6_addr in6;
	struct ifaddr *ifa;
	struct in6_ifaddr *ia6;

	in6 = *addr;
	if (in6_clearscope(&in6))
		return (0);
	in6_setscope(&in6, ifp, NULL);

	IF_ADDR_RLOCK(ifp);
	TAILQ_FOREACH(ifa, &ifp->if_addrhead, ifa_link) {
		if (ifa->ifa_addr->sa_family != AF_INET6)
			continue;
		ia6 = (struct in6_ifaddr *)ifa;
		if (IN6_ARE_ADDR_EQUAL(&ia6->ia_addr.sin6_addr, &in6)) {
			IF_ADDR_RUNLOCK(ifp);
			return (1);
		}
	}
	IF_ADDR_RUNLOCK(ifp);

	return (0);
}

int
in6_is_addr_deprecated(struct sockaddr_in6 *sa6)
{
	struct rm_priotracker in6_ifa_tracker;
	struct in6_ifaddr *ia;

	IN6_IFADDR_RLOCK(&in6_ifa_tracker);
	LIST_FOREACH(ia, IN6ADDR_HASH(&sa6->sin6_addr), ia6_hash) {
		if (IN6_ARE_ADDR_EQUAL(IA6_IN6(ia), &sa6->sin6_addr)) {
			if (ia->ia6_flags & IN6_IFF_DEPRECATED) {
				IN6_IFADDR_RUNLOCK(&in6_ifa_tracker);
				return (1); /* true */
			}
			break;
		}
	}
	IN6_IFADDR_RUNLOCK(&in6_ifa_tracker);

	return (0);		/* false */
}

/*
 * return length of part which dst and src are equal
 * hard coding...
 */
int
in6_matchlen(struct in6_addr *src, struct in6_addr *dst)
{
	int match = 0;
	u_char *s = (u_char *)src, *d = (u_char *)dst;
	u_char *lim = s + 16, r;

	while (s < lim)
		if ((r = (*d++ ^ *s++)) != 0) {
			while (r < 128) {
				match++;
				r <<= 1;
			}
			break;
		} else
			match += 8;
	return match;
}

/* XXX: to be scope conscious */
int
in6_are_prefix_equal(struct in6_addr *p1, struct in6_addr *p2, int len)
{
	int bytelen, bitlen;

	/* sanity check */
	if (0 > len || len > 128) {
		log(LOG_ERR, "in6_are_prefix_equal: invalid prefix length(%d)\n",
		    len);
		return (0);
	}

	bytelen = len / 8;
	bitlen = len % 8;

	if (bcmp(&p1->s6_addr, &p2->s6_addr, bytelen))
		return (0);
	if (bitlen != 0 &&
	    p1->s6_addr[bytelen] >> (8 - bitlen) !=
	    p2->s6_addr[bytelen] >> (8 - bitlen))
		return (0);

	return (1);
}

void
in6_prefixlen2mask(struct in6_addr *maskp, int len)
{
	u_char maskarray[8] = {0x80, 0xc0, 0xe0, 0xf0, 0xf8, 0xfc, 0xfe, 0xff};
	int bytelen, bitlen, i;

	/* sanity check */
	if (0 > len || len > 128) {
		log(LOG_ERR, "in6_prefixlen2mask: invalid prefix length(%d)\n",
		    len);
		return;
	}

	bzero(maskp, sizeof(*maskp));
	bytelen = len / 8;
	bitlen = len % 8;
	for (i = 0; i < bytelen; i++)
		maskp->s6_addr[i] = 0xff;
	if (bitlen)
		maskp->s6_addr[bytelen] = maskarray[bitlen - 1];
}

/*
 * return the best address out of the same scope. if no address was
 * found, return the first valid address from designated IF.
 */
struct in6_ifaddr *
in6_ifawithifp(struct ifnet *ifp, struct in6_addr *dst)
{
	int dst_scope =	in6_addrscope(dst), blen = -1, tlen;
	struct ifaddr *ifa;
	struct in6_ifaddr *besta = 0;
	struct in6_ifaddr *dep[2];	/* last-resort: deprecated */

	dep[0] = dep[1] = NULL;

	/*
	 * We first look for addresses in the same scope.
	 * If there is one, return it.
	 * If two or more, return one which matches the dst longest.
	 * If none, return one of global addresses assigned other ifs.
	 */
	IF_ADDR_RLOCK(ifp);
	TAILQ_FOREACH(ifa, &ifp->if_addrhead, ifa_link) {
		if (ifa->ifa_addr->sa_family != AF_INET6)
			continue;
		if (((struct in6_ifaddr *)ifa)->ia6_flags & IN6_IFF_ANYCAST)
			continue; /* XXX: is there any case to allow anycast? */
		if (((struct in6_ifaddr *)ifa)->ia6_flags & IN6_IFF_NOTREADY)
			continue; /* don't use this interface */
		if (((struct in6_ifaddr *)ifa)->ia6_flags & IN6_IFF_DETACHED)
			continue;
		if (((struct in6_ifaddr *)ifa)->ia6_flags & IN6_IFF_DEPRECATED) {
			if (V_ip6_use_deprecated)
				dep[0] = (struct in6_ifaddr *)ifa;
			continue;
		}

		if (dst_scope == in6_addrscope(IFA_IN6(ifa))) {
			/*
			 * call in6_matchlen() as few as possible
			 */
			if (besta) {
				if (blen == -1)
					blen = in6_matchlen(&besta->ia_addr.sin6_addr, dst);
				tlen = in6_matchlen(IFA_IN6(ifa), dst);
				if (tlen > blen) {
					blen = tlen;
					besta = (struct in6_ifaddr *)ifa;
				}
			} else
				besta = (struct in6_ifaddr *)ifa;
		}
	}
	if (besta) {
		ifa_ref(&besta->ia_ifa);
		IF_ADDR_RUNLOCK(ifp);
		return (besta);
	}

	TAILQ_FOREACH(ifa, &ifp->if_addrhead, ifa_link) {
		if (ifa->ifa_addr->sa_family != AF_INET6)
			continue;
		if (((struct in6_ifaddr *)ifa)->ia6_flags & IN6_IFF_ANYCAST)
			continue; /* XXX: is there any case to allow anycast? */
		if (((struct in6_ifaddr *)ifa)->ia6_flags & IN6_IFF_NOTREADY)
			continue; /* don't use this interface */
		if (((struct in6_ifaddr *)ifa)->ia6_flags & IN6_IFF_DETACHED)
			continue;
		if (((struct in6_ifaddr *)ifa)->ia6_flags & IN6_IFF_DEPRECATED) {
			if (V_ip6_use_deprecated)
				dep[1] = (struct in6_ifaddr *)ifa;
			continue;
		}

		if (ifa != NULL)
			ifa_ref(ifa);
		IF_ADDR_RUNLOCK(ifp);
		return (struct in6_ifaddr *)ifa;
	}

	/* use the last-resort values, that are, deprecated addresses */
	if (dep[0]) {
		ifa_ref((struct ifaddr *)dep[0]);
		IF_ADDR_RUNLOCK(ifp);
		return dep[0];
	}
	if (dep[1]) {
		ifa_ref((struct ifaddr *)dep[1]);
		IF_ADDR_RUNLOCK(ifp);
		return dep[1];
	}

	IF_ADDR_RUNLOCK(ifp);
	return NULL;
}

/*
 * perform DAD when interface becomes IFF_UP.
 */
void
in6_if_up(struct ifnet *ifp)
{
	struct ifaddr *ifa;
	struct in6_ifaddr *ia;

	IF_ADDR_RLOCK(ifp);
	TAILQ_FOREACH(ifa, &ifp->if_addrhead, ifa_link) {
		if (ifa->ifa_addr->sa_family != AF_INET6)
			continue;
		ia = (struct in6_ifaddr *)ifa;
		if (ia->ia6_flags & IN6_IFF_TENTATIVE) {
			/*
			 * The TENTATIVE flag was likely set by hand
			 * beforehand, implicitly indicating the need for DAD.
			 * We may be able to skip the random delay in this
			 * case, but we impose delays just in case.
			 */
			nd6_dad_start(ifa,
			    arc4random() % (MAX_RTR_SOLICITATION_DELAY * hz));
		}
	}
	IF_ADDR_RUNLOCK(ifp);

	/*
	 * special cases, like 6to4, are handled in in6_ifattach
	 */
	in6_ifattach(ifp, NULL);
}

int
in6if_do_dad(struct ifnet *ifp)
{
	if ((ifp->if_flags & IFF_LOOPBACK) != 0)
		return (0);

	if ((ND_IFINFO(ifp)->flags & ND6_IFF_IFDISABLED) ||
	    (ND_IFINFO(ifp)->flags & ND6_IFF_NO_DAD))
		return (0);

	/*
	 * Our DAD routine requires the interface up and running.
	 * However, some interfaces can be up before the RUNNING
	 * status.  Additionaly, users may try to assign addresses
	 * before the interface becomes up (or running).
	 * This function returns EAGAIN in that case.
	 * The caller should mark "tentative" on the address instead of
	 * performing DAD immediately.
	 */
<<<<<<< HEAD
	if ((ifp->if_flags & IFF_UP) == 0)
		return (0);
=======
	if (!((ifp->if_flags & IFF_UP) &&
	    (ifp->if_drv_flags & IFF_DRV_RUNNING)))
		return (EAGAIN);
>>>>>>> 4015a832

	return (1);
}

/*
 * Calculate max IPv6 MTU through all the interfaces and store it
 * to in6_maxmtu.
 */
void
in6_setmaxmtu(void)
{
	unsigned long maxmtu = 0;
	struct ifnet *ifp;

	IFNET_RLOCK_NOSLEEP();
	TAILQ_FOREACH(ifp, &V_ifnet, if_link) {
		/* this function can be called during ifnet initialization */
		if (!ifp->if_afdata[AF_INET6])
			continue;
		if ((ifp->if_flags & IFF_LOOPBACK) == 0 &&
		    IN6_LINKMTU(ifp) > maxmtu)
			maxmtu = IN6_LINKMTU(ifp);
	}
	IFNET_RUNLOCK_NOSLEEP();
	if (maxmtu)	/* update only when maxmtu is positive */
		V_in6_maxmtu = maxmtu;
}

/*
 * Provide the length of interface identifiers to be used for the link attached
 * to the given interface.  The length should be defined in "IPv6 over
 * xxx-link" document.  Note that address architecture might also define
 * the length for a particular set of address prefixes, regardless of the
 * link type.  As clarified in rfc2462bis, those two definitions should be
 * consistent, and those really are as of August 2004.
 */
int
in6_if2idlen(struct ifnet *ifp)
{
	switch (if_type(ifp)) {
	case IFT_ETHER:		/* RFC2464 */
	case IFT_PROPVIRTUAL:	/* XXX: no RFC. treat it as ether */
	case IFT_L2VLAN:	/* ditto */
	case IFT_IEEE80211:	/* ditto */
	case IFT_INFINIBAND:
		return (64);
	case IFT_FDDI:		/* RFC2467 */
		return (64);
	case IFT_ISO88025:	/* RFC2470 (IPv6 over Token Ring) */
		return (64);
	case IFT_PPP:		/* RFC2472 */
		return (64);
	case IFT_ARCNET:	/* RFC2497 */
		return (64);
	case IFT_FRELAY:	/* RFC2590 */
		return (64);
	case IFT_IEEE1394:	/* RFC3146 */
		return (64);
	case IFT_GIF:
		return (64);	/* draft-ietf-v6ops-mech-v2-07 */
	case IFT_LOOP:
		return (64);	/* XXX: is this really correct? */
	default:
		/*
		 * Unknown link type:
		 * It might be controversial to use the today's common constant
		 * of 64 for these cases unconditionally.  For full compliance,
		 * we should return an error in this case.  On the other hand,
		 * if we simply miss the standard for the link type or a new
		 * standard is defined for a new link type, the IFID length
		 * is very likely to be the common constant.  As a compromise,
		 * we always use the constant, but make an explicit notice
		 * indicating the "unknown" case.
		 */
		printf("%s: unknown link type (%d)\n", __func__, if_type(ifp));
		return (64);
	}
}

#include <sys/sysctl.h>

struct in6_llentry {
	struct llentry		base;
};

#define	IN6_LLTBL_DEFAULT_HSIZE	32
#define	IN6_LLTBL_HASH(k, h) \
	(((((((k >> 8) ^ k) >> 8) ^ k) >> 8) ^ k) & ((h) - 1))

/*
 * Do actual deallocation of @lle.
 * Called by LLE_FREE_LOCKED when number of references
 * drops to zero.
 */
static void
in6_lltable_destroy_lle(struct llentry *lle)
{

	LLE_WUNLOCK(lle);
	LLE_LOCK_DESTROY(lle);
	free(lle, M_LLTABLE);
}

static struct llentry *
in6_lltable_new(const struct in6_addr *addr6, u_int flags)
{
	struct in6_llentry *lle;

	lle = malloc(sizeof(struct in6_llentry), M_LLTABLE, M_NOWAIT | M_ZERO);
	if (lle == NULL)		/* NB: caller generates msg */
		return NULL;

	lle->base.r_l3addr.addr6 = *addr6;
	lle->base.lle_refcnt = 1;
	lle->base.lle_free = in6_lltable_destroy_lle;
	LLE_LOCK_INIT(&lle->base);
	callout_init(&lle->base.lle_timer, 1);

	return (&lle->base);
}

static int
in6_lltable_match_prefix(const struct sockaddr *prefix,
    const struct sockaddr *mask, u_int flags, struct llentry *lle)
{
	const struct sockaddr_in6 *pfx = (const struct sockaddr_in6 *)prefix;
	const struct sockaddr_in6 *msk = (const struct sockaddr_in6 *)mask;

	if (IN6_ARE_MASKED_ADDR_EQUAL(&lle->r_l3addr.addr6,
	    &pfx->sin6_addr, &msk->sin6_addr) &&
	    ((flags & LLE_STATIC) || !(lle->la_flags & LLE_STATIC)))
		return (1);

	return (0);
}

static void
in6_lltable_free_entry(struct lltable *llt, struct llentry *lle)
{
	struct ifnet *ifp;

	LLE_WLOCK_ASSERT(lle);
	KASSERT(llt != NULL, ("lltable is NULL"));

	/* Unlink entry from table */
	if ((lle->la_flags & LLE_LINKED) != 0) {

		ifp = llt->llt_ifp;
		IF_AFDATA_WLOCK_ASSERT(ifp);
		lltable_unlink_entry(llt, lle);
	}

	if (callout_stop(&lle->lle_timer))
		LLE_REMREF(lle);

	llentry_free(lle);
}

static int
in6_lltable_rtcheck(struct ifnet *ifp,
		    u_int flags,
		    const struct sockaddr *l3addr)
{
	struct rtentry *rt;
	char ip6buf[INET6_ADDRSTRLEN];

	KASSERT(l3addr->sa_family == AF_INET6,
	    ("sin_family %d", l3addr->sa_family));

	/* Our local addresses are always only installed on the default FIB. */
	/* XXX rtalloc1 should take a const param */
	rt = in6_rtalloc1(__DECONST(struct sockaddr *, l3addr), 0, 0,
	    RT_DEFAULT_FIB);
	if (rt == NULL || (rt->rt_flags & RTF_GATEWAY) || rt->rt_ifp != ifp) {
		struct ifaddr *ifa;
		/*
		 * Create an ND6 cache for an IPv6 neighbor
		 * that is not covered by our own prefix.
		 */
		/* XXX ifaof_ifpforaddr should take a const param */
		ifa = ifaof_ifpforaddr(__DECONST(struct sockaddr *, l3addr), ifp);
		if (ifa != NULL) {
			ifa_free(ifa);
			if (rt != NULL)
				RTFREE_LOCKED(rt);
			return 0;
		}
		log(LOG_INFO, "IPv6 address: \"%s\" is not on the network\n",
		    ip6_sprintf(ip6buf, &((const struct sockaddr_in6 *)l3addr)->sin6_addr));
		if (rt != NULL)
			RTFREE_LOCKED(rt);
		return EINVAL;
	}
	RTFREE_LOCKED(rt);
	return 0;
}

static inline uint32_t
in6_lltable_hash_dst(const struct in6_addr *dst, uint32_t hsize)
{

	return (IN6_LLTBL_HASH(dst->s6_addr32[3], hsize));
}

static uint32_t
in6_lltable_hash(const struct llentry *lle, uint32_t hsize)
{

	return (in6_lltable_hash_dst(&lle->r_l3addr.addr6, hsize));
}

static void
in6_lltable_fill_sa_entry(const struct llentry *lle, struct sockaddr *sa)
{
	struct sockaddr_in6 *sin6;

	sin6 = (struct sockaddr_in6 *)sa;
	bzero(sin6, sizeof(*sin6));
	sin6->sin6_family = AF_INET6;
	sin6->sin6_len = sizeof(*sin6);
	sin6->sin6_addr = lle->r_l3addr.addr6;
}

static inline struct llentry *
in6_lltable_find_dst(struct lltable *llt, const struct in6_addr *dst)
{
	struct llentry *lle;
	struct llentries *lleh;
	u_int hashidx;

	hashidx = in6_lltable_hash_dst(dst, llt->llt_hsize);
	lleh = &llt->lle_head[hashidx];
	LIST_FOREACH(lle, lleh, lle_next) {
		if (lle->la_flags & LLE_DELETED)
			continue;
		if (IN6_ARE_ADDR_EQUAL(&lle->r_l3addr.addr6, dst))
			break;
	}

<<<<<<< HEAD
	if (lle == NULL) {
		if (!(flags & LLE_CREATE))
			return (NULL);
		IF_AFDATA_WLOCK_ASSERT(ifp);
		/*
		 * A route that covers the given address must have
		 * been installed 1st because we are doing a resolution,
		 * verify this.
		 */
		if (!(flags & LLE_IFADDR) &&
		    in6_lltable_rtcheck(ifp, flags, l3addr) != 0)
			return NULL;

		lle = in6_lltable_new(l3addr, flags);
		if (lle == NULL) {
			log(LOG_INFO, "lla_lookup: new lle malloc failed\n");
			return NULL;
		}
		lle->la_flags = flags & ~LLE_CREATE;
		if ((flags & (LLE_CREATE | LLE_IFADDR)) == (LLE_CREATE | LLE_IFADDR)) {
			bcopy(if_lladdr(ifp), &lle->ll_addr, if_addrlen(ifp));
			lle->la_flags |= (LLE_VALID | LLE_STATIC);
		}
=======
	return (lle);
}

static int
in6_lltable_delete(struct lltable *llt, u_int flags,
	const struct sockaddr *l3addr)
{
	const struct sockaddr_in6 *sin6 = (const struct sockaddr_in6 *)l3addr;
	struct llentry *lle;

	IF_AFDATA_LOCK_ASSERT(llt->llt_ifp);
	KASSERT(l3addr->sa_family == AF_INET6,
	    ("sin_family %d", l3addr->sa_family));

	lle = in6_lltable_find_dst(llt, &sin6->sin6_addr);

	if (lle == NULL)
		return (ENOENT);
>>>>>>> 4015a832

	if (!(lle->la_flags & LLE_IFADDR) || (flags & LLE_IFADDR)) {
		LLE_WLOCK(lle);
		lle->la_flags |= LLE_DELETED;
		EVENTHANDLER_INVOKE(lle_event, lle, LLENTRY_DELETED);
#ifdef DIAGNOSTIC
		log(LOG_INFO, "ifaddr cache = %p is deleted\n", lle);
#endif
		if ((lle->la_flags & (LLE_STATIC | LLE_IFADDR)) == LLE_STATIC)
			llentry_free(lle);
		else
			LLE_WUNLOCK(lle);
	}

	return (0);
}

static struct llentry *
in6_lltable_alloc(struct lltable *llt, u_int flags,
	const struct sockaddr *l3addr)
{
	const struct sockaddr_in6 *sin6 = (const struct sockaddr_in6 *)l3addr;
	struct ifnet *ifp = llt->llt_ifp;
	struct llentry *lle;

	KASSERT(l3addr->sa_family == AF_INET6,
	    ("sin_family %d", l3addr->sa_family));

	/*
	 * A route that covers the given address must have
	 * been installed 1st because we are doing a resolution,
	 * verify this.
	 */
	if (!(flags & LLE_IFADDR) &&
	    in6_lltable_rtcheck(ifp, flags, l3addr) != 0)
		return (NULL);

	lle = in6_lltable_new(&sin6->sin6_addr, flags);
	if (lle == NULL) {
		log(LOG_INFO, "lla_lookup: new lle malloc failed\n");
		return (NULL);
	}
	lle->la_flags = flags;
	if ((flags & LLE_IFADDR) == LLE_IFADDR) {
		bcopy(IF_LLADDR(ifp), &lle->ll_addr, ifp->if_addrlen);
		lle->la_flags |= (LLE_VALID | LLE_STATIC);
	}

	return (lle);
}

static struct llentry *
in6_lltable_lookup(struct lltable *llt, u_int flags,
	const struct sockaddr *l3addr)
{
	const struct sockaddr_in6 *sin6 = (const struct sockaddr_in6 *)l3addr;
	struct llentry *lle;

	IF_AFDATA_LOCK_ASSERT(llt->llt_ifp);
	KASSERT(l3addr->sa_family == AF_INET6,
	    ("sin_family %d", l3addr->sa_family));

	lle = in6_lltable_find_dst(llt, &sin6->sin6_addr);

	if (lle == NULL)
		return (NULL);

	if (flags & LLE_EXCLUSIVE)
		LLE_WLOCK(lle);
	else
		LLE_RLOCK(lle);
	return (lle);
}

static int
in6_lltable_dump_entry(struct lltable *llt, struct llentry *lle,
    struct sysctl_req *wr)
{
	struct ifnet *ifp = llt->llt_ifp;
	/* XXX stack use */
	struct {
		struct rt_msghdr	rtm;
		struct sockaddr_in6	sin6;
		/*
		 * ndp.c assumes that sdl is word aligned
		 */
#ifdef __LP64__
		uint32_t		pad;
#endif
		struct sockaddr_dl	sdl;
	} ndpc;
	struct sockaddr_dl *sdl;
	int error;

	bzero(&ndpc, sizeof(ndpc));
			/* skip invalid entries */
			if ((lle->la_flags & (LLE_DELETED|LLE_VALID)) != LLE_VALID)
				return (0);
			/* Skip if jailed and not a valid IP of the prison. */
			lltable_fill_sa_entry(lle,
			    (struct sockaddr *)&ndpc.sin6);
			if (prison_if(wr->td->td_ucred,
			    (struct sockaddr *)&ndpc.sin6) != 0)
				return (0);
			/*
			 * produce a msg made of:
			 *  struct rt_msghdr;
			 *  struct sockaddr_in6 (IPv6)
			 *  struct sockaddr_dl;
			 */
			ndpc.rtm.rtm_msglen = sizeof(ndpc);
			ndpc.rtm.rtm_version = RTM_VERSION;
			ndpc.rtm.rtm_type = RTM_GET;
			ndpc.rtm.rtm_flags = RTF_UP;
			ndpc.rtm.rtm_addrs = RTA_DST | RTA_GATEWAY;
			if (V_deembed_scopeid)
				sa6_recoverscope(&ndpc.sin6);

			/* publish */
			if (lle->la_flags & LLE_PUB)
				ndpc.rtm.rtm_flags |= RTF_ANNOUNCE;

			sdl = &ndpc.sdl;
			sdl->sdl_family = AF_LINK;
			sdl->sdl_len = sizeof(*sdl);
			sdl->sdl_alen = if_addrlen(ifp);
			sdl->sdl_index = ifp->if_index;
			sdl->sdl_type = if_type(ifp);
			bcopy(&lle->ll_addr, LLADDR(sdl), if_addrlen(ifp));
			ndpc.rtm.rtm_rmx.rmx_expire =
			    lle->la_flags & LLE_STATIC ? 0 : lle->la_expire;
			ndpc.rtm.rtm_flags |= (RTF_HOST | RTF_LLDATA);
			if (lle->la_flags & LLE_STATIC)
				ndpc.rtm.rtm_flags |= RTF_STATIC;
			ndpc.rtm.rtm_index = ifp->if_index;
			error = SYSCTL_OUT(wr, &ndpc, sizeof(ndpc));

	return (error);
}

static struct lltable *
in6_lltattach(struct ifnet *ifp)
{
	struct lltable *llt;

	llt = lltable_allocate_htbl(IN6_LLTBL_DEFAULT_HSIZE);
	llt->llt_af = AF_INET6;
	llt->llt_ifp = ifp;

	llt->llt_lookup = in6_lltable_lookup;
	llt->llt_alloc_entry = in6_lltable_alloc;
	llt->llt_delete = in6_lltable_delete;
	llt->llt_dump_entry = in6_lltable_dump_entry;
	llt->llt_hash = in6_lltable_hash;
	llt->llt_fill_sa_entry = in6_lltable_fill_sa_entry;
	llt->llt_free_entry = in6_lltable_free_entry;
	llt->llt_match_prefix = in6_lltable_match_prefix;
 	lltable_link(llt);

	return (llt);
}

void *
in6_domifattach(struct ifnet *ifp)
{
	struct in6_ifextra *ext;

	/* There are not IPv6-capable interfaces. */
	switch (if_type(ifp)) {
	case IFT_PFLOG:
	case IFT_PFSYNC:
	case IFT_USB:
		return (NULL);
	default:
		break;
	}
	ext = (struct in6_ifextra *)malloc(sizeof(*ext), M_IFADDR, M_WAITOK);
	bzero(ext, sizeof(*ext));

	ext->in6_ifstat = malloc(sizeof(counter_u64_t) *
	    sizeof(struct in6_ifstat) / sizeof(uint64_t), M_IFADDR, M_WAITOK);
	COUNTER_ARRAY_ALLOC(ext->in6_ifstat,
	    sizeof(struct in6_ifstat) / sizeof(uint64_t), M_WAITOK);

	ext->icmp6_ifstat = malloc(sizeof(counter_u64_t) *
	    sizeof(struct icmp6_ifstat) / sizeof(uint64_t), M_IFADDR,
	    M_WAITOK);
	COUNTER_ARRAY_ALLOC(ext->icmp6_ifstat,
	    sizeof(struct icmp6_ifstat) / sizeof(uint64_t), M_WAITOK);

	ext->nd_ifinfo = nd6_ifattach(ifp);
	ext->scope6_id = scope6_ifattach(ifp);
	ext->lltable = in6_lltattach(ifp);

	ext->mld_ifinfo = mld_domifattach(ifp);

	return ext;
}

int
in6_domifmtu(struct ifnet *ifp)
{

	return (IN6_LINKMTU(ifp));
}

void
in6_domifdetach(struct ifnet *ifp, void *aux)
{
	struct in6_ifextra *ext = (struct in6_ifextra *)aux;

	mld_domifdetach(ifp);
	scope6_ifdetach(ext->scope6_id);
	nd6_ifdetach(ext->nd_ifinfo);
	lltable_free(ext->lltable);
	COUNTER_ARRAY_FREE(ext->in6_ifstat,
	    sizeof(struct in6_ifstat) / sizeof(uint64_t));
	free(ext->in6_ifstat, M_IFADDR);
	COUNTER_ARRAY_FREE(ext->icmp6_ifstat,
	    sizeof(struct icmp6_ifstat) / sizeof(uint64_t));
	free(ext->icmp6_ifstat, M_IFADDR);
	free(ext, M_IFADDR);
}

/*
 * Convert sockaddr_in6 to sockaddr_in.  Original sockaddr_in6 must be
 * v4 mapped addr or v4 compat addr
 */
void
in6_sin6_2_sin(struct sockaddr_in *sin, struct sockaddr_in6 *sin6)
{

	bzero(sin, sizeof(*sin));
	sin->sin_len = sizeof(struct sockaddr_in);
	sin->sin_family = AF_INET;
	sin->sin_port = sin6->sin6_port;
	sin->sin_addr.s_addr = sin6->sin6_addr.s6_addr32[3];
}

/* Convert sockaddr_in to sockaddr_in6 in v4 mapped addr format. */
void
in6_sin_2_v4mapsin6(struct sockaddr_in *sin, struct sockaddr_in6 *sin6)
{
	bzero(sin6, sizeof(*sin6));
	sin6->sin6_len = sizeof(struct sockaddr_in6);
	sin6->sin6_family = AF_INET6;
	sin6->sin6_port = sin->sin_port;
	sin6->sin6_addr.s6_addr32[0] = 0;
	sin6->sin6_addr.s6_addr32[1] = 0;
	sin6->sin6_addr.s6_addr32[2] = IPV6_ADDR_INT32_SMP;
	sin6->sin6_addr.s6_addr32[3] = sin->sin_addr.s_addr;
}

/* Convert sockaddr_in6 into sockaddr_in. */
void
in6_sin6_2_sin_in_sock(struct sockaddr *nam)
{
	struct sockaddr_in *sin_p;
	struct sockaddr_in6 sin6;

	/*
	 * Save original sockaddr_in6 addr and convert it
	 * to sockaddr_in.
	 */
	sin6 = *(struct sockaddr_in6 *)nam;
	sin_p = (struct sockaddr_in *)nam;
	in6_sin6_2_sin(sin_p, &sin6);
}

/* Convert sockaddr_in into sockaddr_in6 in v4 mapped addr format. */
void
in6_sin_2_v4mapsin6_in_sock(struct sockaddr **nam)
{
	struct sockaddr_in *sin_p;
	struct sockaddr_in6 *sin6_p;

	sin6_p = malloc(sizeof *sin6_p, M_SONAME, M_WAITOK);
	sin_p = (struct sockaddr_in *)*nam;
	in6_sin_2_v4mapsin6(sin_p, sin6_p);
	free(*nam, M_SONAME);
	*nam = (struct sockaddr *)sin6_p;
}<|MERGE_RESOLUTION|>--- conflicted
+++ resolved
@@ -1952,14 +1952,8 @@
 	 * The caller should mark "tentative" on the address instead of
 	 * performing DAD immediately.
 	 */
-<<<<<<< HEAD
 	if ((ifp->if_flags & IFF_UP) == 0)
-		return (0);
-=======
-	if (!((ifp->if_flags & IFF_UP) &&
-	    (ifp->if_drv_flags & IFF_DRV_RUNNING)))
 		return (EAGAIN);
->>>>>>> 4015a832
 
 	return (1);
 }
@@ -2199,31 +2193,6 @@
 			break;
 	}
 
-<<<<<<< HEAD
-	if (lle == NULL) {
-		if (!(flags & LLE_CREATE))
-			return (NULL);
-		IF_AFDATA_WLOCK_ASSERT(ifp);
-		/*
-		 * A route that covers the given address must have
-		 * been installed 1st because we are doing a resolution,
-		 * verify this.
-		 */
-		if (!(flags & LLE_IFADDR) &&
-		    in6_lltable_rtcheck(ifp, flags, l3addr) != 0)
-			return NULL;
-
-		lle = in6_lltable_new(l3addr, flags);
-		if (lle == NULL) {
-			log(LOG_INFO, "lla_lookup: new lle malloc failed\n");
-			return NULL;
-		}
-		lle->la_flags = flags & ~LLE_CREATE;
-		if ((flags & (LLE_CREATE | LLE_IFADDR)) == (LLE_CREATE | LLE_IFADDR)) {
-			bcopy(if_lladdr(ifp), &lle->ll_addr, if_addrlen(ifp));
-			lle->la_flags |= (LLE_VALID | LLE_STATIC);
-		}
-=======
 	return (lle);
 }
 
@@ -2242,7 +2211,6 @@
 
 	if (lle == NULL)
 		return (ENOENT);
->>>>>>> 4015a832
 
 	if (!(lle->la_flags & LLE_IFADDR) || (flags & LLE_IFADDR)) {
 		LLE_WLOCK(lle);
