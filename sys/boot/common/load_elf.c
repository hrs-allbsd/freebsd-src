--- conflicted
+++ resolved
@@ -304,11 +304,7 @@
 	 * only adjust the entry point if it's a virtual address to begin with.
 	 */
 	off = -0xc0000000u;
-<<<<<<< HEAD
-	if ((ehdr->e_entry & 0xc0000000u) == 0xc000000u)
-=======
 	if ((ehdr->e_entry & 0xc0000000u) == 0xc0000000u)
->>>>>>> 98a0da74
 		ehdr->e_entry += off;
 #ifdef ELF_VERBOSE
 	printf("ehdr->e_entry 0x%08x, va<->pa off %llx\n", ehdr->e_entry, off);
