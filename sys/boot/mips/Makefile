# $FreeBSD$
.include <src.opts.mk>

SUBDIR= 	uboot

#
# The BERI boot loader port works only on 64-bit MIPS; not a hard port to
# 32-bit if someone is interested.  Build on all 64-bit MIPS platforms to
# ensure it gets adequate build-test coverage.
#
<<<<<<< HEAD
.if ${MACHINE_ARCH} == "mips64" 
.if ${COMPILER_TYPE} == "gcc"
SUBDIR=	beri
=======
.if ${MACHINE_ARCH} == "mips64"
SUBDIR+=	beri
>>>>>>> 34ee6a7d
.endif
.endif

.include <bsd.subdir.mk><|MERGE_RESOLUTION|>--- conflicted
+++ resolved
@@ -8,14 +8,9 @@
 # 32-bit if someone is interested.  Build on all 64-bit MIPS platforms to
 # ensure it gets adequate build-test coverage.
 #
-<<<<<<< HEAD
 .if ${MACHINE_ARCH} == "mips64" 
 .if ${COMPILER_TYPE} == "gcc"
-SUBDIR=	beri
-=======
-.if ${MACHINE_ARCH} == "mips64"
 SUBDIR+=	beri
->>>>>>> 34ee6a7d
 .endif
 .endif
 
