/*-
 * Copyright (c) 1982, 1986, 1990, 1993
 *	The Regents of the University of California.  All rights reserved.
 *
 * Redistribution and use in source and binary forms, with or without
 * modification, are permitted provided that the following conditions
 * are met:
 * 1. Redistributions of source code must retain the above copyright
 *    notice, this list of conditions and the following disclaimer.
 * 2. Redistributions in binary form must reproduce the above copyright
 *    notice, this list of conditions and the following disclaimer in the
 *    documentation and/or other materials provided with the distribution.
 * 4. Neither the name of the University nor the names of its contributors
 *    may be used to endorse or promote products derived from this software
 *    without specific prior written permission.
 *
 * THIS SOFTWARE IS PROVIDED BY THE REGENTS AND CONTRIBUTORS ``AS IS'' AND
 * ANY EXPRESS OR IMPLIED WARRANTIES, INCLUDING, BUT NOT LIMITED TO, THE
 * IMPLIED WARRANTIES OF MERCHANTABILITY AND FITNESS FOR A PARTICULAR PURPOSE
 * ARE DISCLAIMED.  IN NO EVENT SHALL THE REGENTS OR CONTRIBUTORS BE LIABLE
 * FOR ANY DIRECT, INDIRECT, INCIDENTAL, SPECIAL, EXEMPLARY, OR CONSEQUENTIAL
 * DAMAGES (INCLUDING, BUT NOT LIMITED TO, PROCUREMENT OF SUBSTITUTE GOODS
 * OR SERVICES; LOSS OF USE, DATA, OR PROFITS; OR BUSINESS INTERRUPTION)
 * HOWEVER CAUSED AND ON ANY THEORY OF LIABILITY, WHETHER IN CONTRACT, STRICT
 * LIABILITY, OR TORT (INCLUDING NEGLIGENCE OR OTHERWISE) ARISING IN ANY WAY
 * OUT OF THE USE OF THIS SOFTWARE, EVEN IF ADVISED OF THE POSSIBILITY OF
 * SUCH DAMAGE.
 *
 *	@(#)socketvar.h	8.3 (Berkeley) 2/19/95
 *
 * $FreeBSD$
 */
#ifndef _SYS_SOCKBUF_H_
#define _SYS_SOCKBUF_H_
#include <sys/selinfo.h>		/* for struct selinfo */
#include <sys/_lock.h>
#include <sys/_mutex.h>
#include <sys/_sx.h>

#define	SB_MAX		(2*1024*1024)	/* default for max chars in sockbuf */

/*
 * Constants for sb_flags field of struct sockbuf.
 */
#define	SB_WAIT		0x04		/* someone is waiting for data/space */
#define	SB_SEL		0x08		/* someone is selecting */
#define	SB_ASYNC	0x10		/* ASYNC I/O, need signals */
#define	SB_UPCALL	0x20		/* someone wants an upcall */
#define	SB_NOINTR	0x40		/* operations not interruptible */
#define	SB_AIO		0x80		/* AIO operations queued */
#define	SB_KNOTE	0x100		/* kernel note attached */
#define	SB_NOCOALESCE	0x200		/* don't coalesce new data into existing mbufs */
#define	SB_IN_TOE	0x400		/* socket buffer is in the middle of an operation */
#define	SB_AUTOSIZE	0x800		/* automatically size socket buffer */
#define	SB_STOP		0x1000		/* backpressure indicator */

#define	SBS_CANTSENDMORE	0x0010	/* can't send more data to peer */
#define	SBS_CANTRCVMORE		0x0020	/* can't receive more data from peer */
#define	SBS_RCVATMARK		0x0040	/* at mark on input */

struct mbuf;
struct sockaddr;
struct socket;
struct thread;

struct	xsockbuf {
	u_int	sb_cc;
	u_int	sb_hiwat;
	u_int	sb_mbcnt;
	u_int   sb_mcnt;
	u_int   sb_ccnt;
	u_int	sb_mbmax;
	int	sb_lowat;
	int	sb_timeo;
	short	sb_flags;
};

/*
 * Variables for socket buffering.
 */
struct	sockbuf {
	struct	selinfo sb_sel;	/* process selecting read/write */
	struct	mtx sb_mtx;	/* sockbuf lock */
	struct	sx sb_sx;	/* prevent I/O interlacing */
	short	sb_state;	/* (c/d) socket state on sockbuf */
#define	sb_startzero	sb_mb
	struct	mbuf *sb_mb;	/* (c/d) the mbuf chain */
	struct	mbuf *sb_mbtail; /* (c/d) the last mbuf in the chain */
	struct	mbuf *sb_lastrecord;	/* (c/d) first mbuf of last
					 * record in socket buffer */
	struct	mbuf *sb_sndptr; /* (c/d) pointer into mbuf chain */
	struct	mbuf *sb_fnrdy;	/* (c/d) pointer to first not ready buffer */
#if 0
	struct	mbuf *sb_lnrdy;	/* (c/d) pointer to last not ready buffer */
#endif
	u_int	sb_sndptroff;	/* (c/d) byte offset of ptr into chain */
	u_int	sb_acc;		/* (c/d) available chars in buffer */
	u_int	sb_ccc;		/* (c/d) claimed chars in buffer */
	u_int	sb_hiwat;	/* (c/d) max actual char count */
	u_int	sb_mbcnt;	/* (c/d) chars of mbufs used */
	u_int   sb_mcnt;        /* (c/d) number of mbufs in buffer */
	u_int   sb_ccnt;        /* (c/d) number of clusters in buffer */
	u_int	sb_mbmax;	/* (c/d) max chars of mbufs to use */
	u_int	sb_ctl;		/* (c/d) non-data chars in buffer */
	int	sb_lowat;	/* (c/d) low water mark */
	sbintime_t	sb_timeo;	/* (c/d) timeout for read/write */
	short	sb_flags;	/* (c/d) flags, see below */
	int	(*sb_upcall)(struct socket *, void *, int); /* (c/d) */
	void	*sb_upcallarg;	/* (c/d) */
};

#ifdef _KERNEL

/*
 * Per-socket buffer mutex used to protect most fields in the socket
 * buffer.
 */
#define	SOCKBUF_MTX(_sb)		(&(_sb)->sb_mtx)
#define	SOCKBUF_LOCK_INIT(_sb, _name) \
	mtx_init(SOCKBUF_MTX(_sb), _name, NULL, MTX_DEF)
#define	SOCKBUF_LOCK_DESTROY(_sb)	mtx_destroy(SOCKBUF_MTX(_sb))
#define	SOCKBUF_LOCK(_sb)		mtx_lock(SOCKBUF_MTX(_sb))
#define	SOCKBUF_OWNED(_sb)		mtx_owned(SOCKBUF_MTX(_sb))
#define	SOCKBUF_UNLOCK(_sb)		mtx_unlock(SOCKBUF_MTX(_sb))
#define	SOCKBUF_LOCK_ASSERT(_sb)	mtx_assert(SOCKBUF_MTX(_sb), MA_OWNED)
#define	SOCKBUF_UNLOCK_ASSERT(_sb)	mtx_assert(SOCKBUF_MTX(_sb), MA_NOTOWNED)

/*
 * Socket buffer private mbuf(9) flags.
 */
#define	M_NOTREADY	M_PROTO1	/* m_data not populated yet */
#define	M_BLOCKED	M_PROTO2	/* M_NOTREADY in front of m */
#define	M_NOTAVAIL	(M_NOTREADY | M_BLOCKED)

void	sbappend(struct sockbuf *sb, struct mbuf *m);
void	sbappend_locked(struct sockbuf *sb, struct mbuf *m);
void	sbappendstream(struct sockbuf *sb, struct mbuf *m, int flags);
void	sbappendstream_locked(struct sockbuf *sb, struct mbuf *m, int flags);
int	sbappendaddr(struct sockbuf *sb, const struct sockaddr *asa,
	    struct mbuf *m0, struct mbuf *control);
int	sbappendaddr_locked(struct sockbuf *sb, const struct sockaddr *asa,
	    struct mbuf *m0, struct mbuf *control);
int	sbappendaddr_nospacecheck_locked(struct sockbuf *sb,
	    const struct sockaddr *asa, struct mbuf *m0, struct mbuf *control);
int	sbappendcontrol(struct sockbuf *sb, struct mbuf *m0,
	    struct mbuf *control);
int	sbappendcontrol_locked(struct sockbuf *sb, struct mbuf *m0,
	    struct mbuf *control);
void	sbappendrecord(struct sockbuf *sb, struct mbuf *m0);
void	sbappendrecord_locked(struct sockbuf *sb, struct mbuf *m0);
void	sbcompress(struct sockbuf *sb, struct mbuf *m, struct mbuf *n);
struct mbuf *
	sbcreatecontrol(caddr_t p, int size, int type, int level);
void	sbdestroy(struct sockbuf *sb, struct socket *so);
void	sbdrop(struct sockbuf *sb, int len);
void	sbdrop_locked(struct sockbuf *sb, int len);
struct mbuf *
	sbcut_locked(struct sockbuf *sb, int len);
void	sbdroprecord(struct sockbuf *sb);
void	sbdroprecord_locked(struct sockbuf *sb);
void	sbflush(struct sockbuf *sb);
void	sbflush_locked(struct sockbuf *sb);
void	sbrelease(struct sockbuf *sb, struct socket *so);
void	sbrelease_internal(struct sockbuf *sb, struct socket *so);
void	sbrelease_locked(struct sockbuf *sb, struct socket *so);
int	sbreserve(struct sockbuf *sb, u_long cc, struct socket *so,
	    struct thread *td);
int	sbreserve_locked(struct sockbuf *sb, u_long cc, struct socket *so,
	    struct thread *td);
struct mbuf *
	sbsndptr(struct sockbuf *sb, u_int off, u_int len, u_int *moff);
void	sbtoxsockbuf(struct sockbuf *sb, struct xsockbuf *xsb);
int	sbwait(struct sockbuf *sb);
int	sblock(struct sockbuf *sb, int flags);
void	sbunlock(struct sockbuf *sb);
void	sballoc(struct sockbuf *, struct mbuf *);
void	sbfree(struct sockbuf *, struct mbuf *);
void	sbmtrim(struct sockbuf *, struct mbuf *, int);
int	sbready(struct sockbuf *, struct mbuf *, int);

static inline u_int
sbavail(struct sockbuf *sb)
{

#if 0
	SOCKBUF_LOCK_ASSERT(sb);
#endif
	return (sb->sb_acc);
}

static inline u_int
sbused(struct sockbuf *sb)
{

#if 0
	SOCKBUF_LOCK_ASSERT(sb);
#endif
	return (sb->sb_ccc);
}

/*
 * How much space is there in a socket buffer (so->so_snd or so->so_rcv)?
 * This is problematical if the fields are unsigned, as the space might
 * still be negative (ccc > hiwat or mbcnt > mbmax).
 */
<<<<<<< HEAD
static inline int
sbspace(struct sockbuf *sb)
{
	int cc, mbc;

#if 0
	SOCKBUF_LOCK_ASSERT(sb);
#endif
	cc = sb->sb_hiwat - sb->sb_ccc;
	mbc = sb->sb_mbmax - sb->sb_mbcnt;
	if (cc < 0 || mbc < 0)
		return (0);

	return (cc < mbc ? cc : mbc);
=======
static __inline
long
sbspace(struct sockbuf *sb)
{
	long bleft;
	long mleft;

	if (sb->sb_flags & SB_STOP)
		return(0);
	bleft = sb->sb_hiwat - sb->sb_cc;
	mleft = sb->sb_mbmax - sb->sb_mbcnt;
	return((bleft < mleft) ? bleft : mleft);
}

/* adjust counters in sb reflecting allocation of m */
#define	sballoc(sb, m) { \
	(sb)->sb_cc += (m)->m_len; \
	if ((m)->m_type != MT_DATA && (m)->m_type != MT_OOBDATA) \
		(sb)->sb_ctl += (m)->m_len; \
	(sb)->sb_mbcnt += MSIZE; \
	(sb)->sb_mcnt += 1; \
	if ((m)->m_flags & M_EXT) { \
		(sb)->sb_mbcnt += (m)->m_ext.ext_size; \
		(sb)->sb_ccnt += 1; \
	} \
}

/* adjust counters in sb reflecting freeing of m */
#define	sbfree(sb, m) { \
	(sb)->sb_cc -= (m)->m_len; \
	if ((m)->m_type != MT_DATA && (m)->m_type != MT_OOBDATA) \
		(sb)->sb_ctl -= (m)->m_len; \
	(sb)->sb_mbcnt -= MSIZE; \
	(sb)->sb_mcnt -= 1; \
	if ((m)->m_flags & M_EXT) { \
		(sb)->sb_mbcnt -= (m)->m_ext.ext_size; \
		(sb)->sb_ccnt -= 1; \
	} \
	if ((sb)->sb_sndptr == (m)) { \
		(sb)->sb_sndptr = NULL; \
		(sb)->sb_sndptroff = 0; \
	} \
	if ((sb)->sb_sndptroff != 0) \
		(sb)->sb_sndptroff -= (m)->m_len; \
>>>>>>> 89e05778
}

#define SB_EMPTY_FIXUP(sb) do {						\
	if ((sb)->sb_mb == NULL) {					\
		(sb)->sb_mbtail = NULL;					\
		(sb)->sb_lastrecord = NULL;				\
	}								\
} while (/*CONSTCOND*/0)

#ifdef SOCKBUF_DEBUG
void	sblastrecordchk(struct sockbuf *, const char *, int);
void	sblastmbufchk(struct sockbuf *, const char *, int);
void	sbcheck(struct sockbuf *, const char *, int);
#define	SBLASTRECORDCHK(sb)	sblastrecordchk((sb), __FILE__, __LINE__)
#define	SBLASTMBUFCHK(sb)	sblastmbufchk((sb), __FILE__, __LINE__)
#define	SBCHECK(sb)		sbcheck((sb), __FILE__, __LINE__)
#else
#define	SBLASTRECORDCHK(sb)	do {} while (0)
#define	SBLASTMBUFCHK(sb)	do {} while (0)
#define	SBCHECK(sb)		do {} while (0)
#endif /* SOCKBUF_DEBUG */

#endif /* _KERNEL */

#endif /* _SYS_SOCKBUF_H_ */<|MERGE_RESOLUTION|>--- conflicted
+++ resolved
@@ -203,67 +203,22 @@
  * This is problematical if the fields are unsigned, as the space might
  * still be negative (ccc > hiwat or mbcnt > mbmax).
  */
-<<<<<<< HEAD
-static inline int
+static inline long
 sbspace(struct sockbuf *sb)
 {
-	int cc, mbc;
+	long bleft, mleft;
 
 #if 0
 	SOCKBUF_LOCK_ASSERT(sb);
 #endif
-	cc = sb->sb_hiwat - sb->sb_ccc;
-	mbc = sb->sb_mbmax - sb->sb_mbcnt;
-	if (cc < 0 || mbc < 0)
-		return (0);
-
-	return (cc < mbc ? cc : mbc);
-=======
-static __inline
-long
-sbspace(struct sockbuf *sb)
-{
-	long bleft;
-	long mleft;
 
 	if (sb->sb_flags & SB_STOP)
 		return(0);
-	bleft = sb->sb_hiwat - sb->sb_cc;
+
+	bleft = sb->sb_hiwat - sb->sb_ccc;
 	mleft = sb->sb_mbmax - sb->sb_mbcnt;
-	return((bleft < mleft) ? bleft : mleft);
-}
-
-/* adjust counters in sb reflecting allocation of m */
-#define	sballoc(sb, m) { \
-	(sb)->sb_cc += (m)->m_len; \
-	if ((m)->m_type != MT_DATA && (m)->m_type != MT_OOBDATA) \
-		(sb)->sb_ctl += (m)->m_len; \
-	(sb)->sb_mbcnt += MSIZE; \
-	(sb)->sb_mcnt += 1; \
-	if ((m)->m_flags & M_EXT) { \
-		(sb)->sb_mbcnt += (m)->m_ext.ext_size; \
-		(sb)->sb_ccnt += 1; \
-	} \
-}
-
-/* adjust counters in sb reflecting freeing of m */
-#define	sbfree(sb, m) { \
-	(sb)->sb_cc -= (m)->m_len; \
-	if ((m)->m_type != MT_DATA && (m)->m_type != MT_OOBDATA) \
-		(sb)->sb_ctl -= (m)->m_len; \
-	(sb)->sb_mbcnt -= MSIZE; \
-	(sb)->sb_mcnt -= 1; \
-	if ((m)->m_flags & M_EXT) { \
-		(sb)->sb_mbcnt -= (m)->m_ext.ext_size; \
-		(sb)->sb_ccnt -= 1; \
-	} \
-	if ((sb)->sb_sndptr == (m)) { \
-		(sb)->sb_sndptr = NULL; \
-		(sb)->sb_sndptroff = 0; \
-	} \
-	if ((sb)->sb_sndptroff != 0) \
-		(sb)->sb_sndptroff -= (m)->m_len; \
->>>>>>> 89e05778
+
+	return ((bleft < mleft) ? bleft : mleft);
 }
 
 #define SB_EMPTY_FIXUP(sb) do {						\
