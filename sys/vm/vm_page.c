/*-
 * Copyright (c) 1991 Regents of the University of California.
 * All rights reserved.
 * Copyright (c) 1998 Matthew Dillon.  All Rights Reserved.
 *
 * This code is derived from software contributed to Berkeley by
 * The Mach Operating System project at Carnegie-Mellon University.
 *
 * Redistribution and use in source and binary forms, with or without
 * modification, are permitted provided that the following conditions
 * are met:
 * 1. Redistributions of source code must retain the above copyright
 *    notice, this list of conditions and the following disclaimer.
 * 2. Redistributions in binary form must reproduce the above copyright
 *    notice, this list of conditions and the following disclaimer in the
 *    documentation and/or other materials provided with the distribution.
 * 4. Neither the name of the University nor the names of its contributors
 *    may be used to endorse or promote products derived from this software
 *    without specific prior written permission.
 *
 * THIS SOFTWARE IS PROVIDED BY THE REGENTS AND CONTRIBUTORS ``AS IS'' AND
 * ANY EXPRESS OR IMPLIED WARRANTIES, INCLUDING, BUT NOT LIMITED TO, THE
 * IMPLIED WARRANTIES OF MERCHANTABILITY AND FITNESS FOR A PARTICULAR PURPOSE
 * ARE DISCLAIMED.  IN NO EVENT SHALL THE REGENTS OR CONTRIBUTORS BE LIABLE
 * FOR ANY DIRECT, INDIRECT, INCIDENTAL, SPECIAL, EXEMPLARY, OR CONSEQUENTIAL
 * DAMAGES (INCLUDING, BUT NOT LIMITED TO, PROCUREMENT OF SUBSTITUTE GOODS
 * OR SERVICES; LOSS OF USE, DATA, OR PROFITS; OR BUSINESS INTERRUPTION)
 * HOWEVER CAUSED AND ON ANY THEORY OF LIABILITY, WHETHER IN CONTRACT, STRICT
 * LIABILITY, OR TORT (INCLUDING NEGLIGENCE OR OTHERWISE) ARISING IN ANY WAY
 * OUT OF THE USE OF THIS SOFTWARE, EVEN IF ADVISED OF THE POSSIBILITY OF
 * SUCH DAMAGE.
 *
 *	from: @(#)vm_page.c	7.4 (Berkeley) 5/7/91
 */

/*-
 * Copyright (c) 1987, 1990 Carnegie-Mellon University.
 * All rights reserved.
 *
 * Authors: Avadis Tevanian, Jr., Michael Wayne Young
 *
 * Permission to use, copy, modify and distribute this software and
 * its documentation is hereby granted, provided that both the copyright
 * notice and this permission notice appear in all copies of the
 * software, derivative works or modified versions, and any portions
 * thereof, and that both notices appear in supporting documentation.
 *
 * CARNEGIE MELLON ALLOWS FREE USE OF THIS SOFTWARE IN ITS "AS IS"
 * CONDITION.  CARNEGIE MELLON DISCLAIMS ANY LIABILITY OF ANY KIND
 * FOR ANY DAMAGES WHATSOEVER RESULTING FROM THE USE OF THIS SOFTWARE.
 *
 * Carnegie Mellon requests users of this software to return to
 *
 *  Software Distribution Coordinator  or  Software.Distribution@CS.CMU.EDU
 *  School of Computer Science
 *  Carnegie Mellon University
 *  Pittsburgh PA 15213-3890
 *
 * any improvements or extensions that they make and grant Carnegie the
 * rights to redistribute these changes.
 */

/*
 *			GENERAL RULES ON VM_PAGE MANIPULATION
 *
 *	- A page queue lock is required when adding or removing a page from a
 *	  page queue regardless of other locks or the busy state of a page.
 *
 *		* In general, no thread besides the page daemon can acquire or
 *		  hold more than one page queue lock at a time.
 *
 *		* The page daemon can acquire and hold any pair of page queue
 *		  locks in any order.
 *
 *	- The object lock is required when inserting or removing
 *	  pages from an object (vm_page_insert() or vm_page_remove()).
 *
 */

/*
 *	Resident memory management module.
 */

#include <sys/cdefs.h>
__FBSDID("$FreeBSD$");

#include "opt_vm.h"

#include <sys/param.h>
#include <sys/systm.h>
#include <sys/lock.h>
#include <sys/kernel.h>
#include <sys/limits.h>
#include <sys/malloc.h>
#include <sys/mman.h>
#include <sys/msgbuf.h>
#include <sys/mutex.h>
#include <sys/proc.h>
#include <sys/rwlock.h>
#include <sys/sysctl.h>
#include <sys/vmmeter.h>
#include <sys/vnode.h>

#include <vm/vm.h>
#include <vm/pmap.h>
#include <vm/vm_param.h>
#include <vm/vm_kern.h>
#include <vm/vm_object.h>
#include <vm/vm_page.h>
#include <vm/vm_pageout.h>
#include <vm/vm_pager.h>
#include <vm/vm_phys.h>
#include <vm/vm_radix.h>
#include <vm/vm_reserv.h>
#include <vm/vm_extern.h>
#include <vm/uma.h>
#include <vm/uma_int.h>

#include <machine/md_var.h>

/*
 *	Associated with page of user-allocatable memory is a
 *	page structure.
 */

struct vm_domain vm_dom[MAXMEMDOM];
struct mtx_padalign vm_page_queue_free_mtx;

struct mtx_padalign pa_lock[PA_LOCK_COUNT];

vm_page_t vm_page_array;
long vm_page_array_size;
long first_page;
int vm_page_zero_count;

static int boot_pages = UMA_BOOT_PAGES;
TUNABLE_INT("vm.boot_pages", &boot_pages);
SYSCTL_INT(_vm, OID_AUTO, boot_pages, CTLFLAG_RD, &boot_pages, 0,
	"number of pages allocated for bootstrapping the VM system");

static int pa_tryrelock_restart;
SYSCTL_INT(_vm, OID_AUTO, tryrelock_restart, CTLFLAG_RD,
    &pa_tryrelock_restart, 0, "Number of tryrelock restarts");

static uma_zone_t fakepg_zone;

static struct vnode *vm_page_alloc_init(vm_page_t m);
static void vm_page_cache_turn_free(vm_page_t m);
static void vm_page_clear_dirty_mask(vm_page_t m, vm_page_bits_t pagebits);
static void vm_page_enqueue(uint8_t queue, vm_page_t m);
static void vm_page_init_fakepg(void *dummy);
static int vm_page_insert_after(vm_page_t m, vm_object_t object,
    vm_pindex_t pindex, vm_page_t mpred);
static void vm_page_insert_radixdone(vm_page_t m, vm_object_t object,
    vm_page_t mpred);

SYSINIT(vm_page, SI_SUB_VM, SI_ORDER_SECOND, vm_page_init_fakepg, NULL);

static void
vm_page_init_fakepg(void *dummy)
{

	fakepg_zone = uma_zcreate("fakepg", sizeof(struct vm_page), NULL, NULL,
	    NULL, NULL, UMA_ALIGN_PTR, UMA_ZONE_NOFREE | UMA_ZONE_VM); 
}

/* Make sure that u_long is at least 64 bits when PAGE_SIZE is 32K. */
#if PAGE_SIZE == 32768
#ifdef CTASSERT
CTASSERT(sizeof(u_long) >= 8);
#endif
#endif

/*
 * Try to acquire a physical address lock while a pmap is locked.  If we
 * fail to trylock we unlock and lock the pmap directly and cache the
 * locked pa in *locked.  The caller should then restart their loop in case
 * the virtual to physical mapping has changed.
 */
int
vm_page_pa_tryrelock(pmap_t pmap, vm_paddr_t pa, vm_paddr_t *locked)
{
	vm_paddr_t lockpa;

	lockpa = *locked;
	*locked = pa;
	if (lockpa) {
		PA_LOCK_ASSERT(lockpa, MA_OWNED);
		if (PA_LOCKPTR(pa) == PA_LOCKPTR(lockpa))
			return (0);
		PA_UNLOCK(lockpa);
	}
	if (PA_TRYLOCK(pa))
		return (0);
	PMAP_UNLOCK(pmap);
	atomic_add_int(&pa_tryrelock_restart, 1);
	PA_LOCK(pa);
	PMAP_LOCK(pmap);
	return (EAGAIN);
}

/*
 *	vm_set_page_size:
 *
 *	Sets the page size, perhaps based upon the memory
 *	size.  Must be called before any use of page-size
 *	dependent functions.
 */
void
vm_set_page_size(void)
{
	if (vm_cnt.v_page_size == 0)
		vm_cnt.v_page_size = PAGE_SIZE;
	if (((vm_cnt.v_page_size - 1) & vm_cnt.v_page_size) != 0)
		panic("vm_set_page_size: page size not a power of two");
}

/*
 *	vm_page_blacklist_lookup:
 *
 *	See if a physical address in this page has been listed
 *	in the blacklist tunable.  Entries in the tunable are
 *	separated by spaces or commas.  If an invalid integer is
 *	encountered then the rest of the string is skipped.
 */
static int
vm_page_blacklist_lookup(char *list, vm_paddr_t pa)
{
	vm_paddr_t bad;
	char *cp, *pos;

	for (pos = list; *pos != '\0'; pos = cp) {
		bad = strtoq(pos, &cp, 0);
		if (*cp != '\0') {
			if (*cp == ' ' || *cp == ',') {
				cp++;
				if (cp == pos)
					continue;
			} else
				break;
		}
		if (pa == trunc_page(bad))
			return (1);
	}
	return (0);
}

static void
vm_page_domain_init(struct vm_domain *vmd)
{
	struct vm_pagequeue *pq;
	int i;

	*__DECONST(char **, &vmd->vmd_pagequeues[PQ_INACTIVE].pq_name) =
	    "vm inactive pagequeue";
	*__DECONST(int **, &vmd->vmd_pagequeues[PQ_INACTIVE].pq_vcnt) =
	    &vm_cnt.v_inactive_count;
	*__DECONST(char **, &vmd->vmd_pagequeues[PQ_ACTIVE].pq_name) =
	    "vm active pagequeue";
	*__DECONST(int **, &vmd->vmd_pagequeues[PQ_ACTIVE].pq_vcnt) =
	    &vm_cnt.v_active_count;
	vmd->vmd_page_count = 0;
	vmd->vmd_free_count = 0;
	vmd->vmd_segs = 0;
	vmd->vmd_oom = FALSE;
	vmd->vmd_pass = 0;
	for (i = 0; i < PQ_COUNT; i++) {
		pq = &vmd->vmd_pagequeues[i];
		TAILQ_INIT(&pq->pq_pl);
		mtx_init(&pq->pq_mutex, pq->pq_name, "vm pagequeue",
		    MTX_DEF | MTX_DUPOK);
	}
}

/*
 *	vm_page_startup:
 *
 *	Initializes the resident memory module.
 *
 *	Allocates memory for the page cells, and
 *	for the object/offset-to-page hash table headers.
 *	Each page cell is initialized and placed on the free list.
 */
vm_offset_t
vm_page_startup(vm_offset_t vaddr)
{
	vm_offset_t mapped;
	vm_paddr_t page_range;
	vm_paddr_t new_end;
	int i;
	vm_paddr_t pa;
	vm_paddr_t last_pa;
	char *list;

	/* the biggest memory array is the second group of pages */
	vm_paddr_t end;
	vm_paddr_t biggestsize;
	vm_paddr_t low_water, high_water;
	int biggestone;

	biggestsize = 0;
	biggestone = 0;
	vaddr = round_page(vaddr);

	for (i = 0; phys_avail[i + 1]; i += 2) {
		phys_avail[i] = round_page(phys_avail[i]);
		phys_avail[i + 1] = trunc_page(phys_avail[i + 1]);
	}

	low_water = phys_avail[0];
	high_water = phys_avail[1];

	for (i = 0; phys_avail[i + 1]; i += 2) {
		vm_paddr_t size = phys_avail[i + 1] - phys_avail[i];

		if (size > biggestsize) {
			biggestone = i;
			biggestsize = size;
		}
		if (phys_avail[i] < low_water)
			low_water = phys_avail[i];
		if (phys_avail[i + 1] > high_water)
			high_water = phys_avail[i + 1];
	}

#ifdef XEN
	low_water = 0;
#endif	

	end = phys_avail[biggestone+1];

	/*
	 * Initialize the page and queue locks.
	 */
	mtx_init(&vm_page_queue_free_mtx, "vm page free queue", NULL, MTX_DEF);
	for (i = 0; i < PA_LOCK_COUNT; i++)
		mtx_init(&pa_lock[i], "vm page", NULL, MTX_DEF);
	for (i = 0; i < vm_ndomains; i++)
		vm_page_domain_init(&vm_dom[i]);

	/*
	 * Allocate memory for use when boot strapping the kernel memory
	 * allocator.
	 */
	new_end = end - (boot_pages * UMA_SLAB_SIZE);
	new_end = trunc_page(new_end);
	mapped = pmap_map(&vaddr, new_end, end,
	    VM_PROT_READ | VM_PROT_WRITE);
	bzero((void *)mapped, end - new_end);
	uma_startup((void *)mapped, boot_pages);

#if defined(__amd64__) || defined(__i386__) || defined(__arm__) || \
    defined(__mips__)
	/*
	 * Allocate a bitmap to indicate that a random physical page
	 * needs to be included in a minidump.
	 *
	 * The amd64 port needs this to indicate which direct map pages
	 * need to be dumped, via calls to dump_add_page()/dump_drop_page().
	 *
	 * However, i386 still needs this workspace internally within the
	 * minidump code.  In theory, they are not needed on i386, but are
	 * included should the sf_buf code decide to use them.
	 */
	last_pa = 0;
	for (i = 0; dump_avail[i + 1] != 0; i += 2)
		if (dump_avail[i + 1] > last_pa)
			last_pa = dump_avail[i + 1];
	page_range = last_pa / PAGE_SIZE;
	vm_page_dump_size = round_page(roundup2(page_range, NBBY) / NBBY);
	new_end -= vm_page_dump_size;
	vm_page_dump = (void *)(uintptr_t)pmap_map(&vaddr, new_end,
	    new_end + vm_page_dump_size, VM_PROT_READ | VM_PROT_WRITE);
	bzero((void *)vm_page_dump, vm_page_dump_size);
#endif
#ifdef __amd64__
	/*
	 * Request that the physical pages underlying the message buffer be
	 * included in a crash dump.  Since the message buffer is accessed
	 * through the direct map, they are not automatically included.
	 */
	pa = DMAP_TO_PHYS((vm_offset_t)msgbufp->msg_ptr);
	last_pa = pa + round_page(msgbufsize);
	while (pa < last_pa) {
		dump_add_page(pa);
		pa += PAGE_SIZE;
	}
#endif
	/*
	 * Compute the number of pages of memory that will be available for
	 * use (taking into account the overhead of a page structure per
	 * page).
	 */
	first_page = low_water / PAGE_SIZE;
#ifdef VM_PHYSSEG_SPARSE
	page_range = 0;
	for (i = 0; phys_avail[i + 1] != 0; i += 2)
		page_range += atop(phys_avail[i + 1] - phys_avail[i]);
#elif defined(VM_PHYSSEG_DENSE)
	page_range = high_water / PAGE_SIZE - first_page;
#else
#error "Either VM_PHYSSEG_DENSE or VM_PHYSSEG_SPARSE must be defined."
#endif
	end = new_end;

	/*
	 * Reserve an unmapped guard page to trap access to vm_page_array[-1].
	 */
	vaddr += PAGE_SIZE;

	/*
	 * Initialize the mem entry structures now, and put them in the free
	 * queue.
	 */
	new_end = trunc_page(end - page_range * sizeof(struct vm_page));
	mapped = pmap_map(&vaddr, new_end, end,
	    VM_PROT_READ | VM_PROT_WRITE);
	vm_page_array = (vm_page_t) mapped;
#if VM_NRESERVLEVEL > 0
	/*
	 * Allocate memory for the reservation management system's data
	 * structures.
	 */
	new_end = vm_reserv_startup(&vaddr, new_end, high_water);
#endif
#if defined(__amd64__) || defined(__mips__)
	/*
	 * pmap_map on amd64 and mips can come out of the direct-map, not kvm
	 * like i386, so the pages must be tracked for a crashdump to include
	 * this data.  This includes the vm_page_array and the early UMA
	 * bootstrap pages.
	 */
	for (pa = new_end; pa < phys_avail[biggestone + 1]; pa += PAGE_SIZE)
		dump_add_page(pa);
#endif	
	phys_avail[biggestone + 1] = new_end;

	/*
	 * Clear all of the page structures
	 */
	bzero((caddr_t) vm_page_array, page_range * sizeof(struct vm_page));
	for (i = 0; i < page_range; i++)
		vm_page_array[i].order = VM_NFREEORDER;
	vm_page_array_size = page_range;

	/*
	 * Initialize the physical memory allocator.
	 */
	vm_phys_init();

	/*
	 * Add every available physical page that is not blacklisted to
	 * the free lists.
	 */
	vm_cnt.v_page_count = 0;
	vm_cnt.v_free_count = 0;
	list = getenv("vm.blacklist");
	for (i = 0; phys_avail[i + 1] != 0; i += 2) {
		pa = phys_avail[i];
		last_pa = phys_avail[i + 1];
		while (pa < last_pa) {
			if (list != NULL &&
			    vm_page_blacklist_lookup(list, pa))
				printf("Skipping page with pa 0x%jx\n",
				    (uintmax_t)pa);
			else
				vm_phys_add_page(pa);
			pa += PAGE_SIZE;
		}
	}
	freeenv(list);
#if VM_NRESERVLEVEL > 0
	/*
	 * Initialize the reservation management system.
	 */
	vm_reserv_init();
#endif
	return (vaddr);
}

void
vm_page_reference(vm_page_t m)
{

	vm_page_aflag_set(m, PGA_REFERENCED);
}

/*
 *	vm_page_busy_downgrade:
 *
 *	Downgrade an exclusive busy page into a single shared busy page.
 */
void
vm_page_busy_downgrade(vm_page_t m)
{
	u_int x;

	vm_page_assert_xbusied(m);

	for (;;) {
		x = m->busy_lock;
		x &= VPB_BIT_WAITERS;
		if (atomic_cmpset_rel_int(&m->busy_lock,
		    VPB_SINGLE_EXCLUSIVER | x, VPB_SHARERS_WORD(1) | x))
			break;
	}
}

/*
 *	vm_page_sbusied:
 *
 *	Return a positive value if the page is shared busied, 0 otherwise.
 */
int
vm_page_sbusied(vm_page_t m)
{
	u_int x;

	x = m->busy_lock;
	return ((x & VPB_BIT_SHARED) != 0 && x != VPB_UNBUSIED);
}

/*
 *	vm_page_sunbusy:
 *
 *	Shared unbusy a page.
 */
void
vm_page_sunbusy(vm_page_t m)
{
	u_int x;

	vm_page_assert_sbusied(m);

	for (;;) {
		x = m->busy_lock;
		if (VPB_SHARERS(x) > 1) {
			if (atomic_cmpset_int(&m->busy_lock, x,
			    x - VPB_ONE_SHARER))
				break;
			continue;
		}
		if ((x & VPB_BIT_WAITERS) == 0) {
			KASSERT(x == VPB_SHARERS_WORD(1),
			    ("vm_page_sunbusy: invalid lock state"));
			if (atomic_cmpset_int(&m->busy_lock,
			    VPB_SHARERS_WORD(1), VPB_UNBUSIED))
				break;
			continue;
		}
		KASSERT(x == (VPB_SHARERS_WORD(1) | VPB_BIT_WAITERS),
		    ("vm_page_sunbusy: invalid lock state for waiters"));

		vm_page_lock(m);
		if (!atomic_cmpset_int(&m->busy_lock, x, VPB_UNBUSIED)) {
			vm_page_unlock(m);
			continue;
		}
		wakeup(m);
		vm_page_unlock(m);
		break;
	}
}

/*
 *	vm_page_busy_sleep:
 *
 *	Sleep and release the page lock, using the page pointer as wchan.
 *	This is used to implement the hard-path of busying mechanism.
 *
 *	The given page must be locked.
 */
void
vm_page_busy_sleep(vm_page_t m, const char *wmesg)
{
	u_int x;

	vm_page_lock_assert(m, MA_OWNED);

	x = m->busy_lock;
	if (x == VPB_UNBUSIED) {
		vm_page_unlock(m);
		return;
	}
	if ((x & VPB_BIT_WAITERS) == 0 &&
	    !atomic_cmpset_int(&m->busy_lock, x, x | VPB_BIT_WAITERS)) {
		vm_page_unlock(m);
		return;
	}
	msleep(m, vm_page_lockptr(m), PVM | PDROP, wmesg, 0);
}

/*
 *	vm_page_trysbusy:
 *
 *	Try to shared busy a page.
 *	If the operation succeeds 1 is returned otherwise 0.
 *	The operation never sleeps.
 */
int
vm_page_trysbusy(vm_page_t m)
{
	u_int x;

	for (;;) {
		x = m->busy_lock;
		if ((x & VPB_BIT_SHARED) == 0)
			return (0);
		if (atomic_cmpset_acq_int(&m->busy_lock, x, x + VPB_ONE_SHARER))
			return (1);
	}
}

/*
 *	vm_page_xunbusy_hard:
 *
 *	Called after the first try the exclusive unbusy of a page failed.
 *	It is assumed that the waiters bit is on.
 */
void
vm_page_xunbusy_hard(vm_page_t m)
{

	vm_page_assert_xbusied(m);

	vm_page_lock(m);
	atomic_store_rel_int(&m->busy_lock, VPB_UNBUSIED);
	wakeup(m);
	vm_page_unlock(m);
}

/*
 *	vm_page_flash:
 *
 *	Wakeup anyone waiting for the page.
 *	The ownership bits do not change.
 *
 *	The given page must be locked.
 */
void
vm_page_flash(vm_page_t m)
{
	u_int x;

	vm_page_lock_assert(m, MA_OWNED);

	for (;;) {
		x = m->busy_lock;
		if ((x & VPB_BIT_WAITERS) == 0)
			return;
		if (atomic_cmpset_int(&m->busy_lock, x,
		    x & (~VPB_BIT_WAITERS)))
			break;
	}
	wakeup(m);
}

/*
 * Keep page from being freed by the page daemon
 * much of the same effect as wiring, except much lower
 * overhead and should be used only for *very* temporary
 * holding ("wiring").
 */
void
vm_page_hold(vm_page_t mem)
{

	vm_page_lock_assert(mem, MA_OWNED);
        mem->hold_count++;
}

void
vm_page_unhold(vm_page_t mem)
{

	vm_page_lock_assert(mem, MA_OWNED);
	KASSERT(mem->hold_count >= 1, ("vm_page_unhold: hold count < 0!!!"));
	--mem->hold_count;
	if (mem->hold_count == 0 && (mem->flags & PG_UNHOLDFREE) != 0)
		vm_page_free_toq(mem);
}

/*
 *	vm_page_unhold_pages:
 *
 *	Unhold each of the pages that is referenced by the given array.
 */ 
void
vm_page_unhold_pages(vm_page_t *ma, int count)
{
	struct mtx *mtx, *new_mtx;

	mtx = NULL;
	for (; count != 0; count--) {
		/*
		 * Avoid releasing and reacquiring the same page lock.
		 */
		new_mtx = vm_page_lockptr(*ma);
		if (mtx != new_mtx) {
			if (mtx != NULL)
				mtx_unlock(mtx);
			mtx = new_mtx;
			mtx_lock(mtx);
		}
		vm_page_unhold(*ma);
		ma++;
	}
	if (mtx != NULL)
		mtx_unlock(mtx);
}

vm_page_t
PHYS_TO_VM_PAGE(vm_paddr_t pa)
{
	vm_page_t m;

#ifdef VM_PHYSSEG_SPARSE
	m = vm_phys_paddr_to_vm_page(pa);
	if (m == NULL)
		m = vm_phys_fictitious_to_vm_page(pa);
	return (m);
#elif defined(VM_PHYSSEG_DENSE)
	long pi;

	pi = atop(pa);
	if (pi >= first_page && (pi - first_page) < vm_page_array_size) {
		m = &vm_page_array[pi - first_page];
		return (m);
	}
	return (vm_phys_fictitious_to_vm_page(pa));
#else
#error "Either VM_PHYSSEG_DENSE or VM_PHYSSEG_SPARSE must be defined."
#endif
}

/*
 *	vm_page_getfake:
 *
 *	Create a fictitious page with the specified physical address and
 *	memory attribute.  The memory attribute is the only the machine-
 *	dependent aspect of a fictitious page that must be initialized.
 */
vm_page_t
vm_page_getfake(vm_paddr_t paddr, vm_memattr_t memattr)
{
	vm_page_t m;

	m = uma_zalloc(fakepg_zone, M_WAITOK | M_ZERO);
	vm_page_initfake(m, paddr, memattr);
	return (m);
}

void
vm_page_initfake(vm_page_t m, vm_paddr_t paddr, vm_memattr_t memattr)
{

	if ((m->flags & PG_FICTITIOUS) != 0) {
		/*
		 * The page's memattr might have changed since the
		 * previous initialization.  Update the pmap to the
		 * new memattr.
		 */
		goto memattr;
	}
	m->phys_addr = paddr;
	m->queue = PQ_NONE;
	/* Fictitious pages don't use "segind". */
	m->flags = PG_FICTITIOUS;
	/* Fictitious pages don't use "order" or "pool". */
	m->oflags = VPO_UNMANAGED;
	m->busy_lock = VPB_SINGLE_EXCLUSIVER;
	m->wire_count = 1;
	pmap_page_init(m);
memattr:
	pmap_page_set_memattr(m, memattr);
}

/*
 *	vm_page_putfake:
 *
 *	Release a fictitious page.
 */
void
vm_page_putfake(vm_page_t m)
{

	KASSERT((m->oflags & VPO_UNMANAGED) != 0, ("managed %p", m));
	KASSERT((m->flags & PG_FICTITIOUS) != 0,
	    ("vm_page_putfake: bad page %p", m));
	uma_zfree(fakepg_zone, m);
}

/*
 *	vm_page_updatefake:
 *
 *	Update the given fictitious page to the specified physical address and
 *	memory attribute.
 */
void
vm_page_updatefake(vm_page_t m, vm_paddr_t paddr, vm_memattr_t memattr)
{

	KASSERT((m->flags & PG_FICTITIOUS) != 0,
	    ("vm_page_updatefake: bad page %p", m));
	m->phys_addr = paddr;
	pmap_page_set_memattr(m, memattr);
}

/*
 *	vm_page_free:
 *
 *	Free a page.
 */
void
vm_page_free(vm_page_t m)
{

	m->flags &= ~PG_ZERO;
	vm_page_free_toq(m);
}

/*
 *	vm_page_free_zero:
 *
 *	Free a page to the zerod-pages queue
 */
void
vm_page_free_zero(vm_page_t m)
{

	m->flags |= PG_ZERO;
	vm_page_free_toq(m);
}

/*
 * Unbusy and handle the page queueing for a page from the VOP_GETPAGES()
 * array which is not the request page.
 */
void
vm_page_readahead_finish(vm_page_t m)
{

	if (m->valid != 0) {
		/*
		 * Since the page is not the requested page, whether
		 * it should be activated or deactivated is not
		 * obvious.  Empirical results have shown that
		 * deactivating the page is usually the best choice,
		 * unless the page is wanted by another thread.
		 */
		vm_page_lock(m);
		if ((m->busy_lock & VPB_BIT_WAITERS) != 0)
			vm_page_activate(m);
		else
			vm_page_deactivate(m);
		vm_page_unlock(m);
		vm_page_xunbusy(m);
	} else {
		/*
		 * Free the completely invalid page.  Such page state
		 * occurs due to the short read operation which did
		 * not covered our page at all, or in case when a read
		 * error happens.
		 */
		vm_page_lock(m);
		vm_page_free(m);
		vm_page_unlock(m);
	}
}

/*
 *	vm_page_sleep_if_busy:
 *
 *	Sleep and release the page queues lock if the page is busied.
 *	Returns TRUE if the thread slept.
 *
 *	The given page must be unlocked and object containing it must
 *	be locked.
 */
int
vm_page_sleep_if_busy(vm_page_t m, const char *msg)
{
	vm_object_t obj;

	vm_page_lock_assert(m, MA_NOTOWNED);
	VM_OBJECT_ASSERT_WLOCKED(m->object);

	if (vm_page_busied(m)) {
		/*
		 * The page-specific object must be cached because page
		 * identity can change during the sleep, causing the
		 * re-lock of a different object.
		 * It is assumed that a reference to the object is already
		 * held by the callers.
		 */
		obj = m->object;
		vm_page_lock(m);
		VM_OBJECT_WUNLOCK(obj);
		vm_page_busy_sleep(m, msg);
		VM_OBJECT_WLOCK(obj);
		return (TRUE);
	}
	return (FALSE);
}

/*
 *	vm_page_dirty_KBI:		[ internal use only ]
 *
 *	Set all bits in the page's dirty field.
 *
 *	The object containing the specified page must be locked if the
 *	call is made from the machine-independent layer.
 *
 *	See vm_page_clear_dirty_mask().
 *
 *	This function should only be called by vm_page_dirty().
 */
void
vm_page_dirty_KBI(vm_page_t m)
{

	/* These assertions refer to this operation by its public name. */
	KASSERT((m->flags & PG_CACHED) == 0,
	    ("vm_page_dirty: page in cache!"));
	KASSERT(m->valid == VM_PAGE_BITS_ALL,
	    ("vm_page_dirty: page is invalid!"));
	m->dirty = VM_PAGE_BITS_ALL;
}

/*
 *	vm_page_insert:		[ internal use only ]
 *
 *	Inserts the given mem entry into the object and object list.
 *
 *	The object must be locked.
 */
int
vm_page_insert(vm_page_t m, vm_object_t object, vm_pindex_t pindex)
{
	vm_page_t mpred;

	VM_OBJECT_ASSERT_WLOCKED(object);
	mpred = vm_radix_lookup_le(&object->rtree, pindex);
	return (vm_page_insert_after(m, object, pindex, mpred));
}

/*
 *	vm_page_insert_after:
 *
 *	Inserts the page "m" into the specified object at offset "pindex".
 *
 *	The page "mpred" must immediately precede the offset "pindex" within
 *	the specified object.
 *
 *	The object must be locked.
 */
static int
vm_page_insert_after(vm_page_t m, vm_object_t object, vm_pindex_t pindex,
    vm_page_t mpred)
{
	vm_pindex_t sidx;
	vm_object_t sobj;
	vm_page_t msucc;

	VM_OBJECT_ASSERT_WLOCKED(object);
	KASSERT(m->object == NULL,
	    ("vm_page_insert_after: page already inserted"));
	if (mpred != NULL) {
		KASSERT(mpred->object == object,
		    ("vm_page_insert_after: object doesn't contain mpred"));
		KASSERT(mpred->pindex < pindex,
		    ("vm_page_insert_after: mpred doesn't precede pindex"));
		msucc = TAILQ_NEXT(mpred, listq);
	} else
		msucc = TAILQ_FIRST(&object->memq);
	if (msucc != NULL)
		KASSERT(msucc->pindex > pindex,
		    ("vm_page_insert_after: msucc doesn't succeed pindex"));

	/*
	 * Record the object/offset pair in this page
	 */
	sobj = m->object;
	sidx = m->pindex;
	m->object = object;
	m->pindex = pindex;

	/*
	 * Now link into the object's ordered list of backed pages.
	 */
	if (vm_radix_insert(&object->rtree, m)) {
		m->object = sobj;
		m->pindex = sidx;
		return (1);
	}
	vm_page_insert_radixdone(m, object, mpred);
	return (0);
}

/*
 *	vm_page_insert_radixdone:
 *
 *	Complete page "m" insertion into the specified object after the
 *	radix trie hooking.
 *
 *	The page "mpred" must precede the offset "m->pindex" within the
 *	specified object.
 *
 *	The object must be locked.
 */
static void
vm_page_insert_radixdone(vm_page_t m, vm_object_t object, vm_page_t mpred)
{

	VM_OBJECT_ASSERT_WLOCKED(object);
	KASSERT(object != NULL && m->object == object,
	    ("vm_page_insert_radixdone: page %p has inconsistent object", m));
	if (mpred != NULL) {
		KASSERT(mpred->object == object,
		    ("vm_page_insert_after: object doesn't contain mpred"));
		KASSERT(mpred->pindex < m->pindex,
		    ("vm_page_insert_after: mpred doesn't precede pindex"));
	}

	if (mpred != NULL)
		TAILQ_INSERT_AFTER(&object->memq, mpred, m, listq);
	else
		TAILQ_INSERT_HEAD(&object->memq, m, listq);

	/*
	 * Show that the object has one more resident page.
	 */
	object->resident_page_count++;

	/*
	 * Hold the vnode until the last page is released.
	 */
	if (object->resident_page_count == 1 && object->type == OBJT_VNODE)
		vhold(object->handle);

	/*
	 * Since we are inserting a new and possibly dirty page,
	 * update the object's OBJ_MIGHTBEDIRTY flag.
	 */
	if (pmap_page_is_write_mapped(m))
		vm_object_set_writeable_dirty(object);
}

/*
 *	vm_page_remove:
 *
 *	Removes the given mem entry from the object/offset-page
 *	table and the object page list, but do not invalidate/terminate
 *	the backing store.
 *
 *	The object must be locked.  The page must be locked if it is managed.
 */
void
vm_page_remove(vm_page_t m)
{
	vm_object_t object;
	boolean_t lockacq;

	if ((m->oflags & VPO_UNMANAGED) == 0)
		vm_page_lock_assert(m, MA_OWNED);
	if ((object = m->object) == NULL)
		return;
	VM_OBJECT_ASSERT_WLOCKED(object);
	if (vm_page_xbusied(m)) {
		lockacq = FALSE;
		if ((m->oflags & VPO_UNMANAGED) != 0 &&
		    !mtx_owned(vm_page_lockptr(m))) {
			lockacq = TRUE;
			vm_page_lock(m);
		}
		vm_page_flash(m);
		atomic_store_rel_int(&m->busy_lock, VPB_UNBUSIED);
		if (lockacq)
			vm_page_unlock(m);
	}

	/*
	 * Now remove from the object's list of backed pages.
	 */
	vm_radix_remove(&object->rtree, m->pindex);
	TAILQ_REMOVE(&object->memq, m, listq);

	/*
	 * And show that the object has one fewer resident page.
	 */
	object->resident_page_count--;

	/*
	 * The vnode may now be recycled.
	 */
	if (object->resident_page_count == 0 && object->type == OBJT_VNODE)
		vdrop(object->handle);

	m->object = NULL;
}

/*
 *	vm_page_lookup:
 *
 *	Returns the page associated with the object/offset
 *	pair specified; if none is found, NULL is returned.
 *
 *	The object must be locked.
 */
vm_page_t
vm_page_lookup(vm_object_t object, vm_pindex_t pindex)
{

	VM_OBJECT_ASSERT_LOCKED(object);
	return (vm_radix_lookup(&object->rtree, pindex));
}

/*
 *	vm_page_find_least:
 *
 *	Returns the page associated with the object with least pindex
 *	greater than or equal to the parameter pindex, or NULL.
 *
 *	The object must be locked.
 */
vm_page_t
vm_page_find_least(vm_object_t object, vm_pindex_t pindex)
{
	vm_page_t m;

	VM_OBJECT_ASSERT_LOCKED(object);
	if ((m = TAILQ_FIRST(&object->memq)) != NULL && m->pindex < pindex)
		m = vm_radix_lookup_ge(&object->rtree, pindex);
	return (m);
}

/*
 * Returns the given page's successor (by pindex) within the object if it is
 * resident; if none is found, NULL is returned.
 *
 * The object must be locked.
 */
vm_page_t
vm_page_next(vm_page_t m)
{
	vm_page_t next;

	VM_OBJECT_ASSERT_WLOCKED(m->object);
	if ((next = TAILQ_NEXT(m, listq)) != NULL &&
	    next->pindex != m->pindex + 1)
		next = NULL;
	return (next);
}

/*
 * Returns the given page's predecessor (by pindex) within the object if it is
 * resident; if none is found, NULL is returned.
 *
 * The object must be locked.
 */
vm_page_t
vm_page_prev(vm_page_t m)
{
	vm_page_t prev;

	VM_OBJECT_ASSERT_WLOCKED(m->object);
	if ((prev = TAILQ_PREV(m, pglist, listq)) != NULL &&
	    prev->pindex != m->pindex - 1)
		prev = NULL;
	return (prev);
}

/*
 * Uses the page mnew as a replacement for an existing page at index
 * pindex which must be already present in the object.
 *
 * The existing page must not be on a paging queue.
 */
vm_page_t
vm_page_replace(vm_page_t mnew, vm_object_t object, vm_pindex_t pindex)
{
	vm_page_t mold, mpred;

	VM_OBJECT_ASSERT_WLOCKED(object);

	/*
	 * This function mostly follows vm_page_insert() and
	 * vm_page_remove() without the radix, object count and vnode
	 * dance.  Double check such functions for more comments.
	 */
	mpred = vm_radix_lookup(&object->rtree, pindex);
	KASSERT(mpred != NULL,
	    ("vm_page_replace: replacing page not present with pindex"));
	mpred = TAILQ_PREV(mpred, respgs, listq);
	if (mpred != NULL)
		KASSERT(mpred->pindex < pindex,
		    ("vm_page_insert_after: mpred doesn't precede pindex"));

	mnew->object = object;
	mnew->pindex = pindex;
	mold = vm_radix_replace(&object->rtree, mnew);
	KASSERT(mold->queue == PQ_NONE,
	    ("vm_page_replace: mold is on a paging queue"));

	/* Detach the old page from the resident tailq. */
	TAILQ_REMOVE(&object->memq, mold, listq);

	mold->object = NULL;
	vm_page_xunbusy(mold);

	/* Insert the new page in the resident tailq. */
	if (mpred != NULL)
		TAILQ_INSERT_AFTER(&object->memq, mpred, mnew, listq);
	else
		TAILQ_INSERT_HEAD(&object->memq, mnew, listq);
	if (pmap_page_is_write_mapped(mnew))
		vm_object_set_writeable_dirty(object);
	return (mold);
}

/*
 *	vm_page_rename:
 *
 *	Move the given memory entry from its
 *	current object to the specified target object/offset.
 *
 *	Note: swap associated with the page must be invalidated by the move.  We
 *	      have to do this for several reasons:  (1) we aren't freeing the
 *	      page, (2) we are dirtying the page, (3) the VM system is probably
 *	      moving the page from object A to B, and will then later move
 *	      the backing store from A to B and we can't have a conflict.
 *
 *	Note: we *always* dirty the page.  It is necessary both for the
 *	      fact that we moved it, and because we may be invalidating
 *	      swap.  If the page is on the cache, we have to deactivate it
 *	      or vm_page_dirty() will panic.  Dirty pages are not allowed
 *	      on the cache.
 *
 *	The objects must be locked.
 */
int
vm_page_rename(vm_page_t m, vm_object_t new_object, vm_pindex_t new_pindex)
{
	vm_page_t mpred;
	vm_pindex_t opidx;

	VM_OBJECT_ASSERT_WLOCKED(new_object);

	mpred = vm_radix_lookup_le(&new_object->rtree, new_pindex);
	KASSERT(mpred == NULL || mpred->pindex != new_pindex,
	    ("vm_page_rename: pindex already renamed"));

	/*
	 * Create a custom version of vm_page_insert() which does not depend
	 * by m_prev and can cheat on the implementation aspects of the
	 * function.
	 */
	opidx = m->pindex;
	m->pindex = new_pindex;
	if (vm_radix_insert(&new_object->rtree, m)) {
		m->pindex = opidx;
		return (1);
	}

	/*
	 * The operation cannot fail anymore.  The removal must happen before
	 * the listq iterator is tainted.
	 */
	m->pindex = opidx;
	vm_page_lock(m);
	vm_page_remove(m);

	/* Return back to the new pindex to complete vm_page_insert(). */
	m->pindex = new_pindex;
	m->object = new_object;
	vm_page_unlock(m);
	vm_page_insert_radixdone(m, new_object, mpred);
	vm_page_dirty(m);
	return (0);
}

/*
 *	Convert all of the given object's cached pages that have a
 *	pindex within the given range into free pages.  If the value
 *	zero is given for "end", then the range's upper bound is
 *	infinity.  If the given object is backed by a vnode and it
 *	transitions from having one or more cached pages to none, the
 *	vnode's hold count is reduced. 
 */
void
vm_page_cache_free(vm_object_t object, vm_pindex_t start, vm_pindex_t end)
{
	vm_page_t m;
	boolean_t empty;

	mtx_lock(&vm_page_queue_free_mtx);
	if (__predict_false(vm_radix_is_empty(&object->cache))) {
		mtx_unlock(&vm_page_queue_free_mtx);
		return;
	}
	while ((m = vm_radix_lookup_ge(&object->cache, start)) != NULL) {
		if (end != 0 && m->pindex >= end)
			break;
		vm_radix_remove(&object->cache, m->pindex);
		vm_page_cache_turn_free(m);
	}
	empty = vm_radix_is_empty(&object->cache);
	mtx_unlock(&vm_page_queue_free_mtx);
	if (object->type == OBJT_VNODE && empty)
		vdrop(object->handle);
}

/*
 *	Returns the cached page that is associated with the given
 *	object and offset.  If, however, none exists, returns NULL.
 *
 *	The free page queue must be locked.
 */
static inline vm_page_t
vm_page_cache_lookup(vm_object_t object, vm_pindex_t pindex)
{

	mtx_assert(&vm_page_queue_free_mtx, MA_OWNED);
	return (vm_radix_lookup(&object->cache, pindex));
}

/*
 *	Remove the given cached page from its containing object's
 *	collection of cached pages.
 *
 *	The free page queue must be locked.
 */
static void
vm_page_cache_remove(vm_page_t m)
{

	mtx_assert(&vm_page_queue_free_mtx, MA_OWNED);
	KASSERT((m->flags & PG_CACHED) != 0,
	    ("vm_page_cache_remove: page %p is not cached", m));
	vm_radix_remove(&m->object->cache, m->pindex);
	m->object = NULL;
	vm_cnt.v_cache_count--;
}

/*
 *	Transfer all of the cached pages with offset greater than or
 *	equal to 'offidxstart' from the original object's cache to the
 *	new object's cache.  However, any cached pages with offset
 *	greater than or equal to the new object's size are kept in the
 *	original object.  Initially, the new object's cache must be
 *	empty.  Offset 'offidxstart' in the original object must
 *	correspond to offset zero in the new object.
 *
 *	The new object must be locked.
 */
void
vm_page_cache_transfer(vm_object_t orig_object, vm_pindex_t offidxstart,
    vm_object_t new_object)
{
	vm_page_t m;

	/*
	 * Insertion into an object's collection of cached pages
	 * requires the object to be locked.  In contrast, removal does
	 * not.
	 */
	VM_OBJECT_ASSERT_WLOCKED(new_object);
	KASSERT(vm_radix_is_empty(&new_object->cache),
	    ("vm_page_cache_transfer: object %p has cached pages",
	    new_object));
	mtx_lock(&vm_page_queue_free_mtx);
	while ((m = vm_radix_lookup_ge(&orig_object->cache,
	    offidxstart)) != NULL) {
		/*
		 * Transfer all of the pages with offset greater than or
		 * equal to 'offidxstart' from the original object's
		 * cache to the new object's cache.
		 */
		if ((m->pindex - offidxstart) >= new_object->size)
			break;
		vm_radix_remove(&orig_object->cache, m->pindex);
		/* Update the page's object and offset. */
		m->object = new_object;
		m->pindex -= offidxstart;
		if (vm_radix_insert(&new_object->cache, m))
			vm_page_cache_turn_free(m);
	}
	mtx_unlock(&vm_page_queue_free_mtx);
}

/*
 *	Returns TRUE if a cached page is associated with the given object and
 *	offset, and FALSE otherwise.
 *
 *	The object must be locked.
 */
boolean_t
vm_page_is_cached(vm_object_t object, vm_pindex_t pindex)
{
	vm_page_t m;

	/*
	 * Insertion into an object's collection of cached pages requires the
	 * object to be locked.  Therefore, if the object is locked and the
	 * object's collection is empty, there is no need to acquire the free
	 * page queues lock in order to prove that the specified page doesn't
	 * exist.
	 */
	VM_OBJECT_ASSERT_WLOCKED(object);
	if (__predict_true(vm_object_cache_is_empty(object)))
		return (FALSE);
	mtx_lock(&vm_page_queue_free_mtx);
	m = vm_page_cache_lookup(object, pindex);
	mtx_unlock(&vm_page_queue_free_mtx);
	return (m != NULL);
}

/*
 *	vm_page_alloc:
 *
 *	Allocate and return a page that is associated with the specified
 *	object and offset pair.  By default, this page is exclusive busied.
 *
 *	The caller must always specify an allocation class.
 *
 *	allocation classes:
 *	VM_ALLOC_NORMAL		normal process request
 *	VM_ALLOC_SYSTEM		system *really* needs a page
 *	VM_ALLOC_INTERRUPT	interrupt time request
 *
 *	optional allocation flags:
 *	VM_ALLOC_COUNT(number)	the number of additional pages that the caller
 *				intends to allocate
 *	VM_ALLOC_IFCACHED	return page only if it is cached
 *	VM_ALLOC_IFNOTCACHED	return NULL, do not reactivate if the page
 *				is cached
 *	VM_ALLOC_NOBUSY		do not exclusive busy the page
 *	VM_ALLOC_NODUMP		do not include the page in a kernel core dump
 *	VM_ALLOC_NOOBJ		page is not associated with an object and
 *				should not be exclusive busy 
 *	VM_ALLOC_SBUSY		shared busy the allocated page
 *	VM_ALLOC_WIRED		wire the allocated page
 *	VM_ALLOC_ZERO		prefer a zeroed page
 *
 *	This routine may not sleep.
 */
vm_page_t
vm_page_alloc(vm_object_t object, vm_pindex_t pindex, int req)
{
	struct vnode *vp = NULL;
	vm_object_t m_object;
	vm_page_t m, mpred;
	int flags, req_class, unmanaged;

	mpred = 0;	/* XXX: pacify gcc */
	KASSERT((object != NULL) == ((req & VM_ALLOC_NOOBJ) == 0) &&
	    (object != NULL || (req & VM_ALLOC_SBUSY) == 0) &&
	    ((req & (VM_ALLOC_NOBUSY | VM_ALLOC_SBUSY)) !=
	    (VM_ALLOC_NOBUSY | VM_ALLOC_SBUSY)),
	    ("vm_page_alloc: inconsistent object(%p)/req(%x)", (void *)object,
	    req));
	if (object != NULL)
		VM_OBJECT_ASSERT_WLOCKED(object);

	unmanaged = (object == NULL || (object->flags & OBJ_UNMANAGED) != 0);
	KASSERT(unmanaged == 0 || (req & VM_ALLOC_WIRED) != 0,
	    ("vm_page_alloc: unmanaged but unwired request req(%x)", req));

	req_class = req & VM_ALLOC_CLASS_MASK;

	/*
	 * The page daemon is allowed to dig deeper into the free page list.
	 */
	if (curproc == pageproc && req_class != VM_ALLOC_INTERRUPT)
		req_class = VM_ALLOC_SYSTEM;

	if (object != NULL) {
		mpred = vm_radix_lookup_le(&object->rtree, pindex);
		KASSERT(mpred == NULL || mpred->pindex != pindex,
		   ("vm_page_alloc: pindex already allocated"));
	}

	/*
	 * The page allocation request can came from consumers which already
	 * hold the free page queue mutex, like vm_page_insert() in
	 * vm_page_cache().
	 */
	mtx_lock_flags(&vm_page_queue_free_mtx, MTX_RECURSE);
	if (vm_cnt.v_free_count + vm_cnt.v_cache_count > vm_cnt.v_free_reserved ||
	    (req_class == VM_ALLOC_SYSTEM &&
	    vm_cnt.v_free_count + vm_cnt.v_cache_count > vm_cnt.v_interrupt_free_min) ||
	    (req_class == VM_ALLOC_INTERRUPT &&
	    vm_cnt.v_free_count + vm_cnt.v_cache_count > 0)) {
		/*
		 * Allocate from the free queue if the number of free pages
		 * exceeds the minimum for the request class.
		 */
		if (object != NULL &&
		    (m = vm_page_cache_lookup(object, pindex)) != NULL) {
			if ((req & VM_ALLOC_IFNOTCACHED) != 0) {
				mtx_unlock(&vm_page_queue_free_mtx);
				return (NULL);
			}
			if (vm_phys_unfree_page(m))
				vm_phys_set_pool(VM_FREEPOOL_DEFAULT, m, 0);
#if VM_NRESERVLEVEL > 0
			else if (!vm_reserv_reactivate_page(m))
#else
			else
#endif
				panic("vm_page_alloc: cache page %p is missing"
				    " from the free queue", m);
		} else if ((req & VM_ALLOC_IFCACHED) != 0) {
			mtx_unlock(&vm_page_queue_free_mtx);
			return (NULL);
#if VM_NRESERVLEVEL > 0
		} else if (object == NULL || (object->flags & (OBJ_COLORED |
		    OBJ_FICTITIOUS)) != OBJ_COLORED || (m =
		    vm_reserv_alloc_page(object, pindex, mpred)) == NULL) {
#else
		} else {
#endif
			m = vm_phys_alloc_pages(object != NULL ?
			    VM_FREEPOOL_DEFAULT : VM_FREEPOOL_DIRECT, 0);
#if VM_NRESERVLEVEL > 0
			if (m == NULL && vm_reserv_reclaim_inactive()) {
				m = vm_phys_alloc_pages(object != NULL ?
				    VM_FREEPOOL_DEFAULT : VM_FREEPOOL_DIRECT,
				    0);
			}
#endif
		}
	} else {
		/*
		 * Not allocatable, give up.
		 */
		mtx_unlock(&vm_page_queue_free_mtx);
		atomic_add_int(&vm_pageout_deficit,
		    max((u_int)req >> VM_ALLOC_COUNT_SHIFT, 1));
		pagedaemon_wakeup();
		return (NULL);
	}

	/*
	 *  At this point we had better have found a good page.
	 */
	KASSERT(m != NULL, ("vm_page_alloc: missing page"));
	KASSERT(m->queue == PQ_NONE,
	    ("vm_page_alloc: page %p has unexpected queue %d", m, m->queue));
	KASSERT(m->wire_count == 0, ("vm_page_alloc: page %p is wired", m));
	KASSERT(m->hold_count == 0, ("vm_page_alloc: page %p is held", m));
	KASSERT(!vm_page_sbusied(m), 
	    ("vm_page_alloc: page %p is busy", m));
	KASSERT(m->dirty == 0, ("vm_page_alloc: page %p is dirty", m));
	KASSERT(pmap_page_get_memattr(m) == VM_MEMATTR_DEFAULT,
	    ("vm_page_alloc: page %p has unexpected memattr %d", m,
	    pmap_page_get_memattr(m)));
	if ((m->flags & PG_CACHED) != 0) {
		KASSERT((m->flags & PG_ZERO) == 0,
		    ("vm_page_alloc: cached page %p is PG_ZERO", m));
		KASSERT(m->valid != 0,
		    ("vm_page_alloc: cached page %p is invalid", m));
		if (m->object == object && m->pindex == pindex)
			vm_cnt.v_reactivated++;
		else
			m->valid = 0;
		m_object = m->object;
		vm_page_cache_remove(m);
		if (m_object->type == OBJT_VNODE &&
		    vm_object_cache_is_empty(m_object))
			vp = m_object->handle;
	} else {
		KASSERT(m->valid == 0,
		    ("vm_page_alloc: free page %p is valid", m));
		vm_phys_freecnt_adj(m, -1);
		if ((m->flags & PG_ZERO) != 0)
			vm_page_zero_count--;
	}
	mtx_unlock(&vm_page_queue_free_mtx);

	/*
	 * Initialize the page.  Only the PG_ZERO flag is inherited.
	 */
	flags = 0;
	if ((req & VM_ALLOC_ZERO) != 0)
		flags = PG_ZERO;
	flags &= m->flags;
	if ((req & VM_ALLOC_NODUMP) != 0)
		flags |= PG_NODUMP;
	m->flags = flags;
	m->aflags = 0;
	m->oflags = (unmanaged != 0) ? VPO_UNMANAGED : 0;
	m->busy_lock = VPB_UNBUSIED;
	if ((req & (VM_ALLOC_NOBUSY | VM_ALLOC_NOOBJ | VM_ALLOC_SBUSY)) == 0)
		m->busy_lock = VPB_SINGLE_EXCLUSIVER;
	if ((req & VM_ALLOC_SBUSY) != 0)
		m->busy_lock = VPB_SHARERS_WORD(1);
	if (req & VM_ALLOC_WIRED) {
		/*
		 * The page lock is not required for wiring a page until that
		 * page is inserted into the object.
		 */
		atomic_add_int(&vm_cnt.v_wire_count, 1);
		m->wire_count = 1;
	}
	m->act_count = 0;

	if (object != NULL) {
		if (vm_page_insert_after(m, object, pindex, mpred)) {
			/* See the comment below about hold count. */
			if (vp != NULL)
				vdrop(vp);
			pagedaemon_wakeup();
			if ((req & VM_ALLOC_WIRED) != 0 && unmanaged == 0) {
				atomic_subtract_int(&vm_cnt.v_wire_count, 1);
				m->wire_count = 0;
			}
			m->object = NULL;
			vm_page_free(m);
			return (NULL);
		}

		/* Ignore device objects; the pager sets "memattr" for them. */
		if (object->memattr != VM_MEMATTR_DEFAULT &&
		    (object->flags & OBJ_FICTITIOUS) == 0)
			pmap_page_set_memattr(m, object->memattr);
	} else
		m->pindex = pindex;

	/*
	 * The following call to vdrop() must come after the above call
	 * to vm_page_insert() in case both affect the same object and
	 * vnode.  Otherwise, the affected vnode's hold count could
	 * temporarily become zero.
	 */
	if (vp != NULL)
		vdrop(vp);

	/*
	 * Don't wakeup too often - wakeup the pageout daemon when
	 * we would be nearly out of memory.
	 */
	if (vm_paging_needed())
		pagedaemon_wakeup();

	return (m);
}

static void
vm_page_alloc_contig_vdrop(struct spglist *lst)
{

	while (!SLIST_EMPTY(lst)) {
		vdrop((struct vnode *)SLIST_FIRST(lst)-> plinks.s.pv);
		SLIST_REMOVE_HEAD(lst, plinks.s.ss);
	}
}

/*
 *	vm_page_alloc_contig:
 *
 *	Allocate a contiguous set of physical pages of the given size "npages"
 *	from the free lists.  All of the physical pages must be at or above
 *	the given physical address "low" and below the given physical address
 *	"high".  The given value "alignment" determines the alignment of the
 *	first physical page in the set.  If the given value "boundary" is
 *	non-zero, then the set of physical pages cannot cross any physical
 *	address boundary that is a multiple of that value.  Both "alignment"
 *	and "boundary" must be a power of two.
 *
 *	If the specified memory attribute, "memattr", is VM_MEMATTR_DEFAULT,
 *	then the memory attribute setting for the physical pages is configured
 *	to the object's memory attribute setting.  Otherwise, the memory
 *	attribute setting for the physical pages is configured to "memattr",
 *	overriding the object's memory attribute setting.  However, if the
 *	object's memory attribute setting is not VM_MEMATTR_DEFAULT, then the
 *	memory attribute setting for the physical pages cannot be configured
 *	to VM_MEMATTR_DEFAULT.
 *
 *	The caller must always specify an allocation class.
 *
 *	The returned pages will all be wired.
 *
 *	allocation classes:
 *	VM_ALLOC_NORMAL		normal process request
 *	VM_ALLOC_SYSTEM		system *really* needs a page
 *	VM_ALLOC_INTERRUPT	interrupt time request
 *
 *	optional allocation flags:
 *	VM_ALLOC_NOBUSY		do not exclusive busy the page
 *	VM_ALLOC_NOOBJ		page is not associated with an object and
 *				should not be exclusive busy 
 *	VM_ALLOC_SBUSY		shared busy the allocated page
 *	VM_ALLOC_ZERO		prefer a zeroed page
 *
 *	This routine may not sleep.
 */
vm_page_t
vm_page_alloc_contig(vm_object_t object, vm_pindex_t pindex, int req,
    u_long npages, vm_paddr_t low, vm_paddr_t high, u_long alignment,
    vm_paddr_t boundary, vm_memattr_t memattr)
{
	struct vnode *drop;
	struct spglist deferred_vdrop_list;
	vm_page_t m, m_tmp, m_ret;
	u_int flags;
	int req_class;

	KASSERT((object != NULL) == ((req & VM_ALLOC_NOOBJ) == 0) &&
	    (object != NULL || (req & VM_ALLOC_SBUSY) == 0) &&
	    ((req & (VM_ALLOC_NOBUSY | VM_ALLOC_SBUSY)) !=
	    (VM_ALLOC_NOBUSY | VM_ALLOC_SBUSY)),
	    ("vm_page_alloc: inconsistent object(%p)/req(%x)", (void *)object,
	    req));
	KASSERT((req & VM_ALLOC_WIRED) == 0,
	    ("vm_page_alloc_contig: VM_ALLOC_WIRED passed in req (%x)", req));
	if (object != NULL) {
		VM_OBJECT_ASSERT_WLOCKED(object);
		KASSERT(object->type == OBJT_PHYS,
		    ("vm_page_alloc_contig: object %p isn't OBJT_PHYS",
		    object));
	}
	KASSERT(npages > 0, ("vm_page_alloc_contig: npages is zero"));
	req_class = req & VM_ALLOC_CLASS_MASK;

	/*
	 * The page daemon is allowed to dig deeper into the free page list.
	 */
	if (curproc == pageproc && req_class != VM_ALLOC_INTERRUPT)
		req_class = VM_ALLOC_SYSTEM;

	SLIST_INIT(&deferred_vdrop_list);
	mtx_lock(&vm_page_queue_free_mtx);
	if (vm_cnt.v_free_count + vm_cnt.v_cache_count >= npages +
	    vm_cnt.v_free_reserved || (req_class == VM_ALLOC_SYSTEM &&
	    vm_cnt.v_free_count + vm_cnt.v_cache_count >= npages +
	    vm_cnt.v_interrupt_free_min) || (req_class == VM_ALLOC_INTERRUPT &&
	    vm_cnt.v_free_count + vm_cnt.v_cache_count >= npages)) {
#if VM_NRESERVLEVEL > 0
retry:
		if (object == NULL || (object->flags & OBJ_COLORED) == 0 ||
		    (m_ret = vm_reserv_alloc_contig(object, pindex, npages,
		    low, high, alignment, boundary)) == NULL)
#endif
			m_ret = vm_phys_alloc_contig(npages, low, high,
			    alignment, boundary);
	} else {
		mtx_unlock(&vm_page_queue_free_mtx);
		atomic_add_int(&vm_pageout_deficit, npages);
		pagedaemon_wakeup();
		return (NULL);
	}
	if (m_ret != NULL)
		for (m = m_ret; m < &m_ret[npages]; m++) {
			drop = vm_page_alloc_init(m);
			if (drop != NULL) {
				/*
				 * Enqueue the vnode for deferred vdrop().
				 */
				m->plinks.s.pv = drop;
				SLIST_INSERT_HEAD(&deferred_vdrop_list, m,
				    plinks.s.ss);
			}
		}
	else {
#if VM_NRESERVLEVEL > 0
		if (vm_reserv_reclaim_contig(npages, low, high, alignment,
		    boundary))
			goto retry;
#endif
	}
	mtx_unlock(&vm_page_queue_free_mtx);
	if (m_ret == NULL)
		return (NULL);

	/*
	 * Initialize the pages.  Only the PG_ZERO flag is inherited.
	 */
	flags = 0;
	if ((req & VM_ALLOC_ZERO) != 0)
		flags = PG_ZERO;
	if ((req & VM_ALLOC_NODUMP) != 0)
		flags |= PG_NODUMP;
	atomic_add_int(&vm_cnt.v_wire_count, npages);
	if (object != NULL) {
		if (object->memattr != VM_MEMATTR_DEFAULT &&
		    memattr == VM_MEMATTR_DEFAULT)
			memattr = object->memattr;
	}
	for (m = m_ret; m < &m_ret[npages]; m++) {
		m->aflags = 0;
		m->flags = (m->flags | PG_NODUMP) & flags;
		m->busy_lock = VPB_UNBUSIED;
		if (object != NULL) {
			if ((req & (VM_ALLOC_NOBUSY | VM_ALLOC_SBUSY)) == 0)
				m->busy_lock = VPB_SINGLE_EXCLUSIVER;
			if ((req & VM_ALLOC_SBUSY) != 0)
				m->busy_lock = VPB_SHARERS_WORD(1);
		}
		m->wire_count = 1;

		/* Unmanaged pages don't use "act_count". */
		m->oflags = VPO_UNMANAGED;
		if (object != NULL) {
			if (vm_page_insert(m, object, pindex)) {
				vm_page_alloc_contig_vdrop(
				    &deferred_vdrop_list);
				if (vm_paging_needed())
					pagedaemon_wakeup();
				for (m_tmp = m, m = m_ret;
				    m < &m_ret[npages]; m++) {
					m->wire_count = 1;
					m->oflags = VPO_UNMANAGED;
					if (m >= m_tmp)
						m->object = NULL;
					vm_page_free(m);
				}
				return (NULL);
			}
		} else
			m->pindex = pindex;
		if (memattr != VM_MEMATTR_DEFAULT)
			pmap_page_set_memattr(m, memattr);
		pindex++;
	}
	vm_page_alloc_contig_vdrop(&deferred_vdrop_list);
	if (vm_paging_needed())
		pagedaemon_wakeup();
	return (m_ret);
}

/*
 * Initialize a page that has been freshly dequeued from a freelist.
 * The caller has to drop the vnode returned, if it is not NULL.
 *
 * This function may only be used to initialize unmanaged pages.
 *
 * To be called with vm_page_queue_free_mtx held.
 */
static struct vnode *
vm_page_alloc_init(vm_page_t m)
{
	struct vnode *drop;
	vm_object_t m_object;

	KASSERT(m->queue == PQ_NONE,
	    ("vm_page_alloc_init: page %p has unexpected queue %d",
	    m, m->queue));
	KASSERT(m->wire_count == 0,
	    ("vm_page_alloc_init: page %p is wired", m));
	KASSERT(m->hold_count == 0,
	    ("vm_page_alloc_init: page %p is held", m));
	KASSERT(!vm_page_sbusied(m),
	    ("vm_page_alloc_init: page %p is busy", m));
	KASSERT(m->dirty == 0,
	    ("vm_page_alloc_init: page %p is dirty", m));
	KASSERT(pmap_page_get_memattr(m) == VM_MEMATTR_DEFAULT,
	    ("vm_page_alloc_init: page %p has unexpected memattr %d",
	    m, pmap_page_get_memattr(m)));
	mtx_assert(&vm_page_queue_free_mtx, MA_OWNED);
	drop = NULL;
	if ((m->flags & PG_CACHED) != 0) {
		KASSERT((m->flags & PG_ZERO) == 0,
		    ("vm_page_alloc_init: cached page %p is PG_ZERO", m));
		m->valid = 0;
		m_object = m->object;
		vm_page_cache_remove(m);
		if (m_object->type == OBJT_VNODE &&
		    vm_object_cache_is_empty(m_object))
			drop = m_object->handle;
	} else {
		KASSERT(m->valid == 0,
		    ("vm_page_alloc_init: free page %p is valid", m));
		vm_phys_freecnt_adj(m, -1);
		if ((m->flags & PG_ZERO) != 0)
			vm_page_zero_count--;
	}
	return (drop);
}

/*
 * 	vm_page_alloc_freelist:
 *
 *	Allocate a physical page from the specified free page list.
 *
 *	The caller must always specify an allocation class.
 *
 *	The returned page will be wired.
 *
 *	allocation classes:
 *	VM_ALLOC_NORMAL		normal process request
 *	VM_ALLOC_SYSTEM		system *really* needs a page
 *	VM_ALLOC_INTERRUPT	interrupt time request
 *
 *	optional allocation flags:
 *	VM_ALLOC_COUNT(number)	the number of additional pages that the caller
 *				intends to allocate
 *	VM_ALLOC_ZERO		prefer a zeroed page
 *
 *	This routine may not sleep.
 */
vm_page_t
vm_page_alloc_freelist(int flind, int req)
{
	struct vnode *drop;
	vm_page_t m;
	u_int flags;
	int req_class;

	KASSERT((req & VM_ALLOC_WIRED) == 0,
	    ("vm_page_alloc_freelist: VM_ALLOC_WIRED passed in req (%x)",
	    req));

	req_class = req & VM_ALLOC_CLASS_MASK;

	/*
	 * The page daemon is allowed to dig deeper into the free page list.
	 */
	if (curproc == pageproc && req_class != VM_ALLOC_INTERRUPT)
		req_class = VM_ALLOC_SYSTEM;

	/*
	 * Do not allocate reserved pages unless the req has asked for it.
	 */
	mtx_lock_flags(&vm_page_queue_free_mtx, MTX_RECURSE);
	if (vm_cnt.v_free_count + vm_cnt.v_cache_count > vm_cnt.v_free_reserved ||
	    (req_class == VM_ALLOC_SYSTEM &&
	    vm_cnt.v_free_count + vm_cnt.v_cache_count > vm_cnt.v_interrupt_free_min) ||
	    (req_class == VM_ALLOC_INTERRUPT &&
	    vm_cnt.v_free_count + vm_cnt.v_cache_count > 0))
		m = vm_phys_alloc_freelist_pages(flind, VM_FREEPOOL_DIRECT, 0);
	else {
		mtx_unlock(&vm_page_queue_free_mtx);
		atomic_add_int(&vm_pageout_deficit,
		    max((u_int)req >> VM_ALLOC_COUNT_SHIFT, 1));
		pagedaemon_wakeup();
		return (NULL);
	}
	if (m == NULL) {
		mtx_unlock(&vm_page_queue_free_mtx);
		return (NULL);
	}
	drop = vm_page_alloc_init(m);
	mtx_unlock(&vm_page_queue_free_mtx);

	/*
	 * Initialize the page.  Only the PG_ZERO flag is inherited.
	 */
	m->aflags = 0;
	flags = 0;
	if ((req & VM_ALLOC_ZERO) != 0)
		flags = PG_ZERO;
	m->flags &= flags;

	/*
	 * The page lock is not required for wiring a page that does
	 * not belong to an object.
	 */
	atomic_add_int(&vm_cnt.v_wire_count, 1);
	m->wire_count = 1;

	/* Unmanaged pages don't use "act_count". */
	m->oflags = VPO_UNMANAGED;
	if (drop != NULL)
		vdrop(drop);
	if (vm_paging_needed())
		pagedaemon_wakeup();
	return (m);
}

/*
 *	vm_wait:	(also see VM_WAIT macro)
 *
 *	Sleep until free pages are available for allocation.
 *	- Called in various places before memory allocations.
 */
void
vm_wait(void)
{

	mtx_lock(&vm_page_queue_free_mtx);
	if (curproc == pageproc) {
		vm_pageout_pages_needed = 1;
		msleep(&vm_pageout_pages_needed, &vm_page_queue_free_mtx,
		    PDROP | PSWP, "VMWait", 0);
	} else {
		if (!vm_pages_needed) {
			vm_pages_needed = 1;
			wakeup(&vm_pages_needed);
		}
		msleep(&vm_cnt.v_free_count, &vm_page_queue_free_mtx, PDROP | PVM,
		    "vmwait", 0);
	}
}

/*
 *	vm_waitpfault:	(also see VM_WAITPFAULT macro)
 *
 *	Sleep until free pages are available for allocation.
 *	- Called only in vm_fault so that processes page faulting
 *	  can be easily tracked.
 *	- Sleeps at a lower priority than vm_wait() so that vm_wait()ing
 *	  processes will be able to grab memory first.  Do not change
 *	  this balance without careful testing first.
 */
void
vm_waitpfault(void)
{

	mtx_lock(&vm_page_queue_free_mtx);
	if (!vm_pages_needed) {
		vm_pages_needed = 1;
		wakeup(&vm_pages_needed);
	}
	msleep(&vm_cnt.v_free_count, &vm_page_queue_free_mtx, PDROP | PUSER,
	    "pfault", 0);
}

struct vm_pagequeue *
vm_page_pagequeue(vm_page_t m)
{

	return (&vm_phys_domain(m)->vmd_pagequeues[m->queue]);
}

/*
 *	vm_page_dequeue:
 *
 *	Remove the given page from its current page queue.
 *
 *	The page must be locked.
 */
void
vm_page_dequeue(vm_page_t m)
{
	struct vm_pagequeue *pq;

	vm_page_assert_locked(m);
	KASSERT(m->queue < PQ_COUNT, ("vm_page_dequeue: page %p is not queued",
	    m));
	pq = vm_page_pagequeue(m);
	vm_pagequeue_lock(pq);
	m->queue = PQ_NONE;
	TAILQ_REMOVE(&pq->pq_pl, m, plinks.q);
	vm_pagequeue_cnt_dec(pq);
	vm_pagequeue_unlock(pq);
}

/*
 *	vm_page_dequeue_locked:
 *
 *	Remove the given page from its current page queue.
 *
 *	The page and page queue must be locked.
 */
void
vm_page_dequeue_locked(vm_page_t m)
{
	struct vm_pagequeue *pq;

	vm_page_lock_assert(m, MA_OWNED);
	pq = vm_page_pagequeue(m);
	vm_pagequeue_assert_locked(pq);
	m->queue = PQ_NONE;
	TAILQ_REMOVE(&pq->pq_pl, m, plinks.q);
	vm_pagequeue_cnt_dec(pq);
}

/*
 *	vm_page_enqueue:
 *
 *	Add the given page to the specified page queue.
 *
 *	The page must be locked.
 */
static void
vm_page_enqueue(uint8_t queue, vm_page_t m)
{
	struct vm_pagequeue *pq;

	vm_page_lock_assert(m, MA_OWNED);
	KASSERT(queue < PQ_COUNT,
	    ("vm_page_enqueue: invalid queue %u request for page %p",
	    queue, m));
<<<<<<< HEAD

=======
>>>>>>> 2802c525
	pq = &vm_phys_domain(m)->vmd_pagequeues[queue];
	vm_pagequeue_lock(pq);
	m->queue = queue;
	TAILQ_INSERT_TAIL(&pq->pq_pl, m, plinks.q);
	vm_pagequeue_cnt_inc(pq);
	vm_pagequeue_unlock(pq);
}

/*
 *	vm_page_requeue:
 *
 *	Move the given page to the tail of its current page queue.
 *
 *	The page must be locked.
 */
void
vm_page_requeue(vm_page_t m)
{
	struct vm_pagequeue *pq;

	vm_page_lock_assert(m, MA_OWNED);
	KASSERT(m->queue != PQ_NONE,
	    ("vm_page_requeue: page %p is not queued", m));
	pq = vm_page_pagequeue(m);
	vm_pagequeue_lock(pq);
	TAILQ_REMOVE(&pq->pq_pl, m, plinks.q);
	TAILQ_INSERT_TAIL(&pq->pq_pl, m, plinks.q);
	vm_pagequeue_unlock(pq);
}

/*
 *	vm_page_requeue_locked:
 *
 *	Move the given page to the tail of its current page queue.
 *
 *	The page queue must be locked.
 */
void
vm_page_requeue_locked(vm_page_t m)
{
	struct vm_pagequeue *pq;

	KASSERT(m->queue != PQ_NONE,
	    ("vm_page_requeue_locked: page %p is not queued", m));
	pq = vm_page_pagequeue(m);
	vm_pagequeue_assert_locked(pq);
	TAILQ_REMOVE(&pq->pq_pl, m, plinks.q);
	TAILQ_INSERT_TAIL(&pq->pq_pl, m, plinks.q);
}

/*
 *	vm_page_activate:
 *
 *	Put the specified page on the active list (if appropriate).
 *	Ensure that act_count is at least ACT_INIT but do not otherwise
 *	mess with it.
 *
 *	The page must be locked.
 */
void
vm_page_activate(vm_page_t m)
{
	int queue;

	vm_page_lock_assert(m, MA_OWNED);
	if ((queue = m->queue) != PQ_ACTIVE) {
		if (m->wire_count == 0 && (m->oflags & VPO_UNMANAGED) == 0) {
			if (m->act_count < ACT_INIT)
				m->act_count = ACT_INIT;
			if (queue != PQ_NONE)
				vm_page_dequeue(m);
			vm_page_enqueue(PQ_ACTIVE, m);
		} else
			KASSERT(queue == PQ_NONE,
			    ("vm_page_activate: wired page %p is queued", m));
	} else {
		if (m->act_count < ACT_INIT)
			m->act_count = ACT_INIT;
	}
}

/*
 *	vm_page_free_wakeup:
 *
 *	Helper routine for vm_page_free_toq() and vm_page_cache().  This
 *	routine is called when a page has been added to the cache or free
 *	queues.
 *
 *	The page queues must be locked.
 */
static inline void
vm_page_free_wakeup(void)
{

	mtx_assert(&vm_page_queue_free_mtx, MA_OWNED);
	/*
	 * if pageout daemon needs pages, then tell it that there are
	 * some free.
	 */
	if (vm_pageout_pages_needed &&
	    vm_cnt.v_cache_count + vm_cnt.v_free_count >= vm_cnt.v_pageout_free_min) {
		wakeup(&vm_pageout_pages_needed);
		vm_pageout_pages_needed = 0;
	}
	/*
	 * wakeup processes that are waiting on memory if we hit a
	 * high water mark. And wakeup scheduler process if we have
	 * lots of memory. this process will swapin processes.
	 */
	if (vm_pages_needed && !vm_page_count_min()) {
		vm_pages_needed = 0;
		wakeup(&vm_cnt.v_free_count);
	}
}

/*
 *	Turn a cached page into a free page, by changing its attributes.
 *	Keep the statistics up-to-date.
 *
 *	The free page queue must be locked.
 */
static void
vm_page_cache_turn_free(vm_page_t m)
{

	mtx_assert(&vm_page_queue_free_mtx, MA_OWNED);

	m->object = NULL;
	m->valid = 0;
	KASSERT((m->flags & PG_CACHED) != 0,
	    ("vm_page_cache_turn_free: page %p is not cached", m));
	m->flags &= ~PG_CACHED;
	vm_cnt.v_cache_count--;
	vm_phys_freecnt_adj(m, 1);
}

/*
 *	vm_page_free_toq:
 *
 *	Returns the given page to the free list,
 *	disassociating it with any VM object.
 *
 *	The object must be locked.  The page must be locked if it is managed.
 */
void
vm_page_free_toq(vm_page_t m)
{

	if ((m->oflags & VPO_UNMANAGED) == 0) {
		vm_page_lock_assert(m, MA_OWNED);
		KASSERT(!pmap_page_is_mapped(m),
		    ("vm_page_free_toq: freeing mapped page %p", m));
	} else {
		KASSERT(m->queue == PQ_NONE,
		    ("vm_page_free_toq: unmanaged page %p is queued", m));
		KASSERT(m->wire_count == 1,
	    ("vm_page_free_toq: invalid wired count %u for unmanaged page %p",
		    m->wire_count, m));
		m->wire_count--;
		atomic_subtract_int(&vm_cnt.v_wire_count, 1);
	}
	PCPU_INC(cnt.v_tfree);

	if (vm_page_sbusied(m))
		panic("vm_page_free: freeing busy page %p", m);

	/*
	 * Unqueue, then remove page.  Note that we cannot destroy
	 * the page here because we do not want to call the pager's
	 * callback routine until after we've put the page on the
	 * appropriate free queue.
	 */
	vm_page_remque(m);
	vm_page_remove(m);

	/*
	 * If fictitious remove object association and
	 * return, otherwise delay object association removal.
	 */
	if ((m->flags & PG_FICTITIOUS) != 0) {
		return;
	}

	m->valid = 0;
	vm_page_undirty(m);

	if (m->wire_count != 0)
		panic("vm_page_free: freeing wired page %p", m);
	if (m->hold_count != 0) {
		m->flags &= ~PG_ZERO;
		KASSERT((m->flags & PG_UNHOLDFREE) == 0,
		    ("vm_page_free: freeing PG_UNHOLDFREE page %p", m));
		m->flags |= PG_UNHOLDFREE;
	} else {
		/*
		 * Restore the default memory attribute to the page.
		 */
		if (pmap_page_get_memattr(m) != VM_MEMATTR_DEFAULT)
			pmap_page_set_memattr(m, VM_MEMATTR_DEFAULT);

		/*
		 * Insert the page into the physical memory allocator's
		 * cache/free page queues.
		 */
		mtx_lock(&vm_page_queue_free_mtx);
		vm_phys_freecnt_adj(m, 1);
#if VM_NRESERVLEVEL > 0
		if (!vm_reserv_free_page(m))
#else
		if (TRUE)
#endif
			vm_phys_free_pages(m, 0);
		if ((m->flags & PG_ZERO) != 0)
			++vm_page_zero_count;
		else
			vm_page_zero_idle_wakeup();
		vm_page_free_wakeup();
		mtx_unlock(&vm_page_queue_free_mtx);
	}
}

/*
 *	vm_page_wire:
 *
 *	Mark this page as wired down by yet
 *	another map, removing it from paging queues
 *	as necessary.
 *
 *	If the page is fictitious, then its wire count must remain one.
 *
 *	The page must be locked.
 */
void
vm_page_wire(vm_page_t m)
{

	/*
	 * Only bump the wire statistics if the page is not already wired,
	 * and only unqueue the page if it is on some queue (if it is unmanaged
	 * it is already off the queues).
	 */
	vm_page_lock_assert(m, MA_OWNED);
	if ((m->flags & PG_FICTITIOUS) != 0) {
		KASSERT(m->wire_count == 1,
		    ("vm_page_wire: fictitious page %p's wire count isn't one",
		    m));
		return;
	}
	if (m->wire_count == 0) {
		KASSERT((m->oflags & VPO_UNMANAGED) == 0 ||
		    m->queue == PQ_NONE,
		    ("vm_page_wire: unmanaged page %p is queued", m));
		vm_page_remque(m);
		atomic_add_int(&vm_cnt.v_wire_count, 1);
	}
	m->wire_count++;
	KASSERT(m->wire_count != 0, ("vm_page_wire: wire_count overflow m=%p", m));
}

/*
 * vm_page_unwire:
 *
 * Release one wiring of the specified page, potentially enabling it to be
 * paged again.  If paging is enabled, then the value of the parameter
<<<<<<< HEAD
 * "queue" determines to which queue the page is added.
=======
 * "queue" determines the queue to which the page is added.
>>>>>>> 2802c525
 *
 * If a page is fictitious or managed, then its wire count must always be one.
 *
 * A managed page must be locked.
 */
void
vm_page_unwire(vm_page_t m, uint8_t queue)
{

	KASSERT(queue < PQ_COUNT,
	    ("vm_page_unwire: invalid queue %u request for page %p",
	    queue, m));
	if ((m->oflags & VPO_UNMANAGED) == 0)
		vm_page_lock_assert(m, MA_OWNED);
	if ((m->flags & PG_FICTITIOUS) != 0) {
		KASSERT(m->wire_count == 1,
	    ("vm_page_unwire: fictitious page %p's wire count isn't one", m));
		return;
	}
	if (m->wire_count > 0) {
		m->wire_count--;
		if (m->wire_count == 0) {
			if ((m->oflags & VPO_UNMANAGED) != 0 ||
			    m->object == NULL)
<<<<<<< HEAD
		panic("vm_page_unwire: unmanaged page %p's wire count is one",
				    m);
			atomic_subtract_int(&vm_cnt.v_wire_count, 1);
=======
				return;
>>>>>>> 2802c525
			if (queue == PQ_INACTIVE)
				m->flags &= ~PG_WINATCFLS;
			vm_page_enqueue(queue, m);
		}
	} else
		panic("vm_page_unwire: page %p's wire count is zero", m);
}

/*
 * Move the specified page to the inactive queue.
 *
 * Many pages placed on the inactive queue should actually go
 * into the cache, but it is difficult to figure out which.  What
 * we do instead, if the inactive target is well met, is to put
 * clean pages at the head of the inactive queue instead of the tail.
 * This will cause them to be moved to the cache more quickly and
 * if not actively re-referenced, reclaimed more quickly.  If we just
 * stick these pages at the end of the inactive queue, heavy filesystem
 * meta-data accesses can cause an unnecessary paging load on memory bound 
 * processes.  This optimization causes one-time-use metadata to be
 * reused more quickly.
 *
 * Normally athead is 0 resulting in LRU operation.  athead is set
 * to 1 if we want this page to be 'as if it were placed in the cache',
 * except without unmapping it from the process address space.
 *
 * The page must be locked.
 */
static inline void
_vm_page_deactivate(vm_page_t m, int athead)
{
	struct vm_pagequeue *pq;
	int queue;

	vm_page_lock_assert(m, MA_OWNED);

	/*
	 * Ignore if already inactive.
	 */
	if ((queue = m->queue) == PQ_INACTIVE)
		return;
	if (m->wire_count == 0 && (m->oflags & VPO_UNMANAGED) == 0) {
		if (queue != PQ_NONE)
			vm_page_dequeue(m);
		m->flags &= ~PG_WINATCFLS;
		pq = &vm_phys_domain(m)->vmd_pagequeues[PQ_INACTIVE];
		vm_pagequeue_lock(pq);
		m->queue = PQ_INACTIVE;
		if (athead)
			TAILQ_INSERT_HEAD(&pq->pq_pl, m, plinks.q);
		else
			TAILQ_INSERT_TAIL(&pq->pq_pl, m, plinks.q);
		vm_pagequeue_cnt_inc(pq);
		vm_pagequeue_unlock(pq);
	}
}

/*
 * Move the specified page to the inactive queue.
 *
 * The page must be locked.
 */
void
vm_page_deactivate(vm_page_t m)
{

	_vm_page_deactivate(m, 0);
}

/*
 * vm_page_try_to_cache:
 *
 * Returns 0 on failure, 1 on success
 */
int
vm_page_try_to_cache(vm_page_t m)
{

	vm_page_lock_assert(m, MA_OWNED);
	VM_OBJECT_ASSERT_WLOCKED(m->object);
	if (m->dirty || m->hold_count || m->wire_count ||
	    (m->oflags & VPO_UNMANAGED) != 0 || vm_page_busied(m))
		return (0);
	pmap_remove_all(m);
	if (m->dirty)
		return (0);
	vm_page_cache(m);
	return (1);
}

/*
 * vm_page_try_to_free()
 *
 *	Attempt to free the page.  If we cannot free it, we do nothing.
 *	1 is returned on success, 0 on failure.
 */
int
vm_page_try_to_free(vm_page_t m)
{

	vm_page_lock_assert(m, MA_OWNED);
	if (m->object != NULL)
		VM_OBJECT_ASSERT_WLOCKED(m->object);
	if (m->dirty || m->hold_count || m->wire_count ||
	    (m->oflags & VPO_UNMANAGED) != 0 || vm_page_busied(m))
		return (0);
	pmap_remove_all(m);
	if (m->dirty)
		return (0);
	vm_page_free(m);
	return (1);
}

/*
 * vm_page_cache
 *
 * Put the specified page onto the page cache queue (if appropriate).
 *
 * The object and page must be locked.
 */
void
vm_page_cache(vm_page_t m)
{
	vm_object_t object;
	boolean_t cache_was_empty;

	vm_page_lock_assert(m, MA_OWNED);
	object = m->object;
	VM_OBJECT_ASSERT_WLOCKED(object);
	if (vm_page_busied(m) || (m->oflags & VPO_UNMANAGED) ||
	    m->hold_count || m->wire_count)
		panic("vm_page_cache: attempting to cache busy page");
	KASSERT(!pmap_page_is_mapped(m),
	    ("vm_page_cache: page %p is mapped", m));
	KASSERT(m->dirty == 0, ("vm_page_cache: page %p is dirty", m));
	if (m->valid == 0 || object->type == OBJT_DEFAULT ||
	    (object->type == OBJT_SWAP &&
	    !vm_pager_has_page(object, m->pindex, NULL, NULL))) {
		/*
		 * Hypothesis: A cache-elgible page belonging to a
		 * default object or swap object but without a backing
		 * store must be zero filled.
		 */
		vm_page_free(m);
		return;
	}
	KASSERT((m->flags & PG_CACHED) == 0,
	    ("vm_page_cache: page %p is already cached", m));

	/*
	 * Remove the page from the paging queues.
	 */
	vm_page_remque(m);

	/*
	 * Remove the page from the object's collection of resident
	 * pages. 
	 */
	vm_radix_remove(&object->rtree, m->pindex);
	TAILQ_REMOVE(&object->memq, m, listq);
	object->resident_page_count--;

	/*
	 * Restore the default memory attribute to the page.
	 */
	if (pmap_page_get_memattr(m) != VM_MEMATTR_DEFAULT)
		pmap_page_set_memattr(m, VM_MEMATTR_DEFAULT);

	/*
	 * Insert the page into the object's collection of cached pages
	 * and the physical memory allocator's cache/free page queues.
	 */
	m->flags &= ~PG_ZERO;
	mtx_lock(&vm_page_queue_free_mtx);
	cache_was_empty = vm_radix_is_empty(&object->cache);
	if (vm_radix_insert(&object->cache, m)) {
		mtx_unlock(&vm_page_queue_free_mtx);
		if (object->resident_page_count == 0)
			vdrop(object->handle);
		m->object = NULL;
		vm_page_free(m);
		return;
	}

	/*
	 * The above call to vm_radix_insert() could reclaim the one pre-
	 * existing cached page from this object, resulting in a call to
	 * vdrop().
	 */
	if (!cache_was_empty)
		cache_was_empty = vm_radix_is_singleton(&object->cache);

	m->flags |= PG_CACHED;
	vm_cnt.v_cache_count++;
	PCPU_INC(cnt.v_tcached);
#if VM_NRESERVLEVEL > 0
	if (!vm_reserv_free_page(m)) {
#else
	if (TRUE) {
#endif
		vm_phys_set_pool(VM_FREEPOOL_CACHE, m, 0);
		vm_phys_free_pages(m, 0);
	}
	vm_page_free_wakeup();
	mtx_unlock(&vm_page_queue_free_mtx);

	/*
	 * Increment the vnode's hold count if this is the object's only
	 * cached page.  Decrement the vnode's hold count if this was
	 * the object's only resident page.
	 */
	if (object->type == OBJT_VNODE) {
		if (cache_was_empty && object->resident_page_count != 0)
			vhold(object->handle);
		else if (!cache_was_empty && object->resident_page_count == 0)
			vdrop(object->handle);
	}
}

/*
 * vm_page_advise
 *
 *	Cache, deactivate, or do nothing as appropriate.  This routine
 *	is used by madvise().
 *
 *	Generally speaking we want to move the page into the cache so
 *	it gets reused quickly.  However, this can result in a silly syndrome
 *	due to the page recycling too quickly.  Small objects will not be
 *	fully cached.  On the other hand, if we move the page to the inactive
 *	queue we wind up with a problem whereby very large objects 
 *	unnecessarily blow away our inactive and cache queues.
 *
 *	The solution is to move the pages based on a fixed weighting.  We
 *	either leave them alone, deactivate them, or move them to the cache,
 *	where moving them to the cache has the highest weighting.
 *	By forcing some pages into other queues we eventually force the
 *	system to balance the queues, potentially recovering other unrelated
 *	space from active.  The idea is to not force this to happen too
 *	often.
 *
 *	The object and page must be locked.
 */
void
vm_page_advise(vm_page_t m, int advice)
{
	int dnw, head;

	vm_page_assert_locked(m);
	VM_OBJECT_ASSERT_WLOCKED(m->object);
	if (advice == MADV_FREE) {
		/*
		 * Mark the page clean.  This will allow the page to be freed
		 * up by the system.  However, such pages are often reused
		 * quickly by malloc() so we do not do anything that would
		 * cause a page fault if we can help it.
		 *
		 * Specifically, we do not try to actually free the page now
		 * nor do we try to put it in the cache (which would cause a
		 * page fault on reuse).
		 *
		 * But we do make the page is freeable as we can without
		 * actually taking the step of unmapping it.
		 */
		m->dirty = 0;
		m->act_count = 0;
	} else if (advice != MADV_DONTNEED)
		return;
	dnw = PCPU_GET(dnweight);
	PCPU_INC(dnweight);

	/*
	 * Occasionally leave the page alone.
	 */
	if ((dnw & 0x01F0) == 0 || m->queue == PQ_INACTIVE) {
		if (m->act_count >= ACT_INIT)
			--m->act_count;
		return;
	}

	/*
	 * Clear any references to the page.  Otherwise, the page daemon will
	 * immediately reactivate the page.
	 */
	vm_page_aflag_clear(m, PGA_REFERENCED);

	if (advice != MADV_FREE && m->dirty == 0 && pmap_is_modified(m))
		vm_page_dirty(m);

	if (m->dirty || (dnw & 0x0070) == 0) {
		/*
		 * Deactivate the page 3 times out of 32.
		 */
		head = 0;
	} else {
		/*
		 * Cache the page 28 times out of every 32.  Note that
		 * the page is deactivated instead of cached, but placed
		 * at the head of the queue instead of the tail.
		 */
		head = 1;
	}
	_vm_page_deactivate(m, head);
}

/*
 * Grab a page, waiting until we are waken up due to the page
 * changing state.  We keep on waiting, if the page continues
 * to be in the object.  If the page doesn't exist, first allocate it
 * and then conditionally zero it.
 *
 * This routine may sleep.
 *
 * The object must be locked on entry.  The lock will, however, be released
 * and reacquired if the routine sleeps.
 */
vm_page_t
vm_page_grab(vm_object_t object, vm_pindex_t pindex, int allocflags)
{
	vm_page_t m;
	int sleep;

	VM_OBJECT_ASSERT_WLOCKED(object);
	KASSERT((allocflags & VM_ALLOC_SBUSY) == 0 ||
	    (allocflags & VM_ALLOC_IGN_SBUSY) != 0,
	    ("vm_page_grab: VM_ALLOC_SBUSY/VM_ALLOC_IGN_SBUSY mismatch"));
retrylookup:
	if ((m = vm_page_lookup(object, pindex)) != NULL) {
		sleep = (allocflags & VM_ALLOC_IGN_SBUSY) != 0 ?
		    vm_page_xbusied(m) : vm_page_busied(m);
		if (sleep) {
			/*
			 * Reference the page before unlocking and
			 * sleeping so that the page daemon is less
			 * likely to reclaim it.
			 */
			vm_page_aflag_set(m, PGA_REFERENCED);
			vm_page_lock(m);
			VM_OBJECT_WUNLOCK(object);
			vm_page_busy_sleep(m, "pgrbwt");
			VM_OBJECT_WLOCK(object);
			goto retrylookup;
		} else {
			if ((allocflags & VM_ALLOC_WIRED) != 0) {
				vm_page_lock(m);
				vm_page_wire(m);
				vm_page_unlock(m);
			}
			if ((allocflags &
			    (VM_ALLOC_NOBUSY | VM_ALLOC_SBUSY)) == 0)
				vm_page_xbusy(m);
			if ((allocflags & VM_ALLOC_SBUSY) != 0)
				vm_page_sbusy(m);
			return (m);
		}
	}
	m = vm_page_alloc(object, pindex, allocflags & ~VM_ALLOC_IGN_SBUSY);
	if (m == NULL) {
		VM_OBJECT_WUNLOCK(object);
		VM_WAIT;
		VM_OBJECT_WLOCK(object);
		goto retrylookup;
	} else if (m->valid != 0)
		return (m);
	if (allocflags & VM_ALLOC_ZERO && (m->flags & PG_ZERO) == 0)
		pmap_zero_page(m);
	return (m);
}

/*
 * Mapping function for valid or dirty bits in a page.
 *
 * Inputs are required to range within a page.
 */
vm_page_bits_t
vm_page_bits(int base, int size)
{
	int first_bit;
	int last_bit;

	KASSERT(
	    base + size <= PAGE_SIZE,
	    ("vm_page_bits: illegal base/size %d/%d", base, size)
	);

	if (size == 0)		/* handle degenerate case */
		return (0);

	first_bit = base >> DEV_BSHIFT;
	last_bit = (base + size - 1) >> DEV_BSHIFT;

	return (((vm_page_bits_t)2 << last_bit) -
	    ((vm_page_bits_t)1 << first_bit));
}

/*
 *	vm_page_set_valid_range:
 *
 *	Sets portions of a page valid.  The arguments are expected
 *	to be DEV_BSIZE aligned but if they aren't the bitmap is inclusive
 *	of any partial chunks touched by the range.  The invalid portion of
 *	such chunks will be zeroed.
 *
 *	(base + size) must be less then or equal to PAGE_SIZE.
 */
void
vm_page_set_valid_range(vm_page_t m, int base, int size)
{
	int endoff, frag;

	VM_OBJECT_ASSERT_WLOCKED(m->object);
	if (size == 0)	/* handle degenerate case */
		return;

	/*
	 * If the base is not DEV_BSIZE aligned and the valid
	 * bit is clear, we have to zero out a portion of the
	 * first block.
	 */
	if ((frag = base & ~(DEV_BSIZE - 1)) != base &&
	    (m->valid & (1 << (base >> DEV_BSHIFT))) == 0)
		pmap_zero_page_area(m, frag, base - frag);

	/*
	 * If the ending offset is not DEV_BSIZE aligned and the 
	 * valid bit is clear, we have to zero out a portion of
	 * the last block.
	 */
	endoff = base + size;
	if ((frag = endoff & ~(DEV_BSIZE - 1)) != endoff &&
	    (m->valid & (1 << (endoff >> DEV_BSHIFT))) == 0)
		pmap_zero_page_area(m, endoff,
		    DEV_BSIZE - (endoff & (DEV_BSIZE - 1)));

	/*
	 * Assert that no previously invalid block that is now being validated
	 * is already dirty. 
	 */
	KASSERT((~m->valid & vm_page_bits(base, size) & m->dirty) == 0,
	    ("vm_page_set_valid_range: page %p is dirty", m));

	/*
	 * Set valid bits inclusive of any overlap.
	 */
	m->valid |= vm_page_bits(base, size);
}

/*
 * Clear the given bits from the specified page's dirty field.
 */
static __inline void
vm_page_clear_dirty_mask(vm_page_t m, vm_page_bits_t pagebits)
{
	uintptr_t addr;
#if PAGE_SIZE < 16384
	int shift;
#endif

	/*
	 * If the object is locked and the page is neither exclusive busy nor
	 * write mapped, then the page's dirty field cannot possibly be
	 * set by a concurrent pmap operation.
	 */
	VM_OBJECT_ASSERT_WLOCKED(m->object);
	if (!vm_page_xbusied(m) && !pmap_page_is_write_mapped(m))
		m->dirty &= ~pagebits;
	else {
		/*
		 * The pmap layer can call vm_page_dirty() without
		 * holding a distinguished lock.  The combination of
		 * the object's lock and an atomic operation suffice
		 * to guarantee consistency of the page dirty field.
		 *
		 * For PAGE_SIZE == 32768 case, compiler already
		 * properly aligns the dirty field, so no forcible
		 * alignment is needed. Only require existence of
		 * atomic_clear_64 when page size is 32768.
		 */
		addr = (uintptr_t)&m->dirty;
#if PAGE_SIZE == 32768
		atomic_clear_64((uint64_t *)addr, pagebits);
#elif PAGE_SIZE == 16384
		atomic_clear_32((uint32_t *)addr, pagebits);
#else		/* PAGE_SIZE <= 8192 */
		/*
		 * Use a trick to perform a 32-bit atomic on the
		 * containing aligned word, to not depend on the existence
		 * of atomic_clear_{8, 16}.
		 */
		shift = addr & (sizeof(uint32_t) - 1);
#if BYTE_ORDER == BIG_ENDIAN
		shift = (sizeof(uint32_t) - sizeof(m->dirty) - shift) * NBBY;
#else
		shift *= NBBY;
#endif
		addr &= ~(sizeof(uint32_t) - 1);
		atomic_clear_32((uint32_t *)addr, pagebits << shift);
#endif		/* PAGE_SIZE */
	}
}

/*
 *	vm_page_set_validclean:
 *
 *	Sets portions of a page valid and clean.  The arguments are expected
 *	to be DEV_BSIZE aligned but if they aren't the bitmap is inclusive
 *	of any partial chunks touched by the range.  The invalid portion of
 *	such chunks will be zero'd.
 *
 *	(base + size) must be less then or equal to PAGE_SIZE.
 */
void
vm_page_set_validclean(vm_page_t m, int base, int size)
{
	vm_page_bits_t oldvalid, pagebits;
	int endoff, frag;

	VM_OBJECT_ASSERT_WLOCKED(m->object);
	if (size == 0)	/* handle degenerate case */
		return;

	/*
	 * If the base is not DEV_BSIZE aligned and the valid
	 * bit is clear, we have to zero out a portion of the
	 * first block.
	 */
	if ((frag = base & ~(DEV_BSIZE - 1)) != base &&
	    (m->valid & ((vm_page_bits_t)1 << (base >> DEV_BSHIFT))) == 0)
		pmap_zero_page_area(m, frag, base - frag);

	/*
	 * If the ending offset is not DEV_BSIZE aligned and the 
	 * valid bit is clear, we have to zero out a portion of
	 * the last block.
	 */
	endoff = base + size;
	if ((frag = endoff & ~(DEV_BSIZE - 1)) != endoff &&
	    (m->valid & ((vm_page_bits_t)1 << (endoff >> DEV_BSHIFT))) == 0)
		pmap_zero_page_area(m, endoff,
		    DEV_BSIZE - (endoff & (DEV_BSIZE - 1)));

	/*
	 * Set valid, clear dirty bits.  If validating the entire
	 * page we can safely clear the pmap modify bit.  We also
	 * use this opportunity to clear the VPO_NOSYNC flag.  If a process
	 * takes a write fault on a MAP_NOSYNC memory area the flag will
	 * be set again.
	 *
	 * We set valid bits inclusive of any overlap, but we can only
	 * clear dirty bits for DEV_BSIZE chunks that are fully within
	 * the range.
	 */
	oldvalid = m->valid;
	pagebits = vm_page_bits(base, size);
	m->valid |= pagebits;
#if 0	/* NOT YET */
	if ((frag = base & (DEV_BSIZE - 1)) != 0) {
		frag = DEV_BSIZE - frag;
		base += frag;
		size -= frag;
		if (size < 0)
			size = 0;
	}
	pagebits = vm_page_bits(base, size & (DEV_BSIZE - 1));
#endif
	if (base == 0 && size == PAGE_SIZE) {
		/*
		 * The page can only be modified within the pmap if it is
		 * mapped, and it can only be mapped if it was previously
		 * fully valid.
		 */
		if (oldvalid == VM_PAGE_BITS_ALL)
			/*
			 * Perform the pmap_clear_modify() first.  Otherwise,
			 * a concurrent pmap operation, such as
			 * pmap_protect(), could clear a modification in the
			 * pmap and set the dirty field on the page before
			 * pmap_clear_modify() had begun and after the dirty
			 * field was cleared here.
			 */
			pmap_clear_modify(m);
		m->dirty = 0;
		m->oflags &= ~VPO_NOSYNC;
	} else if (oldvalid != VM_PAGE_BITS_ALL)
		m->dirty &= ~pagebits;
	else
		vm_page_clear_dirty_mask(m, pagebits);
}

void
vm_page_clear_dirty(vm_page_t m, int base, int size)
{

	vm_page_clear_dirty_mask(m, vm_page_bits(base, size));
}

/*
 *	vm_page_set_invalid:
 *
 *	Invalidates DEV_BSIZE'd chunks within a page.  Both the
 *	valid and dirty bits for the effected areas are cleared.
 */
void
vm_page_set_invalid(vm_page_t m, int base, int size)
{
	vm_page_bits_t bits;
	vm_object_t object;

	object = m->object;
	VM_OBJECT_ASSERT_WLOCKED(object);
	if (object->type == OBJT_VNODE && base == 0 && IDX_TO_OFF(m->pindex) +
	    size >= object->un_pager.vnp.vnp_size)
		bits = VM_PAGE_BITS_ALL;
	else
		bits = vm_page_bits(base, size);
	if (m->valid == VM_PAGE_BITS_ALL && bits != 0)
		pmap_remove_all(m);
	KASSERT((bits == 0 && m->valid == VM_PAGE_BITS_ALL) ||
	    !pmap_page_is_mapped(m),
	    ("vm_page_set_invalid: page %p is mapped", m));
	m->valid &= ~bits;
	m->dirty &= ~bits;
}

/*
 * vm_page_zero_invalid()
 *
 *	The kernel assumes that the invalid portions of a page contain 
 *	garbage, but such pages can be mapped into memory by user code.
 *	When this occurs, we must zero out the non-valid portions of the
 *	page so user code sees what it expects.
 *
 *	Pages are most often semi-valid when the end of a file is mapped 
 *	into memory and the file's size is not page aligned.
 */
void
vm_page_zero_invalid(vm_page_t m, boolean_t setvalid)
{
	int b;
	int i;

	VM_OBJECT_ASSERT_WLOCKED(m->object);
	/*
	 * Scan the valid bits looking for invalid sections that
	 * must be zerod.  Invalid sub-DEV_BSIZE'd areas ( where the
	 * valid bit may be set ) have already been zerod by
	 * vm_page_set_validclean().
	 */
	for (b = i = 0; i <= PAGE_SIZE / DEV_BSIZE; ++i) {
		if (i == (PAGE_SIZE / DEV_BSIZE) || 
		    (m->valid & ((vm_page_bits_t)1 << i))) {
			if (i > b) {
				pmap_zero_page_area(m, 
				    b << DEV_BSHIFT, (i - b) << DEV_BSHIFT);
			}
			b = i + 1;
		}
	}

	/*
	 * setvalid is TRUE when we can safely set the zero'd areas
	 * as being valid.  We can do this if there are no cache consistancy
	 * issues.  e.g. it is ok to do with UFS, but not ok to do with NFS.
	 */
	if (setvalid)
		m->valid = VM_PAGE_BITS_ALL;
}

/*
 *	vm_page_is_valid:
 *
 *	Is (partial) page valid?  Note that the case where size == 0
 *	will return FALSE in the degenerate case where the page is
 *	entirely invalid, and TRUE otherwise.
 */
int
vm_page_is_valid(vm_page_t m, int base, int size)
{
	vm_page_bits_t bits;

	VM_OBJECT_ASSERT_LOCKED(m->object);
	bits = vm_page_bits(base, size);
	return (m->valid != 0 && (m->valid & bits) == bits);
}

/*
 *	vm_page_ps_is_valid:
 *
 *	Returns TRUE if the entire (super)page is valid and FALSE otherwise.
 */
boolean_t
vm_page_ps_is_valid(vm_page_t m)
{
	int i, npages;

	VM_OBJECT_ASSERT_LOCKED(m->object);
	npages = atop(pagesizes[m->psind]);

	/*
	 * The physically contiguous pages that make up a superpage, i.e., a
	 * page with a page size index ("psind") greater than zero, will
	 * occupy adjacent entries in vm_page_array[].
	 */
	for (i = 0; i < npages; i++) {
		if (m[i].valid != VM_PAGE_BITS_ALL)
			return (FALSE);
	}
	return (TRUE);
}

/*
 * Set the page's dirty bits if the page is modified.
 */
void
vm_page_test_dirty(vm_page_t m)
{

	VM_OBJECT_ASSERT_WLOCKED(m->object);
	if (m->dirty != VM_PAGE_BITS_ALL && pmap_is_modified(m))
		vm_page_dirty(m);
}

void
vm_page_lock_KBI(vm_page_t m, const char *file, int line)
{

	mtx_lock_flags_(vm_page_lockptr(m), 0, file, line);
}

void
vm_page_unlock_KBI(vm_page_t m, const char *file, int line)
{

	mtx_unlock_flags_(vm_page_lockptr(m), 0, file, line);
}

int
vm_page_trylock_KBI(vm_page_t m, const char *file, int line)
{

	return (mtx_trylock_flags_(vm_page_lockptr(m), 0, file, line));
}

#if defined(INVARIANTS) || defined(INVARIANT_SUPPORT)
void
vm_page_assert_locked_KBI(vm_page_t m, const char *file, int line)
{

	vm_page_lock_assert_KBI(m, MA_OWNED, file, line);
}

void
vm_page_lock_assert_KBI(vm_page_t m, int a, const char *file, int line)
{

	mtx_assert_(vm_page_lockptr(m), a, file, line);
}
#endif

#ifdef INVARIANTS
void
vm_page_object_lock_assert(vm_page_t m)
{

	/*
	 * Certain of the page's fields may only be modified by the
	 * holder of the containing object's lock or the exclusive busy.
	 * holder.  Unfortunately, the holder of the write busy is
	 * not recorded, and thus cannot be checked here.
	 */
	if (m->object != NULL && !vm_page_xbusied(m))
		VM_OBJECT_ASSERT_WLOCKED(m->object);
}
#endif

#include "opt_ddb.h"
#ifdef DDB
#include <sys/kernel.h>

#include <ddb/ddb.h>

DB_SHOW_COMMAND(page, vm_page_print_page_info)
{
	db_printf("vm_cnt.v_free_count: %d\n", vm_cnt.v_free_count);
	db_printf("vm_cnt.v_cache_count: %d\n", vm_cnt.v_cache_count);
	db_printf("vm_cnt.v_inactive_count: %d\n", vm_cnt.v_inactive_count);
	db_printf("vm_cnt.v_active_count: %d\n", vm_cnt.v_active_count);
	db_printf("vm_cnt.v_wire_count: %d\n", vm_cnt.v_wire_count);
	db_printf("vm_cnt.v_free_reserved: %d\n", vm_cnt.v_free_reserved);
	db_printf("vm_cnt.v_free_min: %d\n", vm_cnt.v_free_min);
	db_printf("vm_cnt.v_free_target: %d\n", vm_cnt.v_free_target);
	db_printf("vm_cnt.v_cache_min: %d\n", vm_cnt.v_cache_min);
	db_printf("vm_cnt.v_inactive_target: %d\n", vm_cnt.v_inactive_target);
}

DB_SHOW_COMMAND(pageq, vm_page_print_pageq_info)
{
	int dom;

	db_printf("pq_free %d pq_cache %d\n",
	    vm_cnt.v_free_count, vm_cnt.v_cache_count);
	for (dom = 0; dom < vm_ndomains; dom++) {
		db_printf(
	"dom %d page_cnt %d free %d pq_act %d pq_inact %d pass %d\n",
		    dom,
		    vm_dom[dom].vmd_page_count,
		    vm_dom[dom].vmd_free_count,
		    vm_dom[dom].vmd_pagequeues[PQ_ACTIVE].pq_cnt,
		    vm_dom[dom].vmd_pagequeues[PQ_INACTIVE].pq_cnt,
		    vm_dom[dom].vmd_pass);
	}
}

DB_SHOW_COMMAND(pginfo, vm_page_print_pginfo)
{
	vm_page_t m;
	boolean_t phys;

	if (!have_addr) {
		db_printf("show pginfo addr\n");
		return;
	}

	phys = strchr(modif, 'p') != NULL;
	if (phys)
		m = PHYS_TO_VM_PAGE(addr);
	else
		m = (vm_page_t)addr;
	db_printf(
    "page %p obj %p pidx 0x%jx phys 0x%jx q %d hold %d wire %d\n"
    "  af 0x%x of 0x%x f 0x%x act %d busy %x valid 0x%x dirty 0x%x\n",
	    m, m->object, (uintmax_t)m->pindex, (uintmax_t)m->phys_addr,
	    m->queue, m->hold_count, m->wire_count, m->aflags, m->oflags,
	    m->flags, m->act_count, m->busy_lock, m->valid, m->dirty);
}
#endif /* DDB */<|MERGE_RESOLUTION|>--- conflicted
+++ resolved
@@ -2082,10 +2082,6 @@
 	KASSERT(queue < PQ_COUNT,
 	    ("vm_page_enqueue: invalid queue %u request for page %p",
 	    queue, m));
-<<<<<<< HEAD
-
-=======
->>>>>>> 2802c525
 	pq = &vm_phys_domain(m)->vmd_pagequeues[queue];
 	vm_pagequeue_lock(pq);
 	m->queue = queue;
@@ -2350,11 +2346,7 @@
  *
  * Release one wiring of the specified page, potentially enabling it to be
  * paged again.  If paging is enabled, then the value of the parameter
-<<<<<<< HEAD
- * "queue" determines to which queue the page is added.
-=======
  * "queue" determines the queue to which the page is added.
->>>>>>> 2802c525
  *
  * If a page is fictitious or managed, then its wire count must always be one.
  *
@@ -2379,13 +2371,7 @@
 		if (m->wire_count == 0) {
 			if ((m->oflags & VPO_UNMANAGED) != 0 ||
 			    m->object == NULL)
-<<<<<<< HEAD
-		panic("vm_page_unwire: unmanaged page %p's wire count is one",
-				    m);
-			atomic_subtract_int(&vm_cnt.v_wire_count, 1);
-=======
 				return;
->>>>>>> 2802c525
 			if (queue == PQ_INACTIVE)
 				m->flags &= ~PG_WINATCFLS;
 			vm_page_enqueue(queue, m);
