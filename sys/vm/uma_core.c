--- conflicted
+++ resolved
@@ -2172,12 +2172,8 @@
 		uma_dbg_alloc(zone, NULL, item);
 #endif
 		if (flags & M_ZERO)
-<<<<<<< HEAD
-			bzero(item, zone->uz_size);
+			uma_zero_item(item, zone);
 		random_harvest(&item, sizeof(void *), 1, RANDOM_UMA_ALLOC);
-=======
-			uma_zero_item(item, zone);
->>>>>>> 3c9c635c
 		return (item);
 	}
 
