/*	$NetBSD: arm32_machdep.c,v 1.44 2004/03/24 15:34:47 atatat Exp $	*/

/*-
 * Copyright (c) 2004 Olivier Houchard
 * Copyright (c) 1994-1998 Mark Brinicombe.
 * Copyright (c) 1994 Brini.
 * All rights reserved.
 *
 * This code is derived from software written for Brini by Mark Brinicombe
 *
 * Redistribution and use in source and binary forms, with or without
 * modification, are permitted provided that the following conditions
 * are met:
 * 1. Redistributions of source code must retain the above copyright
 *    notice, this list of conditions and the following disclaimer.
 * 2. Redistributions in binary form must reproduce the above copyright
 *    notice, this list of conditions and the following disclaimer in the
 *    documentation and/or other materials provided with the distribution.
 * 3. All advertising materials mentioning features or use of this software
 *    must display the following acknowledgement:
 *	This product includes software developed by Mark Brinicombe
 *	for the NetBSD Project.
 * 4. The name of the company nor the name of the author may be used to
 *    endorse or promote products derived from this software without specific
 *    prior written permission.
 *
 * THIS SOFTWARE IS PROVIDED BY THE AUTHOR ``AS IS'' AND ANY EXPRESS OR IMPLIED
 * WARRANTIES, INCLUDING, BUT NOT LIMITED TO, THE IMPLIED WARRANTIES OF
 * MERCHANTABILITY AND FITNESS FOR A PARTICULAR PURPOSE ARE DISCLAIMED.
 * IN NO EVENT SHALL THE AUTHOR OR CONTRIBUTORS BE LIABLE FOR ANY DIRECT,
 * INDIRECT, INCIDENTAL, SPECIAL, EXEMPLARY, OR CONSEQUENTIAL DAMAGES
 * (INCLUDING, BUT NOT LIMITED TO, PROCUREMENT OF SUBSTITUTE GOODS OR
 * SERVICES; LOSS OF USE, DATA, OR PROFITS; OR BUSINESS INTERRUPTION)
 * HOWEVER CAUSED AND ON ANY THEORY OF LIABILITY, WHETHER IN CONTRACT, STRICT
 * LIABILITY, OR TORT (INCLUDING NEGLIGENCE OR OTHERWISE) ARISING IN ANY WAY
 * OUT OF THE USE OF THIS SOFTWARE, EVEN IF ADVISED OF THE POSSIBILITY OF
 * SUCH DAMAGE.
 *
 * Machine dependant functions for kernel setup
 *
 * Created      : 17/09/94
 * Updated	: 18/04/01 updated for new wscons
 */

#include "opt_compat.h"
#include "opt_ddb.h"
#include "opt_timer.h"

#include <sys/cdefs.h>
__FBSDID("$FreeBSD$");

#include <sys/param.h>
#include <sys/proc.h>
#include <sys/systm.h>
#include <sys/bio.h>
#include <sys/buf.h>
#include <sys/bus.h>
#include <sys/cons.h>
#include <sys/cpu.h>
#include <sys/exec.h>
#include <sys/imgact.h>
#include <sys/kernel.h>
#include <sys/ktr.h>
#include <sys/linker.h>
#include <sys/lock.h>
#include <sys/malloc.h>
#include <sys/mutex.h>
#include <sys/pcpu.h>
#include <sys/ptrace.h>
#include <sys/signalvar.h>
#include <sys/syscallsubr.h>
#include <sys/sysent.h>
#include <sys/sysproto.h>
#include <sys/uio.h>

#include <vm/vm.h>
#include <vm/pmap.h>
#include <vm/vm_map.h>
#include <vm/vm_object.h>
#include <vm/vm_page.h>
#include <vm/vm_pager.h>

#include <machine/armreg.h>
#include <machine/atags.h>
#include <machine/cpu.h>
#include <machine/machdep.h>
#include <machine/md_var.h>
#include <machine/metadata.h>
#include <machine/pcb.h>
#include <machine/pmap.h>
#include <machine/reg.h>
#include <machine/trap.h>
#include <machine/undefined.h>
#include <machine/vmparam.h>
#include <machine/sysarch.h>

struct pcpu __pcpu[MAXCPU];
struct pcpu *pcpup = &__pcpu[0];

static struct trapframe proc0_tf;
uint32_t cpu_reset_address = 0;
int cold = 1;
vm_offset_t vector_page;

long realmem = 0;

int (*_arm_memcpy)(void *, void *, int, int) = NULL;
int (*_arm_bzero)(void *, int, int) = NULL;
int _min_memcpy_size = 0;
int _min_bzero_size = 0;

extern int *end;
#ifdef DDB
extern vm_offset_t ksym_start, ksym_end;
#endif

#if defined(LINUX_BOOT_ABI)
#define LBABI_MAX_BANKS	10

uint32_t board_id;
struct arm_lbabi_tag *atag_list;
uint32_t revision;
uint64_t serial;
char linux_command_line[LBABI_MAX_COMMAND_LINE + 1];
char atags[LBABI_MAX_COMMAND_LINE * 2];
uint32_t memstart[LBABI_MAX_BANKS];
uint32_t memsize[LBABI_MAX_BANKS];
uint32_t membanks;
#endif

void
sendsig(catcher, ksi, mask)
	sig_t catcher;
	ksiginfo_t *ksi;
	sigset_t *mask;
{
	struct thread *td;
	struct proc *p;
	struct trapframe *tf;
	struct sigframe *fp, frame;
	struct sigacts *psp;
	int onstack;
	int sig;
	int code;

	td = curthread;
	p = td->td_proc;
	PROC_LOCK_ASSERT(p, MA_OWNED);
	sig = ksi->ksi_signo;
	code = ksi->ksi_code;
	psp = p->p_sigacts;
	mtx_assert(&psp->ps_mtx, MA_OWNED);
	tf = td->td_frame;
	onstack = sigonstack(tf->tf_usr_sp);

	CTR4(KTR_SIG, "sendsig: td=%p (%s) catcher=%p sig=%d", td, p->p_comm,
	    catcher, sig);

	/* Allocate and validate space for the signal handler context. */
	if ((td->td_pflags & TDP_ALTSTACK) != 0 && !(onstack) &&
	    SIGISMEMBER(psp->ps_sigonstack, sig)) {
		fp = (struct sigframe *)(td->td_sigstk.ss_sp +
		    td->td_sigstk.ss_size);
#if defined(COMPAT_43)
		td->td_sigstk.ss_flags |= SS_ONSTACK;
#endif
	} else
		fp = (struct sigframe *)td->td_frame->tf_usr_sp;

	/* make room on the stack */
	fp--;
	
	/* make the stack aligned */
	fp = (struct sigframe *)STACKALIGN(fp);
	/* Populate the siginfo frame. */
	get_mcontext(td, &frame.sf_uc.uc_mcontext, 0);
	frame.sf_si = ksi->ksi_info;
	frame.sf_uc.uc_sigmask = *mask;
	frame.sf_uc.uc_stack.ss_flags = (td->td_pflags & TDP_ALTSTACK )
	    ? ((onstack) ? SS_ONSTACK : 0) : SS_DISABLE;
	frame.sf_uc.uc_stack = td->td_sigstk;
	mtx_unlock(&psp->ps_mtx);
	PROC_UNLOCK(td->td_proc);

	/* Copy the sigframe out to the user's stack. */
	if (copyout(&frame, fp, sizeof(*fp)) != 0) {
		/* Process has trashed its stack. Kill it. */
		CTR2(KTR_SIG, "sendsig: sigexit td=%p fp=%p", td, fp);
		PROC_LOCK(p);
		sigexit(td, SIGILL);
	}

	/* Translate the signal if appropriate. */
	if (p->p_sysent->sv_sigtbl && sig <= p->p_sysent->sv_sigsize)
		sig = p->p_sysent->sv_sigtbl[_SIG_IDX(sig)];

	/*
	 * Build context to run handler in.  We invoke the handler
	 * directly, only returning via the trampoline.  Note the
	 * trampoline version numbers are coordinated with machine-
	 * dependent code in libc.
	 */
	
	tf->tf_r0 = sig;
	tf->tf_r1 = (register_t)&fp->sf_si;
	tf->tf_r2 = (register_t)&fp->sf_uc;

	/* the trampoline uses r5 as the uc address */
	tf->tf_r5 = (register_t)&fp->sf_uc;
	tf->tf_pc = (register_t)catcher;
	tf->tf_usr_sp = (register_t)fp;
	tf->tf_usr_lr = (register_t)(PS_STRINGS - *(p->p_sysent->sv_szsigcode));

	CTR3(KTR_SIG, "sendsig: return td=%p pc=%#x sp=%#x", td, tf->tf_usr_lr,
	    tf->tf_usr_sp);

	PROC_LOCK(p);
	mtx_lock(&psp->ps_mtx);
}

struct kva_md_info kmi;

/*
 * arm32_vector_init:
 *
 *	Initialize the vector page, and select whether or not to
 *	relocate the vectors.
 *
 *	NOTE: We expect the vector page to be mapped at its expected
 *	destination.
 */

extern unsigned int page0[], page0_data[];
void
arm_vector_init(vm_offset_t va, int which)
{
	unsigned int *vectors = (int *) va;
	unsigned int *vectors_data = vectors + (page0_data - page0);
	int vec;

	/*
	 * Loop through the vectors we're taking over, and copy the
	 * vector's insn and data word.
	 */
	for (vec = 0; vec < ARM_NVEC; vec++) {
		if ((which & (1 << vec)) == 0) {
			/* Don't want to take over this vector. */
			continue;
		}
		vectors[vec] = page0[vec];
		vectors_data[vec] = page0_data[vec];
	}

	/* Now sync the vectors. */
	cpu_icache_sync_range(va, (ARM_NVEC * 2) * sizeof(u_int));

	vector_page = va;

	if (va == ARM_VECTORS_HIGH) {
		/*
		 * Assume the MD caller knows what it's doing here, and
		 * really does want the vector page relocated.
		 *
		 * Note: This has to be done here (and not just in
		 * cpu_setup()) because the vector page needs to be
		 * accessible *before* cpu_startup() is called.
		 * Think ddb(9) ...
		 *
		 * NOTE: If the CPU control register is not readable,
		 * this will totally fail!  We'll just assume that
		 * any system that has high vector support has a
		 * readable CPU control register, for now.  If we
		 * ever encounter one that does not, we'll have to
		 * rethink this.
		 */
		cpu_control(CPU_CONTROL_VECRELOC, CPU_CONTROL_VECRELOC);
	}
}

static void
cpu_startup(void *dummy)
{
	struct pcb *pcb = thread0.td_pcb;
#ifdef ARM_TP_ADDRESS
#ifndef ARM_CACHE_LOCK_ENABLE
	vm_page_t m;
#endif
#endif

	cpu_setup("");
	identify_arm_cpu();

	printf("real memory  = %ju (%ju MB)\n", (uintmax_t)ptoa(physmem),
	    (uintmax_t)ptoa(physmem) / 1048576);
	realmem = physmem;

	/*
	 * Display the RAM layout.
	 */
	if (bootverbose) {
		int indx;

		printf("Physical memory chunk(s):\n");
		for (indx = 0; phys_avail[indx + 1] != 0; indx += 2) {
			vm_paddr_t size;

			size = phys_avail[indx + 1] - phys_avail[indx];
			printf("%#08jx - %#08jx, %ju bytes (%ju pages)\n",
			    (uintmax_t)phys_avail[indx],
			    (uintmax_t)phys_avail[indx + 1] - 1,
			    (uintmax_t)size, (uintmax_t)size / PAGE_SIZE);
		}
	}

	vm_ksubmap_init(&kmi);

	printf("avail memory = %ju (%ju MB)\n",
	    (uintmax_t)ptoa(cnt.v_free_count),
	    (uintmax_t)ptoa(cnt.v_free_count) / 1048576);

	bufinit();
	vm_pager_bufferinit();
	pcb->un_32.pcb32_und_sp = (u_int)thread0.td_kstack +
	    USPACE_UNDEF_STACK_TOP;
	pcb->un_32.pcb32_sp = (u_int)thread0.td_kstack +
	    USPACE_SVC_STACK_TOP;
	vector_page_setprot(VM_PROT_READ);
	pmap_set_pcb_pagedir(pmap_kernel(), pcb);
	pmap_postinit();
#ifdef ARM_TP_ADDRESS
#ifdef ARM_CACHE_LOCK_ENABLE
	pmap_kenter_user(ARM_TP_ADDRESS, ARM_TP_ADDRESS);
	arm_lock_cache_line(ARM_TP_ADDRESS);
#else
	m = vm_page_alloc(NULL, 0, VM_ALLOC_NOOBJ | VM_ALLOC_ZERO);
	pmap_kenter_user(ARM_TP_ADDRESS, VM_PAGE_TO_PHYS(m));
#endif
	*(uint32_t *)ARM_RAS_START = 0;
	*(uint32_t *)ARM_RAS_END = 0xffffffff;
#endif
}

SYSINIT(cpu, SI_SUB_CPU, SI_ORDER_FIRST, cpu_startup, NULL);

/*
 * Flush the D-cache for non-DMA I/O so that the I-cache can
 * be made coherent later.
 */
void
cpu_flush_dcache(void *ptr, size_t len)
{

	cpu_dcache_wb_range((uintptr_t)ptr, len);
	cpu_l2cache_wb_range((uintptr_t)ptr, len);
}

/* Get current clock frequency for the given cpu id. */
int
cpu_est_clockrate(int cpu_id, uint64_t *rate)
{

	return (ENXIO);
}

void
cpu_idle(int busy)
{
	
#ifndef NO_EVENTTIMERS
	if (!busy) {
		critical_enter();
		cpu_idleclock();
	}
#endif
	cpu_sleep(0);
#ifndef NO_EVENTTIMERS
	if (!busy) {
		cpu_activeclock();
		critical_exit();
	}
#endif
}

int
cpu_idle_wakeup(int cpu)
{

	return (0);
}

int
fill_regs(struct thread *td, struct reg *regs)
{
	struct trapframe *tf = td->td_frame;
	bcopy(&tf->tf_r0, regs->r, sizeof(regs->r));
	regs->r_sp = tf->tf_usr_sp;
	regs->r_lr = tf->tf_usr_lr;
	regs->r_pc = tf->tf_pc;
	regs->r_cpsr = tf->tf_spsr;
	return (0);
}
int
fill_fpregs(struct thread *td, struct fpreg *regs)
{
	bzero(regs, sizeof(*regs));
	return (0);
}

int
set_regs(struct thread *td, struct reg *regs)
{
	struct trapframe *tf = td->td_frame;
	
	bcopy(regs->r, &tf->tf_r0, sizeof(regs->r));
	tf->tf_usr_sp = regs->r_sp;
	tf->tf_usr_lr = regs->r_lr;
	tf->tf_pc = regs->r_pc;
	tf->tf_spsr &=  ~PSR_FLAGS;
	tf->tf_spsr |= regs->r_cpsr & PSR_FLAGS;
	return (0);								
}

int
set_fpregs(struct thread *td, struct fpreg *regs)
{
	return (0);
}

int
fill_dbregs(struct thread *td, struct dbreg *regs)
{
	return (0);
}
int
set_dbregs(struct thread *td, struct dbreg *regs)
{
	return (0);
}


static int
ptrace_read_int(struct thread *td, vm_offset_t addr, u_int32_t *v)
{
	struct iovec iov;
	struct uio uio;

	PROC_LOCK_ASSERT(td->td_proc, MA_NOTOWNED);
	iov.iov_base = (caddr_t) v;
	iov.iov_len = sizeof(u_int32_t);
	uio.uio_iov = &iov;
	uio.uio_iovcnt = 1;
	uio.uio_offset = (off_t)addr;
	uio.uio_resid = sizeof(u_int32_t);
	uio.uio_segflg = UIO_SYSSPACE;
	uio.uio_rw = UIO_READ;
	uio.uio_td = td;
	return proc_rwmem(td->td_proc, &uio);
}

static int
ptrace_write_int(struct thread *td, vm_offset_t addr, u_int32_t v)
{
	struct iovec iov;
	struct uio uio;

	PROC_LOCK_ASSERT(td->td_proc, MA_NOTOWNED);
	iov.iov_base = (caddr_t) &v;
	iov.iov_len = sizeof(u_int32_t);
	uio.uio_iov = &iov;
	uio.uio_iovcnt = 1;
	uio.uio_offset = (off_t)addr;
	uio.uio_resid = sizeof(u_int32_t);
	uio.uio_segflg = UIO_SYSSPACE;
	uio.uio_rw = UIO_WRITE;
	uio.uio_td = td;
	return proc_rwmem(td->td_proc, &uio);
}

int
ptrace_single_step(struct thread *td)
{
	struct proc *p;
	int error;
	
	KASSERT(td->td_md.md_ptrace_instr == 0,
	 ("Didn't clear single step"));
	p = td->td_proc;
	PROC_UNLOCK(p);
	error = ptrace_read_int(td, td->td_frame->tf_pc + 4,
	    &td->td_md.md_ptrace_instr);
	if (error)
		goto out;
	error = ptrace_write_int(td, td->td_frame->tf_pc + 4,
	    PTRACE_BREAKPOINT);
	if (error)
		td->td_md.md_ptrace_instr = 0;
	td->td_md.md_ptrace_addr = td->td_frame->tf_pc + 4;
out:
	PROC_LOCK(p);
	return (error);
}

int
ptrace_clear_single_step(struct thread *td)
{
	struct proc *p;

	if (td->td_md.md_ptrace_instr) {
		p = td->td_proc;
		PROC_UNLOCK(p);
		ptrace_write_int(td, td->td_md.md_ptrace_addr,
		    td->td_md.md_ptrace_instr);
		PROC_LOCK(p);
		td->td_md.md_ptrace_instr = 0;
	}
	return (0);
}

int
ptrace_set_pc(struct thread *td, unsigned long addr)
{
	td->td_frame->tf_pc = addr;
	return (0);
}

void
cpu_pcpu_init(struct pcpu *pcpu, int cpuid, size_t size)
{
}

void
spinlock_enter(void)
{
	struct thread *td;
	register_t cspr;

	td = curthread;
	if (td->td_md.md_spinlock_count == 0) {
		cspr = disable_interrupts(I32_bit | F32_bit);
		td->td_md.md_spinlock_count = 1;
		td->td_md.md_saved_cspr = cspr;
	} else
		td->td_md.md_spinlock_count++;
	critical_enter();
}

void
spinlock_exit(void)
{
	struct thread *td;
	register_t cspr;

	td = curthread;
	critical_exit();
	cspr = td->td_md.md_saved_cspr;
	td->td_md.md_spinlock_count--;
	if (td->td_md.md_spinlock_count == 0)
		restore_interrupts(cspr);
}

/*
 * Clear registers on exec
 */
void
exec_setregs(struct thread *td, struct image_params *imgp, u_long stack)
{
	struct trapframe *tf = td->td_frame;

	memset(tf, 0, sizeof(*tf));
	tf->tf_usr_sp = stack;
	tf->tf_usr_lr = imgp->entry_addr;
	tf->tf_svc_lr = 0x77777777;
	tf->tf_pc = imgp->entry_addr;
	tf->tf_spsr = PSR_USR32_MODE;
}

/*
 * Get machine context.
 */
int
get_mcontext(struct thread *td, mcontext_t *mcp, int clear_ret)
{
	struct trapframe *tf = td->td_frame;
	__greg_t *gr = mcp->__gregs;

	if (clear_ret & GET_MC_CLEAR_RET)
		gr[_REG_R0] = 0;
	else
		gr[_REG_R0]   = tf->tf_r0;
	gr[_REG_R1]   = tf->tf_r1;
	gr[_REG_R2]   = tf->tf_r2;
	gr[_REG_R3]   = tf->tf_r3;
	gr[_REG_R4]   = tf->tf_r4;
	gr[_REG_R5]   = tf->tf_r5;
	gr[_REG_R6]   = tf->tf_r6;
	gr[_REG_R7]   = tf->tf_r7;
	gr[_REG_R8]   = tf->tf_r8;
	gr[_REG_R9]   = tf->tf_r9;
	gr[_REG_R10]  = tf->tf_r10;
	gr[_REG_R11]  = tf->tf_r11;
	gr[_REG_R12]  = tf->tf_r12;
	gr[_REG_SP]   = tf->tf_usr_sp;
	gr[_REG_LR]   = tf->tf_usr_lr;
	gr[_REG_PC]   = tf->tf_pc;
	gr[_REG_CPSR] = tf->tf_spsr;

	return (0);
}

/*
 * Set machine context.
 *
 * However, we don't set any but the user modifiable flags, and we won't
 * touch the cs selector.
 */
int
set_mcontext(struct thread *td, const mcontext_t *mcp)
{
	struct trapframe *tf = td->td_frame;
	const __greg_t *gr = mcp->__gregs;

	tf->tf_r0 = gr[_REG_R0];
	tf->tf_r1 = gr[_REG_R1];
	tf->tf_r2 = gr[_REG_R2];
	tf->tf_r3 = gr[_REG_R3];
	tf->tf_r4 = gr[_REG_R4];
	tf->tf_r5 = gr[_REG_R5];
	tf->tf_r6 = gr[_REG_R6];
	tf->tf_r7 = gr[_REG_R7];
	tf->tf_r8 = gr[_REG_R8];
	tf->tf_r9 = gr[_REG_R9];
	tf->tf_r10 = gr[_REG_R10];
	tf->tf_r11 = gr[_REG_R11];
	tf->tf_r12 = gr[_REG_R12];
	tf->tf_usr_sp = gr[_REG_SP];
	tf->tf_usr_lr = gr[_REG_LR];
	tf->tf_pc = gr[_REG_PC];
	tf->tf_spsr = gr[_REG_CPSR];

	return (0);
}

/*
 * MPSAFE
 */
int
sys_sigreturn(td, uap)
	struct thread *td;
	struct sigreturn_args /* {
		const struct __ucontext *sigcntxp;
	} */ *uap;
{
	struct sigframe sf;
	struct trapframe *tf;
	int spsr;
	
	if (uap == NULL)
		return (EFAULT);
	if (copyin(uap->sigcntxp, &sf, sizeof(sf)))
		return (EFAULT);
	/*
	 * Make sure the processor mode has not been tampered with and
	 * interrupts have not been disabled.
	 */
	spsr = sf.sf_uc.uc_mcontext.__gregs[_REG_CPSR];
	if ((spsr & PSR_MODE) != PSR_USR32_MODE ||
	    (spsr & (I32_bit | F32_bit)) != 0)
		return (EINVAL);
		/* Restore register context. */
	tf = td->td_frame;
	set_mcontext(td, &sf.sf_uc.uc_mcontext);

	/* Restore signal mask. */
	kern_sigprocmask(td, SIG_SETMASK, &sf.sf_uc.uc_sigmask, NULL, 0);

	return (EJUSTRETURN);
}


/*
 * Construct a PCB from a trapframe. This is called from kdb_trap() where
 * we want to start a backtrace from the function that caused us to enter
 * the debugger. We have the context in the trapframe, but base the trace
 * on the PCB. The PCB doesn't have to be perfect, as long as it contains
 * enough for a backtrace.
 */
void
makectx(struct trapframe *tf, struct pcb *pcb)
{
	pcb->un_32.pcb32_r8 = tf->tf_r8;
	pcb->un_32.pcb32_r9 = tf->tf_r9;
	pcb->un_32.pcb32_r10 = tf->tf_r10;
	pcb->un_32.pcb32_r11 = tf->tf_r11;
	pcb->un_32.pcb32_r12 = tf->tf_r12;
	pcb->un_32.pcb32_pc = tf->tf_pc;
	pcb->un_32.pcb32_lr = tf->tf_usr_lr;
	pcb->un_32.pcb32_sp = tf->tf_usr_sp;
}

/*
 * Make a standard dump_avail array.  Can't make the phys_avail
 * since we need to do that after we call pmap_bootstrap, but this
 * is needed before pmap_boostrap.
 *
 * ARM_USE_SMALL_ALLOC uses dump_avail, so it must be filled before
 * calling pmap_bootstrap.
 */
void
<<<<<<< HEAD
arm_dump_avail_init(vm_offset_t memsize, size_t max)
=======
arm_dump_avail_init(vm_offset_t ramsize, size_t max)
>>>>>>> 9cfbfbb3
{
#ifdef LINUX_BOOT_ABI
	/*
	 * Linux boot loader passes us the actual banks of memory, so use them
	 * to construct the dump_avail array.
	 */
	if (membanks > 0) 
	{
		int i, j;

		if (max < (membanks + 1) * 2)
			panic("dump_avail[%d] too small for %d banks\n",
			    max, membanks);
		for (j = 0, i = 0; i < membanks; i++) {
			dump_avail[j++] = round_page(memstart[i]);
			dump_avail[j++] = trunc_page(memstart[i] + memsize[i]);
		}
		dump_avail[j++] = 0;
		dump_avail[j++] = 0;
		return;
	}
#endif
	if (max < 4)
		panic("dump_avail too small\n");

	dump_avail[0] = round_page(PHYSADDR);
<<<<<<< HEAD
	dump_avail[1] = trunc_page(PHYSADDR + memsize);
=======
	dump_avail[1] = trunc_page(PHYSADDR + ramsize);
>>>>>>> 9cfbfbb3
	dump_avail[2] = 0;
	dump_avail[3] = 0;
}

/*
 * Fake up a boot descriptor table
 */
vm_offset_t
fake_preload_metadata(struct arm_boot_params *abp __unused)
{
#ifdef DDB
	vm_offset_t zstart = 0, zend = 0;
#endif
	vm_offset_t lastaddr;
	int i = 0;
	static uint32_t fake_preload[35];

	fake_preload[i++] = MODINFO_NAME;
	fake_preload[i++] = strlen("kernel") + 1;
	strcpy((char*)&fake_preload[i++], "kernel");
	i += 1;
	fake_preload[i++] = MODINFO_TYPE;
	fake_preload[i++] = strlen("elf kernel") + 1;
	strcpy((char*)&fake_preload[i++], "elf kernel");
	i += 2;
	fake_preload[i++] = MODINFO_ADDR;
	fake_preload[i++] = sizeof(vm_offset_t);
	fake_preload[i++] = KERNVIRTADDR;
	fake_preload[i++] = MODINFO_SIZE;
	fake_preload[i++] = sizeof(uint32_t);
	fake_preload[i++] = (uint32_t)&end - KERNVIRTADDR;
#ifdef DDB
	if (*(uint32_t *)KERNVIRTADDR == MAGIC_TRAMP_NUMBER) {
		fake_preload[i++] = MODINFO_METADATA|MODINFOMD_SSYM;
		fake_preload[i++] = sizeof(vm_offset_t);
		fake_preload[i++] = *(uint32_t *)(KERNVIRTADDR + 4);
		fake_preload[i++] = MODINFO_METADATA|MODINFOMD_ESYM;
		fake_preload[i++] = sizeof(vm_offset_t);
		fake_preload[i++] = *(uint32_t *)(KERNVIRTADDR + 8);
		lastaddr = *(uint32_t *)(KERNVIRTADDR + 8);
		zend = lastaddr;
		zstart = *(uint32_t *)(KERNVIRTADDR + 4);
		ksym_start = zstart;
		ksym_end = zend;
	} else
#endif
		lastaddr = (vm_offset_t)&end;
	fake_preload[i++] = 0;
	fake_preload[i] = 0;
	preload_metadata = (void *)fake_preload;

	return (lastaddr);
}

<<<<<<< HEAD
=======
void
pcpu0_init(void)
{
#if ARM_ARCH_6 || ARM_ARCH_7A || defined(CPU_MV_PJ4B)
	set_pcpu(pcpup);
#endif
	pcpu_init(pcpup, 0, sizeof(struct pcpu));
	PCPU_SET(curthread, &thread0);
#ifdef ARM_VFP_SUPPORT
	PCPU_SET(cpu, 0);
#endif
}

>>>>>>> 9cfbfbb3
#if defined(LINUX_BOOT_ABI)
vm_offset_t
linux_parse_boot_param(struct arm_boot_params *abp)
{
	struct arm_lbabi_tag *walker;

	/*
	 * Linux boot ABI: r0 = 0, r1 is the board type (!= 0) and r2
	 * is atags or dtb pointer.  If all of these aren't satisfied,
	 * then punt.
	 */
	if (!(abp->abp_r0 == 0 && abp->abp_r1 != 0 && abp->abp_r2 != 0))
		return 0;

	board_id = abp->abp_r1;
	walker = (struct arm_lbabi_tag *)
	    (abp->abp_r2 + KERNVIRTADDR - KERNPHYSADDR);

	/* xxx - Need to also look for binary device tree */
	if (ATAG_TAG(walker) != ATAG_CORE)
		return 0;

	atag_list = walker;
	while (ATAG_TAG(walker) != ATAG_NONE) {
		switch (ATAG_TAG(walker)) {
		case ATAG_CORE:
			break;
		case ATAG_MEM:
			if (membanks < LBABI_MAX_BANKS) {
				memstart[membanks] = walker->u.tag_mem.start;
				memsize[membanks] = walker->u.tag_mem.size;
			}
			membanks++;
			break;
		case ATAG_INITRD2:
			break;
		case ATAG_SERIAL:
			serial = walker->u.tag_sn.low |
			    ((uint64_t)walker->u.tag_sn.high << 32);
			break;
		case ATAG_REVISION:
			revision = walker->u.tag_rev.rev;
			break;
		case ATAG_CMDLINE:
			/* XXX open question: Parse this for boothowto? */
			bcopy(walker->u.tag_cmd.command, linux_command_line,
			      ATAG_SIZE(walker));
			break;
		default:
			break;
		}
		walker = ATAG_NEXT(walker);
	}

	/* Save a copy for later */
	bcopy(atag_list, atags,
	    (char *)walker - (char *)atag_list + ATAG_SIZE(walker));

	return fake_preload_metadata(abp);
}
#endif

#if defined(FREEBSD_BOOT_LOADER)
vm_offset_t
freebsd_parse_boot_param(struct arm_boot_params *abp)
{
	vm_offset_t lastaddr = 0;
	void *mdp;
	void *kmdp;

	/*
	 * Mask metadata pointer: it is supposed to be on page boundary. If
	 * the first argument (mdp) doesn't point to a valid address the
	 * bootloader must have passed us something else than the metadata
	 * ptr, so we give up.  Also give up if we cannot find metadta section
	 * the loader creates that we get all this data out of.
	 */

	if ((mdp = (void *)(abp->abp_r0 & ~PAGE_MASK)) == NULL)
		return 0;
	preload_metadata = mdp;
	kmdp = preload_search_by_type("elf kernel");
	if (kmdp == NULL)
		return 0;

	boothowto = MD_FETCH(kmdp, MODINFOMD_HOWTO, int);
	kern_envp = MD_FETCH(kmdp, MODINFOMD_ENVP, char *);
	lastaddr = MD_FETCH(kmdp, MODINFOMD_KERNEND, vm_offset_t);
#ifdef DDB
	ksym_start = MD_FETCH(kmdp, MODINFOMD_SSYM, uintptr_t);
	ksym_end = MD_FETCH(kmdp, MODINFOMD_ESYM, uintptr_t);
#endif
	preload_addr_relocate = KERNVIRTADDR - KERNPHYSADDR;
	return lastaddr;
}
#endif

vm_offset_t
default_parse_boot_param(struct arm_boot_params *abp)
{
	vm_offset_t lastaddr;

#if defined(LINUX_BOOT_ABI)
	if ((lastaddr = linux_parse_boot_param(abp)) != 0)
		return lastaddr;
#endif
#if defined(FREEBSD_BOOT_LOADER)
	if ((lastaddr = freebsd_parse_boot_param(abp)) != 0)
		return lastaddr;
#endif
	/* Fall back to hardcoded metadata. */
	lastaddr = fake_preload_metadata(abp);

	return lastaddr;
}

/*
 * Stub version of the boot parameter parsing routine.  We are
 * called early in initarm, before even VM has been initialized.
 * This routine needs to preserve any data that the boot loader
 * has passed in before the kernel starts to grow past the end
 * of the BSS, traditionally the place boot-loaders put this data.
 *
 * Since this is called so early, things that depend on the vm system
 * being setup (including access to some SoC's serial ports), about
 * all that can be done in this routine is to copy the arguments.
 *
 * This is the default boot parameter parsing routine.  Individual
 * kernels/boards can override this weak function with one of their
 * own.  We just fake metadata...
 */
__weak_reference(default_parse_boot_param, parse_boot_param);

/*
 * Initialize proc0
 */
void
init_proc0(vm_offset_t kstack)
{
	proc_linkup0(&proc0, &thread0);
	thread0.td_kstack = kstack;
	thread0.td_pcb = (struct pcb *)
		(thread0.td_kstack + KSTACK_PAGES * PAGE_SIZE) - 1;
	thread0.td_pcb->pcb_flags = 0;
	thread0.td_frame = &proc0_tf;
	pcpup->pc_curpcb = thread0.td_pcb;
}<|MERGE_RESOLUTION|>--- conflicted
+++ resolved
@@ -706,11 +706,7 @@
  * calling pmap_bootstrap.
  */
 void
-<<<<<<< HEAD
-arm_dump_avail_init(vm_offset_t memsize, size_t max)
-=======
 arm_dump_avail_init(vm_offset_t ramsize, size_t max)
->>>>>>> 9cfbfbb3
 {
 #ifdef LINUX_BOOT_ABI
 	/*
@@ -737,11 +733,7 @@
 		panic("dump_avail too small\n");
 
 	dump_avail[0] = round_page(PHYSADDR);
-<<<<<<< HEAD
-	dump_avail[1] = trunc_page(PHYSADDR + memsize);
-=======
 	dump_avail[1] = trunc_page(PHYSADDR + ramsize);
->>>>>>> 9cfbfbb3
 	dump_avail[2] = 0;
 	dump_avail[3] = 0;
 }
@@ -796,8 +788,6 @@
 	return (lastaddr);
 }
 
-<<<<<<< HEAD
-=======
 void
 pcpu0_init(void)
 {
@@ -811,7 +801,6 @@
 #endif
 }
 
->>>>>>> 9cfbfbb3
 #if defined(LINUX_BOOT_ABI)
 vm_offset_t
 linux_parse_boot_param(struct arm_boot_params *abp)
