--- conflicted
+++ resolved
@@ -1500,12 +1500,8 @@
 	struct pf_src_node	*cur, *next;
 	int i;
 
-<<<<<<< HEAD
 	LIST_INIT(&freelist);
-	for (i = 0, sh = V_pf_srchash; i <= V_pf_srchashmask; i++, sh++) {
-=======
 	for (i = 0, sh = V_pf_srchash; i <= pf_srchashmask; i++, sh++) {
->>>>>>> 6828cc99
 	    PF_HASHROW_LOCK(sh);
 	    LIST_FOREACH_SAFE(cur, &sh->nodes, entry, next)
 		if (cur->states == 0 && cur->expire <= time_uptime) {
