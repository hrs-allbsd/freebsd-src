/*
 * CDDL HEADER START
 *
 * The contents of this file are subject to the terms of the
 * Common Development and Distribution License (the "License").
 * You may not use this file except in compliance with the License.
 *
 * You can obtain a copy of the license at usr/src/OPENSOLARIS.LICENSE
 * or http://www.opensolaris.org/os/licensing.
 * See the License for the specific language governing permissions
 * and limitations under the License.
 *
 * When distributing Covered Code, include this CDDL HEADER in each
 * file and include the License file at usr/src/OPENSOLARIS.LICENSE.
 * If applicable, add the following below this CDDL HEADER, with the
 * fields enclosed by brackets "[]" replaced with your own identifying
 * information: Portions Copyright [yyyy] [name of copyright owner]
 *
 * CDDL HEADER END
 */

/*
 * Copyright (c) 2005, 2010, Oracle and/or its affiliates. All rights reserved.
 * Copyright 2012 Nexenta Systems, Inc. All rights reserved.
 * Copyright (c) 2012 by Delphix. All rights reserved.
 * Copyright 2012 Milan Jurik. All rights reserved.
 * Copyright (c) 2012, Joyent, Inc. All rights reserved.
 * Copyright (c) 2011-2012 Pawel Jakub Dawidek <pawel@dawidek.net>.
 * All rights reserved.
 * Copyright (c) 2012 Martin Matuska <mm@FreeBSD.org>. All rights reserved.
 * Copyright (c) 2013 Steven Hartland.  All rights reserved.
 */

#include <assert.h>
#include <ctype.h>
#include <errno.h>
#include <libgen.h>
#include <libintl.h>
#include <libuutil.h>
#include <libnvpair.h>
#include <locale.h>
#include <stddef.h>
#include <stdio.h>
#include <stdlib.h>
#include <strings.h>
#include <unistd.h>
#include <fcntl.h>
#include <zone.h>
#include <grp.h>
#include <pwd.h>
#include <signal.h>
#include <sys/list.h>
#include <sys/mntent.h>
#include <sys/mnttab.h>
#include <sys/mount.h>
#include <sys/stat.h>
#include <sys/fs/zfs.h>
#include <sys/types.h>
#include <time.h>
#include <err.h>
#include <jail.h>

#include <libzfs.h>
#include <zfs_prop.h>
#include <zfs_deleg.h>
#include <libuutil.h>
#ifdef sun
#include <aclutils.h>
#include <directory.h>
#endif

#include "zfs_iter.h"
#include "zfs_util.h"
#include "zfs_comutil.h"

libzfs_handle_t *g_zfs;

static FILE *mnttab_file;
static char history_str[HIS_MAX_RECORD_LEN];

static int zfs_do_clone(int argc, char **argv);
static int zfs_do_create(int argc, char **argv);
static int zfs_do_destroy(int argc, char **argv);
static int zfs_do_get(int argc, char **argv);
static int zfs_do_inherit(int argc, char **argv);
static int zfs_do_list(int argc, char **argv);
static int zfs_do_mount(int argc, char **argv);
static int zfs_do_rename(int argc, char **argv);
static int zfs_do_rollback(int argc, char **argv);
static int zfs_do_set(int argc, char **argv);
static int zfs_do_upgrade(int argc, char **argv);
static int zfs_do_snapshot(int argc, char **argv);
static int zfs_do_unmount(int argc, char **argv);
static int zfs_do_share(int argc, char **argv);
static int zfs_do_unshare(int argc, char **argv);
static int zfs_do_send(int argc, char **argv);
static int zfs_do_receive(int argc, char **argv);
static int zfs_do_promote(int argc, char **argv);
static int zfs_do_userspace(int argc, char **argv);
static int zfs_do_allow(int argc, char **argv);
static int zfs_do_unallow(int argc, char **argv);
static int zfs_do_hold(int argc, char **argv);
static int zfs_do_holds(int argc, char **argv);
static int zfs_do_release(int argc, char **argv);
static int zfs_do_diff(int argc, char **argv);
static int zfs_do_jail(int argc, char **argv);
static int zfs_do_unjail(int argc, char **argv);

/*
 * Enable a reasonable set of defaults for libumem debugging on DEBUG builds.
 */

#ifdef DEBUG
const char *
_umem_debug_init(void)
{
	return ("default,verbose"); /* $UMEM_DEBUG setting */
}

const char *
_umem_logging_init(void)
{
	return ("fail,contents"); /* $UMEM_LOGGING setting */
}
#endif

typedef enum {
	HELP_CLONE,
	HELP_CREATE,
	HELP_DESTROY,
	HELP_GET,
	HELP_INHERIT,
	HELP_UPGRADE,
	HELP_JAIL,
	HELP_UNJAIL,
	HELP_LIST,
	HELP_MOUNT,
	HELP_PROMOTE,
	HELP_RECEIVE,
	HELP_RENAME,
	HELP_ROLLBACK,
	HELP_SEND,
	HELP_SET,
	HELP_SHARE,
	HELP_SNAPSHOT,
	HELP_UNMOUNT,
	HELP_UNSHARE,
	HELP_ALLOW,
	HELP_UNALLOW,
	HELP_USERSPACE,
	HELP_GROUPSPACE,
	HELP_HOLD,
	HELP_HOLDS,
	HELP_RELEASE,
	HELP_DIFF,
} zfs_help_t;

typedef struct zfs_command {
	const char	*name;
	int		(*func)(int argc, char **argv);
	zfs_help_t	usage;
} zfs_command_t;

/*
 * Master command table.  Each ZFS command has a name, associated function, and
 * usage message.  The usage messages need to be internationalized, so we have
 * to have a function to return the usage message based on a command index.
 *
 * These commands are organized according to how they are displayed in the usage
 * message.  An empty command (one with a NULL name) indicates an empty line in
 * the generic usage message.
 */
static zfs_command_t command_table[] = {
	{ "create",	zfs_do_create,		HELP_CREATE		},
	{ "destroy",	zfs_do_destroy,		HELP_DESTROY		},
	{ NULL },
	{ "snapshot",	zfs_do_snapshot,	HELP_SNAPSHOT		},
	{ "rollback",	zfs_do_rollback,	HELP_ROLLBACK		},
	{ "clone",	zfs_do_clone,		HELP_CLONE		},
	{ "promote",	zfs_do_promote,		HELP_PROMOTE		},
	{ "rename",	zfs_do_rename,		HELP_RENAME		},
	{ NULL },
	{ "list",	zfs_do_list,		HELP_LIST		},
	{ NULL },
	{ "set",	zfs_do_set,		HELP_SET		},
	{ "get",	zfs_do_get,		HELP_GET		},
	{ "inherit",	zfs_do_inherit,		HELP_INHERIT		},
	{ "upgrade",	zfs_do_upgrade,		HELP_UPGRADE		},
	{ "userspace",	zfs_do_userspace,	HELP_USERSPACE		},
	{ "groupspace",	zfs_do_userspace,	HELP_GROUPSPACE		},
	{ NULL },
	{ "mount",	zfs_do_mount,		HELP_MOUNT		},
	{ "unmount",	zfs_do_unmount,		HELP_UNMOUNT		},
	{ "share",	zfs_do_share,		HELP_SHARE		},
	{ "unshare",	zfs_do_unshare,		HELP_UNSHARE		},
	{ NULL },
	{ "send",	zfs_do_send,		HELP_SEND		},
	{ "receive",	zfs_do_receive,		HELP_RECEIVE		},
	{ NULL },
	{ "allow",	zfs_do_allow,		HELP_ALLOW		},
	{ NULL },
	{ "unallow",	zfs_do_unallow,		HELP_UNALLOW		},
	{ NULL },
	{ "hold",	zfs_do_hold,		HELP_HOLD		},
	{ "holds",	zfs_do_holds,		HELP_HOLDS		},
	{ "release",	zfs_do_release,		HELP_RELEASE		},
	{ "diff",	zfs_do_diff,		HELP_DIFF		},
	{ NULL },
	{ "jail",	zfs_do_jail,		HELP_JAIL		},
	{ "unjail",	zfs_do_unjail,		HELP_UNJAIL		},
};

#define	NCOMMAND	(sizeof (command_table) / sizeof (command_table[0]))

zfs_command_t *current_command;

static const char *
get_usage(zfs_help_t idx)
{
	switch (idx) {
	case HELP_CLONE:
		return (gettext("\tclone [-p] [-o property=value] ... "
		    "<snapshot> <filesystem|volume>\n"));
	case HELP_CREATE:
		return (gettext("\tcreate [-pu] [-o property=value] ... "
		    "<filesystem>\n"
		    "\tcreate [-ps] [-b blocksize] [-o property=value] ... "
		    "-V <size> <volume>\n"));
	case HELP_DESTROY:
		return (gettext("\tdestroy [-fnpRrv] <filesystem|volume>\n"
		    "\tdestroy [-dnpRrv] "
		    "<snapshot>[%<snapname>][,...]\n"));
	case HELP_GET:
		return (gettext("\tget [-rHp] [-d max] "
		    "[-o \"all\" | field[,...]] [-t type[,...]] "
		    "[-s source[,...]]\n"
		    "\t    <\"all\" | property[,...]> "
		    "[filesystem|volume|snapshot] ...\n"));
	case HELP_INHERIT:
		return (gettext("\tinherit [-rS] <property> "
		    "<filesystem|volume|snapshot> ...\n"));
	case HELP_UPGRADE:
		return (gettext("\tupgrade [-v]\n"
		    "\tupgrade [-r] [-V version] <-a | filesystem ...>\n"));
	case HELP_JAIL:
		return (gettext("\tjail <jailid|jailname> <filesystem>\n"));
	case HELP_UNJAIL:
		return (gettext("\tunjail <jailid|jailname> <filesystem>\n"));
	case HELP_LIST:
		return (gettext("\tlist [-rH][-d max] "
		    "[-o property[,...]] [-t type[,...]] [-s property] ...\n"
		    "\t    [-S property] ... "
		    "[filesystem|volume|snapshot] ...\n"));
	case HELP_MOUNT:
		return (gettext("\tmount\n"
		    "\tmount [-vO] [-o opts] <-a | filesystem>\n"));
	case HELP_PROMOTE:
		return (gettext("\tpromote <clone-filesystem>\n"));
	case HELP_RECEIVE:
		return (gettext("\treceive|recv [-vnFu] <filesystem|volume|"
		"snapshot>\n"
		"\treceive|recv [-vnFu] [-d | -e] <filesystem>\n"));
	case HELP_RENAME:
		return (gettext("\trename [-f] <filesystem|volume|snapshot> "
		    "<filesystem|volume|snapshot>\n"
		    "\trename [-f] -p <filesystem|volume> "
		    "<filesystem|volume>\n"
		    "\trename -r <snapshot> <snapshot>\n"
		    "\trename -u [-p] <filesystem> <filesystem>"));
	case HELP_ROLLBACK:
		return (gettext("\trollback [-rRf] <snapshot>\n"));
	case HELP_SEND:
		return (gettext("\tsend [-DnPpRv] "
		    "[-i snapshot | -I snapshot] <snapshot>\n"));
	case HELP_SET:
		return (gettext("\tset <property=value> "
		    "<filesystem|volume|snapshot> ...\n"));
	case HELP_SHARE:
		return (gettext("\tshare <-a | filesystem>\n"));
	case HELP_SNAPSHOT:
<<<<<<< HEAD
		return (gettext("\tsnapshot [-r] [-o property=value] ... "
		    "<filesystem@snapname|volume@snapname>\n"));
=======
		return (gettext("\tsnapshot|snap [-r] [-o property=value] ... "
		    "<filesystem@snapname|volume@snapname> ...\n"));
>>>>>>> e2af9768
	case HELP_UNMOUNT:
		return (gettext("\tunmount|umount [-f] "
		    "<-a | filesystem|mountpoint>\n"));
	case HELP_UNSHARE:
		return (gettext("\tunshare "
		    "<-a | filesystem|mountpoint>\n"));
	case HELP_ALLOW:
		return (gettext("\tallow <filesystem|volume>\n"
		    "\tallow [-ldug] "
		    "<\"everyone\"|user|group>[,...] <perm|@setname>[,...]\n"
		    "\t    <filesystem|volume>\n"
		    "\tallow [-ld] -e <perm|@setname>[,...] "
		    "<filesystem|volume>\n"
		    "\tallow -c <perm|@setname>[,...] <filesystem|volume>\n"
		    "\tallow -s @setname <perm|@setname>[,...] "
		    "<filesystem|volume>\n"));
	case HELP_UNALLOW:
		return (gettext("\tunallow [-rldug] "
		    "<\"everyone\"|user|group>[,...]\n"
		    "\t    [<perm|@setname>[,...]] <filesystem|volume>\n"
		    "\tunallow [-rld] -e [<perm|@setname>[,...]] "
		    "<filesystem|volume>\n"
		    "\tunallow [-r] -c [<perm|@setname>[,...]] "
		    "<filesystem|volume>\n"
		    "\tunallow [-r] -s @setname [<perm|@setname>[,...]] "
		    "<filesystem|volume>\n"));
	case HELP_USERSPACE:
		return (gettext("\tuserspace [-Hinp] [-o field[,...]] "
		    "[-s field] ...\n\t[-S field] ... "
		    "[-t type[,...]] <filesystem|snapshot>\n"));
	case HELP_GROUPSPACE:
		return (gettext("\tgroupspace [-Hinp] [-o field[,...]] "
		    "[-s field] ...\n\t[-S field] ... "
		    "[-t type[,...]] <filesystem|snapshot>\n"));
	case HELP_HOLD:
		return (gettext("\thold [-r] <tag> <snapshot> ...\n"));
	case HELP_HOLDS:
		return (gettext("\tholds [-r] <snapshot> ...\n"));
	case HELP_RELEASE:
		return (gettext("\trelease [-r] <tag> <snapshot> ...\n"));
	case HELP_DIFF:
		return (gettext("\tdiff [-FHt] <snapshot> "
		    "[snapshot|filesystem]\n"));
	}

	abort();
	/* NOTREACHED */
}

void
nomem(void)
{
	(void) fprintf(stderr, gettext("internal error: out of memory\n"));
	exit(1);
}

/*
 * Utility function to guarantee malloc() success.
 */

void *
safe_malloc(size_t size)
{
	void *data;

	if ((data = calloc(1, size)) == NULL)
		nomem();

	return (data);
}

static char *
safe_strdup(char *str)
{
	char *dupstr = strdup(str);

	if (dupstr == NULL)
		nomem();

	return (dupstr);
}

/*
 * Callback routine that will print out information for each of
 * the properties.
 */
static int
usage_prop_cb(int prop, void *cb)
{
	FILE *fp = cb;

	(void) fprintf(fp, "\t%-15s ", zfs_prop_to_name(prop));

	if (zfs_prop_readonly(prop))
		(void) fprintf(fp, " NO    ");
	else
		(void) fprintf(fp, "YES    ");

	if (zfs_prop_inheritable(prop))
		(void) fprintf(fp, "  YES   ");
	else
		(void) fprintf(fp, "   NO   ");

	if (zfs_prop_values(prop) == NULL)
		(void) fprintf(fp, "-\n");
	else
		(void) fprintf(fp, "%s\n", zfs_prop_values(prop));

	return (ZPROP_CONT);
}

/*
 * Display usage message.  If we're inside a command, display only the usage for
 * that command.  Otherwise, iterate over the entire command table and display
 * a complete usage message.
 */
static void
usage(boolean_t requested)
{
	int i;
	boolean_t show_properties = B_FALSE;
	FILE *fp = requested ? stdout : stderr;

	if (current_command == NULL) {

		(void) fprintf(fp, gettext("usage: zfs command args ...\n"));
		(void) fprintf(fp,
		    gettext("where 'command' is one of the following:\n\n"));

		for (i = 0; i < NCOMMAND; i++) {
			if (command_table[i].name == NULL)
				(void) fprintf(fp, "\n");
			else
				(void) fprintf(fp, "%s",
				    get_usage(command_table[i].usage));
		}

		(void) fprintf(fp, gettext("\nEach dataset is of the form: "
		    "pool/[dataset/]*dataset[@name]\n"));
	} else {
		(void) fprintf(fp, gettext("usage:\n"));
		(void) fprintf(fp, "%s", get_usage(current_command->usage));
	}

	if (current_command != NULL &&
	    (strcmp(current_command->name, "set") == 0 ||
	    strcmp(current_command->name, "get") == 0 ||
	    strcmp(current_command->name, "inherit") == 0 ||
	    strcmp(current_command->name, "list") == 0))
		show_properties = B_TRUE;

	if (show_properties) {
		(void) fprintf(fp,
		    gettext("\nThe following properties are supported:\n"));

		(void) fprintf(fp, "\n\t%-14s %s  %s   %s\n\n",
		    "PROPERTY", "EDIT", "INHERIT", "VALUES");

		/* Iterate over all properties */
		(void) zprop_iter(usage_prop_cb, fp, B_FALSE, B_TRUE,
		    ZFS_TYPE_DATASET);

		(void) fprintf(fp, "\t%-15s ", "userused@...");
		(void) fprintf(fp, " NO       NO   <size>\n");
		(void) fprintf(fp, "\t%-15s ", "groupused@...");
		(void) fprintf(fp, " NO       NO   <size>\n");
		(void) fprintf(fp, "\t%-15s ", "userquota@...");
		(void) fprintf(fp, "YES       NO   <size> | none\n");
		(void) fprintf(fp, "\t%-15s ", "groupquota@...");
		(void) fprintf(fp, "YES       NO   <size> | none\n");
		(void) fprintf(fp, "\t%-15s ", "written@<snap>");
		(void) fprintf(fp, " NO       NO   <size>\n");

		(void) fprintf(fp, gettext("\nSizes are specified in bytes "
		    "with standard units such as K, M, G, etc.\n"));
		(void) fprintf(fp, gettext("\nUser-defined properties can "
		    "be specified by using a name containing a colon (:).\n"));
		(void) fprintf(fp, gettext("\nThe {user|group}{used|quota}@ "
		    "properties must be appended with\n"
		    "a user or group specifier of one of these forms:\n"
		    "    POSIX name      (eg: \"matt\")\n"
		    "    POSIX id        (eg: \"126829\")\n"
		    "    SMB name@domain (eg: \"matt@sun\")\n"
		    "    SMB SID         (eg: \"S-1-234-567-89\")\n"));
	} else {
		(void) fprintf(fp,
		    gettext("\nFor the property list, run: %s\n"),
		    "zfs set|get");
		(void) fprintf(fp,
		    gettext("\nFor the delegated permission list, run: %s\n"),
		    "zfs allow|unallow");
	}

	/*
	 * See comments at end of main().
	 */
	if (getenv("ZFS_ABORT") != NULL) {
		(void) printf("dumping core by request\n");
		abort();
	}

	exit(requested ? 0 : 2);
}

static int
parseprop(nvlist_t *props)
{
	char *propname = optarg;
	char *propval, *strval;

	if ((propval = strchr(propname, '=')) == NULL) {
		(void) fprintf(stderr, gettext("missing "
		    "'=' for -o option\n"));
		return (-1);
	}
	*propval = '\0';
	propval++;
	if (nvlist_lookup_string(props, propname, &strval) == 0) {
		(void) fprintf(stderr, gettext("property '%s' "
		    "specified multiple times\n"), propname);
		return (-1);
	}
	if (nvlist_add_string(props, propname, propval) != 0)
		nomem();
	return (0);
}

static int
parse_depth(char *opt, int *flags)
{
	char *tmp;
	int depth;

	depth = (int)strtol(opt, &tmp, 0);
	if (*tmp) {
		(void) fprintf(stderr,
		    gettext("%s is not an integer\n"), optarg);
		usage(B_FALSE);
	}
	if (depth < 0) {
		(void) fprintf(stderr,
		    gettext("Depth can not be negative.\n"));
		usage(B_FALSE);
	}
	*flags |= (ZFS_ITER_DEPTH_LIMIT|ZFS_ITER_RECURSE);
	return (depth);
}

#define	PROGRESS_DELAY 2		/* seconds */

static char *pt_reverse = "\b\b\b\b\b\b\b\b\b\b\b\b\b\b\b\b\b\b\b\b\b\b\b\b\b";
static time_t pt_begin;
static char *pt_header = NULL;
static boolean_t pt_shown;

static void
start_progress_timer(void)
{
	pt_begin = time(NULL) + PROGRESS_DELAY;
	pt_shown = B_FALSE;
}

static void
set_progress_header(char *header)
{
	assert(pt_header == NULL);
	pt_header = safe_strdup(header);
	if (pt_shown) {
		(void) printf("%s: ", header);
		(void) fflush(stdout);
	}
}

static void
update_progress(char *update)
{
	if (!pt_shown && time(NULL) > pt_begin) {
		int len = strlen(update);

		(void) printf("%s: %s%*.*s", pt_header, update, len, len,
		    pt_reverse);
		(void) fflush(stdout);
		pt_shown = B_TRUE;
	} else if (pt_shown) {
		int len = strlen(update);

		(void) printf("%s%*.*s", update, len, len, pt_reverse);
		(void) fflush(stdout);
	}
}

static void
finish_progress(char *done)
{
	if (pt_shown) {
		(void) printf("%s\n", done);
		(void) fflush(stdout);
	}
	free(pt_header);
	pt_header = NULL;
}
/*
 * zfs clone [-p] [-o prop=value] ... <snap> <fs | vol>
 *
 * Given an existing dataset, create a writable copy whose initial contents
 * are the same as the source.  The newly created dataset maintains a
 * dependency on the original; the original cannot be destroyed so long as
 * the clone exists.
 *
 * The '-p' flag creates all the non-existing ancestors of the target first.
 */
static int
zfs_do_clone(int argc, char **argv)
{
	zfs_handle_t *zhp = NULL;
	boolean_t parents = B_FALSE;
	nvlist_t *props;
	int ret = 0;
	int c;

	if (nvlist_alloc(&props, NV_UNIQUE_NAME, 0) != 0)
		nomem();

	/* check options */
	while ((c = getopt(argc, argv, "o:p")) != -1) {
		switch (c) {
		case 'o':
			if (parseprop(props))
				return (1);
			break;
		case 'p':
			parents = B_TRUE;
			break;
		case '?':
			(void) fprintf(stderr, gettext("invalid option '%c'\n"),
			    optopt);
			goto usage;
		}
	}

	argc -= optind;
	argv += optind;

	/* check number of arguments */
	if (argc < 1) {
		(void) fprintf(stderr, gettext("missing source dataset "
		    "argument\n"));
		goto usage;
	}
	if (argc < 2) {
		(void) fprintf(stderr, gettext("missing target dataset "
		    "argument\n"));
		goto usage;
	}
	if (argc > 2) {
		(void) fprintf(stderr, gettext("too many arguments\n"));
		goto usage;
	}

	/* open the source dataset */
	if ((zhp = zfs_open(g_zfs, argv[0], ZFS_TYPE_SNAPSHOT)) == NULL)
		return (1);

	if (parents && zfs_name_valid(argv[1], ZFS_TYPE_FILESYSTEM |
	    ZFS_TYPE_VOLUME)) {
		/*
		 * Now create the ancestors of the target dataset.  If the
		 * target already exists and '-p' option was used we should not
		 * complain.
		 */
		if (zfs_dataset_exists(g_zfs, argv[1], ZFS_TYPE_FILESYSTEM |
		    ZFS_TYPE_VOLUME))
			return (0);
		if (zfs_create_ancestors(g_zfs, argv[1]) != 0)
			return (1);
	}

	/* pass to libzfs */
	ret = zfs_clone(zhp, argv[1], props);

	/* create the mountpoint if necessary */
	if (ret == 0) {
		zfs_handle_t *clone;

		clone = zfs_open(g_zfs, argv[1], ZFS_TYPE_DATASET);
		if (clone != NULL) {
			if (zfs_get_type(clone) != ZFS_TYPE_VOLUME)
				if ((ret = zfs_mount(clone, NULL, 0)) == 0)
					ret = zfs_share(clone);
			zfs_close(clone);
		}
	}

	zfs_close(zhp);
	nvlist_free(props);

	return (!!ret);

usage:
	if (zhp)
		zfs_close(zhp);
	nvlist_free(props);
	usage(B_FALSE);
	return (-1);
}

/*
 * zfs create [-pu] [-o prop=value] ... fs
 * zfs create [-ps] [-b blocksize] [-o prop=value] ... -V vol size
 *
 * Create a new dataset.  This command can be used to create filesystems
 * and volumes.  Snapshot creation is handled by 'zfs snapshot'.
 * For volumes, the user must specify a size to be used.
 *
 * The '-s' flag applies only to volumes, and indicates that we should not try
 * to set the reservation for this volume.  By default we set a reservation
 * equal to the size for any volume.  For pools with SPA_VERSION >=
 * SPA_VERSION_REFRESERVATION, we set a refreservation instead.
 *
 * The '-p' flag creates all the non-existing ancestors of the target first.
 *
 * The '-u' flag prevents mounting of newly created file system.
 */
static int
zfs_do_create(int argc, char **argv)
{
	zfs_type_t type = ZFS_TYPE_FILESYSTEM;
	zfs_handle_t *zhp = NULL;
	uint64_t volsize;
	int c;
	boolean_t noreserve = B_FALSE;
	boolean_t bflag = B_FALSE;
	boolean_t parents = B_FALSE;
	boolean_t nomount = B_FALSE;
	int ret = 1;
	nvlist_t *props;
	uint64_t intval;
	int canmount = ZFS_CANMOUNT_OFF;

	if (nvlist_alloc(&props, NV_UNIQUE_NAME, 0) != 0)
		nomem();

	/* check options */
	while ((c = getopt(argc, argv, ":V:b:so:pu")) != -1) {
		switch (c) {
		case 'V':
			type = ZFS_TYPE_VOLUME;
			if (zfs_nicestrtonum(g_zfs, optarg, &intval) != 0) {
				(void) fprintf(stderr, gettext("bad volume "
				    "size '%s': %s\n"), optarg,
				    libzfs_error_description(g_zfs));
				goto error;
			}

			if (nvlist_add_uint64(props,
			    zfs_prop_to_name(ZFS_PROP_VOLSIZE), intval) != 0)
				nomem();
			volsize = intval;
			break;
		case 'p':
			parents = B_TRUE;
			break;
		case 'b':
			bflag = B_TRUE;
			if (zfs_nicestrtonum(g_zfs, optarg, &intval) != 0) {
				(void) fprintf(stderr, gettext("bad volume "
				    "block size '%s': %s\n"), optarg,
				    libzfs_error_description(g_zfs));
				goto error;
			}

			if (nvlist_add_uint64(props,
			    zfs_prop_to_name(ZFS_PROP_VOLBLOCKSIZE),
			    intval) != 0)
				nomem();
			break;
		case 'o':
			if (parseprop(props))
				goto error;
			break;
		case 's':
			noreserve = B_TRUE;
			break;
		case 'u':
			nomount = B_TRUE;
			break;
		case ':':
			(void) fprintf(stderr, gettext("missing size "
			    "argument\n"));
			goto badusage;
		case '?':
			(void) fprintf(stderr, gettext("invalid option '%c'\n"),
			    optopt);
			goto badusage;
		}
	}

	if ((bflag || noreserve) && type != ZFS_TYPE_VOLUME) {
		(void) fprintf(stderr, gettext("'-s' and '-b' can only be "
		    "used when creating a volume\n"));
		goto badusage;
	}
	if (nomount && type != ZFS_TYPE_FILESYSTEM) {
		(void) fprintf(stderr, gettext("'-u' can only be "
		    "used when creating a file system\n"));
		goto badusage;
	}

	argc -= optind;
	argv += optind;

	/* check number of arguments */
	if (argc == 0) {
		(void) fprintf(stderr, gettext("missing %s argument\n"),
		    zfs_type_to_name(type));
		goto badusage;
	}
	if (argc > 1) {
		(void) fprintf(stderr, gettext("too many arguments\n"));
		goto badusage;
	}

	if (type == ZFS_TYPE_VOLUME && !noreserve) {
		zpool_handle_t *zpool_handle;
		uint64_t spa_version;
		char *p;
		zfs_prop_t resv_prop;
		char *strval;

		if (p = strchr(argv[0], '/'))
			*p = '\0';
		zpool_handle = zpool_open(g_zfs, argv[0]);
		if (p != NULL)
			*p = '/';
		if (zpool_handle == NULL)
			goto error;
		spa_version = zpool_get_prop_int(zpool_handle,
		    ZPOOL_PROP_VERSION, NULL);
		zpool_close(zpool_handle);
		if (spa_version >= SPA_VERSION_REFRESERVATION)
			resv_prop = ZFS_PROP_REFRESERVATION;
		else
			resv_prop = ZFS_PROP_RESERVATION;
		volsize = zvol_volsize_to_reservation(volsize, props);

		if (nvlist_lookup_string(props, zfs_prop_to_name(resv_prop),
		    &strval) != 0) {
			if (nvlist_add_uint64(props,
			    zfs_prop_to_name(resv_prop), volsize) != 0) {
				nvlist_free(props);
				nomem();
			}
		}
	}

	if (parents && zfs_name_valid(argv[0], type)) {
		/*
		 * Now create the ancestors of target dataset.  If the target
		 * already exists and '-p' option was used we should not
		 * complain.
		 */
		if (zfs_dataset_exists(g_zfs, argv[0], type)) {
			ret = 0;
			goto error;
		}
		if (zfs_create_ancestors(g_zfs, argv[0]) != 0)
			goto error;
	}

	/* pass to libzfs */
	if (zfs_create(g_zfs, argv[0], type, props) != 0)
		goto error;

	if ((zhp = zfs_open(g_zfs, argv[0], ZFS_TYPE_DATASET)) == NULL)
		goto error;

	ret = 0;
	/*
	 * if the user doesn't want the dataset automatically mounted,
	 * then skip the mount/share step
	 */
	if (zfs_prop_valid_for_type(ZFS_PROP_CANMOUNT, type))
		canmount = zfs_prop_get_int(zhp, ZFS_PROP_CANMOUNT);

	/*
	 * Mount and/or share the new filesystem as appropriate.  We provide a
	 * verbose error message to let the user know that their filesystem was
	 * in fact created, even if we failed to mount or share it.
	 */
	if (!nomount && canmount == ZFS_CANMOUNT_ON) {
		if (zfs_mount(zhp, NULL, 0) != 0) {
			(void) fprintf(stderr, gettext("filesystem "
			    "successfully created, but not mounted\n"));
			ret = 1;
		} else if (zfs_share(zhp) != 0) {
			(void) fprintf(stderr, gettext("filesystem "
			    "successfully created, but not shared\n"));
			ret = 1;
		}
	}

error:
	if (zhp)
		zfs_close(zhp);
	nvlist_free(props);
	return (ret);
badusage:
	nvlist_free(props);
	usage(B_FALSE);
	return (2);
}

/*
 * zfs destroy [-rRf] <fs, vol>
 * zfs destroy [-rRd] <snap>
 *
 *	-r	Recursively destroy all children
 *	-R	Recursively destroy all dependents, including clones
 *	-f	Force unmounting of any dependents
 *	-d	If we can't destroy now, mark for deferred destruction
 *
 * Destroys the given dataset.  By default, it will unmount any filesystems,
 * and refuse to destroy a dataset that has any dependents.  A dependent can
 * either be a child, or a clone of a child.
 */
typedef struct destroy_cbdata {
	boolean_t	cb_first;
	boolean_t	cb_force;
	boolean_t	cb_recurse;
	boolean_t	cb_error;
	boolean_t	cb_doclones;
	zfs_handle_t	*cb_target;
	boolean_t	cb_defer_destroy;
	boolean_t	cb_verbose;
	boolean_t	cb_parsable;
	boolean_t	cb_dryrun;
	nvlist_t	*cb_nvl;

	/* first snap in contiguous run */
	zfs_handle_t	*cb_firstsnap;
	/* previous snap in contiguous run */
	zfs_handle_t	*cb_prevsnap;
	int64_t		cb_snapused;
	char		*cb_snapspec;
} destroy_cbdata_t;

/*
 * Check for any dependents based on the '-r' or '-R' flags.
 */
static int
destroy_check_dependent(zfs_handle_t *zhp, void *data)
{
	destroy_cbdata_t *cbp = data;
	const char *tname = zfs_get_name(cbp->cb_target);
	const char *name = zfs_get_name(zhp);

	if (strncmp(tname, name, strlen(tname)) == 0 &&
	    (name[strlen(tname)] == '/' || name[strlen(tname)] == '@')) {
		/*
		 * This is a direct descendant, not a clone somewhere else in
		 * the hierarchy.
		 */
		if (cbp->cb_recurse)
			goto out;

		if (cbp->cb_first) {
			(void) fprintf(stderr, gettext("cannot destroy '%s': "
			    "%s has children\n"),
			    zfs_get_name(cbp->cb_target),
			    zfs_type_to_name(zfs_get_type(cbp->cb_target)));
			(void) fprintf(stderr, gettext("use '-r' to destroy "
			    "the following datasets:\n"));
			cbp->cb_first = B_FALSE;
			cbp->cb_error = B_TRUE;
		}

		(void) fprintf(stderr, "%s\n", zfs_get_name(zhp));
	} else {
		/*
		 * This is a clone.  We only want to report this if the '-r'
		 * wasn't specified, or the target is a snapshot.
		 */
		if (!cbp->cb_recurse &&
		    zfs_get_type(cbp->cb_target) != ZFS_TYPE_SNAPSHOT)
			goto out;

		if (cbp->cb_first) {
			(void) fprintf(stderr, gettext("cannot destroy '%s': "
			    "%s has dependent clones\n"),
			    zfs_get_name(cbp->cb_target),
			    zfs_type_to_name(zfs_get_type(cbp->cb_target)));
			(void) fprintf(stderr, gettext("use '-R' to destroy "
			    "the following datasets:\n"));
			cbp->cb_first = B_FALSE;
			cbp->cb_error = B_TRUE;
			cbp->cb_dryrun = B_TRUE;
		}

		(void) fprintf(stderr, "%s\n", zfs_get_name(zhp));
	}

out:
	zfs_close(zhp);
	return (0);
}

static int
destroy_callback(zfs_handle_t *zhp, void *data)
{
	destroy_cbdata_t *cb = data;
	const char *name = zfs_get_name(zhp);

	if (cb->cb_verbose) {
		if (cb->cb_parsable) {
			(void) printf("destroy\t%s\n", name);
		} else if (cb->cb_dryrun) {
			(void) printf(gettext("would destroy %s\n"),
			    name);
		} else {
			(void) printf(gettext("will destroy %s\n"),
			    name);
		}
	}

	/*
	 * Ignore pools (which we've already flagged as an error before getting
	 * here).
	 */
	if (strchr(zfs_get_name(zhp), '/') == NULL &&
	    zfs_get_type(zhp) == ZFS_TYPE_FILESYSTEM) {
		zfs_close(zhp);
		return (0);
	}

	if (!cb->cb_dryrun) {
		if (zfs_unmount(zhp, NULL, cb->cb_force ? MS_FORCE : 0) != 0 ||
		    zfs_destroy(zhp, cb->cb_defer_destroy) != 0) {
			zfs_close(zhp);
			return (-1);
		}
	}

	zfs_close(zhp);
	return (0);
}

static int
destroy_print_cb(zfs_handle_t *zhp, void *arg)
{
	destroy_cbdata_t *cb = arg;
	const char *name = zfs_get_name(zhp);
	int err = 0;

	if (nvlist_exists(cb->cb_nvl, name)) {
		if (cb->cb_firstsnap == NULL)
			cb->cb_firstsnap = zfs_handle_dup(zhp);
		if (cb->cb_prevsnap != NULL)
			zfs_close(cb->cb_prevsnap);
		/* this snap continues the current range */
		cb->cb_prevsnap = zfs_handle_dup(zhp);
		if (cb->cb_verbose) {
			if (cb->cb_parsable) {
				(void) printf("destroy\t%s\n", name);
			} else if (cb->cb_dryrun) {
				(void) printf(gettext("would destroy %s\n"),
				    name);
			} else {
				(void) printf(gettext("will destroy %s\n"),
				    name);
			}
		}
	} else if (cb->cb_firstsnap != NULL) {
		/* end of this range */
		uint64_t used = 0;
		err = zfs_get_snapused_int(cb->cb_firstsnap,
		    cb->cb_prevsnap, &used);
		cb->cb_snapused += used;
		zfs_close(cb->cb_firstsnap);
		cb->cb_firstsnap = NULL;
		zfs_close(cb->cb_prevsnap);
		cb->cb_prevsnap = NULL;
	}
	zfs_close(zhp);
	return (err);
}

static int
destroy_print_snapshots(zfs_handle_t *fs_zhp, destroy_cbdata_t *cb)
{
	int err = 0;
	assert(cb->cb_firstsnap == NULL);
	assert(cb->cb_prevsnap == NULL);
	err = zfs_iter_snapshots_sorted(fs_zhp, destroy_print_cb, cb);
	if (cb->cb_firstsnap != NULL) {
		uint64_t used = 0;
		if (err == 0) {
			err = zfs_get_snapused_int(cb->cb_firstsnap,
			    cb->cb_prevsnap, &used);
		}
		cb->cb_snapused += used;
		zfs_close(cb->cb_firstsnap);
		cb->cb_firstsnap = NULL;
		zfs_close(cb->cb_prevsnap);
		cb->cb_prevsnap = NULL;
	}
	return (err);
}

static int
snapshot_to_nvl_cb(zfs_handle_t *zhp, void *arg)
{
	destroy_cbdata_t *cb = arg;
	int err = 0;

	/* Check for clones. */
	if (!cb->cb_doclones && !cb->cb_defer_destroy) {
		cb->cb_target = zhp;
		cb->cb_first = B_TRUE;
		err = zfs_iter_dependents(zhp, B_TRUE,
		    destroy_check_dependent, cb);
	}

	if (err == 0) {
		if (nvlist_add_boolean(cb->cb_nvl, zfs_get_name(zhp)))
			nomem();
	}
	zfs_close(zhp);
	return (err);
}

static int
gather_snapshots(zfs_handle_t *zhp, void *arg)
{
	destroy_cbdata_t *cb = arg;
	int err = 0;

	err = zfs_iter_snapspec(zhp, cb->cb_snapspec, snapshot_to_nvl_cb, cb);
	if (err == ENOENT)
		err = 0;
	if (err != 0)
		goto out;

	if (cb->cb_verbose) {
		err = destroy_print_snapshots(zhp, cb);
		if (err != 0)
			goto out;
	}

	if (cb->cb_recurse)
		err = zfs_iter_filesystems(zhp, gather_snapshots, cb);

out:
	zfs_close(zhp);
	return (err);
}

static int
destroy_clones(destroy_cbdata_t *cb)
{
	nvpair_t *pair;
	for (pair = nvlist_next_nvpair(cb->cb_nvl, NULL);
	    pair != NULL;
	    pair = nvlist_next_nvpair(cb->cb_nvl, pair)) {
		zfs_handle_t *zhp = zfs_open(g_zfs, nvpair_name(pair),
		    ZFS_TYPE_SNAPSHOT);
		if (zhp != NULL) {
			boolean_t defer = cb->cb_defer_destroy;
			int err = 0;

			/*
			 * We can't defer destroy non-snapshots, so set it to
			 * false while destroying the clones.
			 */
			cb->cb_defer_destroy = B_FALSE;
			err = zfs_iter_dependents(zhp, B_FALSE,
			    destroy_callback, cb);
			cb->cb_defer_destroy = defer;
			zfs_close(zhp);
			if (err != 0)
				return (err);
		}
	}
	return (0);
}

static int
zfs_do_destroy(int argc, char **argv)
{
	destroy_cbdata_t cb = { 0 };
	int c;
	zfs_handle_t *zhp;
	char *at;
	zfs_type_t type = ZFS_TYPE_DATASET;

	/* check options */
	while ((c = getopt(argc, argv, "vpndfrR")) != -1) {
		switch (c) {
		case 'v':
			cb.cb_verbose = B_TRUE;
			break;
		case 'p':
			cb.cb_verbose = B_TRUE;
			cb.cb_parsable = B_TRUE;
			break;
		case 'n':
			cb.cb_dryrun = B_TRUE;
			break;
		case 'd':
			cb.cb_defer_destroy = B_TRUE;
			type = ZFS_TYPE_SNAPSHOT;
			break;
		case 'f':
			cb.cb_force = B_TRUE;
			break;
		case 'r':
			cb.cb_recurse = B_TRUE;
			break;
		case 'R':
			cb.cb_recurse = B_TRUE;
			cb.cb_doclones = B_TRUE;
			break;
		case '?':
		default:
			(void) fprintf(stderr, gettext("invalid option '%c'\n"),
			    optopt);
			usage(B_FALSE);
		}
	}

	argc -= optind;
	argv += optind;

	/* check number of arguments */
	if (argc == 0) {
		(void) fprintf(stderr, gettext("missing dataset argument\n"));
		usage(B_FALSE);
	}
	if (argc > 1) {
		(void) fprintf(stderr, gettext("too many arguments\n"));
		usage(B_FALSE);
	}

	at = strchr(argv[0], '@');
	if (at != NULL) {
		int err = 0;

		/* Build the list of snaps to destroy in cb_nvl. */
		if (nvlist_alloc(&cb.cb_nvl, NV_UNIQUE_NAME, 0) != 0)
			nomem();

		*at = '\0';
		zhp = zfs_open(g_zfs, argv[0],
		    ZFS_TYPE_FILESYSTEM | ZFS_TYPE_VOLUME);
		if (zhp == NULL)
			return (1);

		cb.cb_snapspec = at + 1;
		if (gather_snapshots(zfs_handle_dup(zhp), &cb) != 0 ||
		    cb.cb_error) {
			zfs_close(zhp);
			nvlist_free(cb.cb_nvl);
			return (1);
		}

		if (nvlist_empty(cb.cb_nvl)) {
			(void) fprintf(stderr, gettext("could not find any "
			    "snapshots to destroy; check snapshot names.\n"));
			zfs_close(zhp);
			nvlist_free(cb.cb_nvl);
			return (1);
		}

		if (cb.cb_verbose) {
			char buf[16];
			zfs_nicenum(cb.cb_snapused, buf, sizeof (buf));
			if (cb.cb_parsable) {
				(void) printf("reclaim\t%llu\n",
				    cb.cb_snapused);
			} else if (cb.cb_dryrun) {
				(void) printf(gettext("would reclaim %s\n"),
				    buf);
			} else {
				(void) printf(gettext("will reclaim %s\n"),
				    buf);
			}
		}

		if (!cb.cb_dryrun) {
			if (cb.cb_doclones)
				err = destroy_clones(&cb);
			if (err == 0) {
				err = zfs_destroy_snaps_nvl(zhp, cb.cb_nvl,
				    cb.cb_defer_destroy);
			}
		}

		zfs_close(zhp);
		nvlist_free(cb.cb_nvl);
		if (err != 0)
			return (1);
	} else {
		/* Open the given dataset */
		if ((zhp = zfs_open(g_zfs, argv[0], type)) == NULL)
			return (1);

		cb.cb_target = zhp;

		/*
		 * Perform an explicit check for pools before going any further.
		 */
		if (!cb.cb_recurse && strchr(zfs_get_name(zhp), '/') == NULL &&
		    zfs_get_type(zhp) == ZFS_TYPE_FILESYSTEM) {
			(void) fprintf(stderr, gettext("cannot destroy '%s': "
			    "operation does not apply to pools\n"),
			    zfs_get_name(zhp));
			(void) fprintf(stderr, gettext("use 'zfs destroy -r "
			    "%s' to destroy all datasets in the pool\n"),
			    zfs_get_name(zhp));
			(void) fprintf(stderr, gettext("use 'zpool destroy %s' "
			    "to destroy the pool itself\n"), zfs_get_name(zhp));
			zfs_close(zhp);
			return (1);
		}

		/*
		 * Check for any dependents and/or clones.
		 */
		cb.cb_first = B_TRUE;
		if (!cb.cb_doclones &&
		    zfs_iter_dependents(zhp, B_TRUE, destroy_check_dependent,
		    &cb) != 0) {
			zfs_close(zhp);
			return (1);
		}

		if (cb.cb_error) {
			zfs_close(zhp);
			return (1);
		}

		if (zfs_iter_dependents(zhp, B_FALSE, destroy_callback,
		    &cb) != 0) {
			zfs_close(zhp);
			return (1);
		}

		/*
		 * Do the real thing.  The callback will close the
		 * handle regardless of whether it succeeds or not.
		 */
		if (destroy_callback(zhp, &cb) != 0)
			return (1);
	}

	return (0);
}

static boolean_t
is_recvd_column(zprop_get_cbdata_t *cbp)
{
	int i;
	zfs_get_column_t col;

	for (i = 0; i < ZFS_GET_NCOLS &&
	    (col = cbp->cb_columns[i]) != GET_COL_NONE; i++)
		if (col == GET_COL_RECVD)
			return (B_TRUE);
	return (B_FALSE);
}

/*
 * zfs get [-rHp] [-o all | field[,field]...] [-s source[,source]...]
 *	< all | property[,property]... > < fs | snap | vol > ...
 *
 *	-r	recurse over any child datasets
 *	-H	scripted mode.  Headers are stripped, and fields are separated
 *		by tabs instead of spaces.
 *	-o	Set of fields to display.  One of "name,property,value,
 *		received,source". Default is "name,property,value,source".
 *		"all" is an alias for all five.
 *	-s	Set of sources to allow.  One of
 *		"local,default,inherited,received,temporary,none".  Default is
 *		all six.
 *	-p	Display values in parsable (literal) format.
 *
 *  Prints properties for the given datasets.  The user can control which
 *  columns to display as well as which property types to allow.
 */

/*
 * Invoked to display the properties for a single dataset.
 */
static int
get_callback(zfs_handle_t *zhp, void *data)
{
	char buf[ZFS_MAXPROPLEN];
	char rbuf[ZFS_MAXPROPLEN];
	zprop_source_t sourcetype;
	char source[ZFS_MAXNAMELEN];
	zprop_get_cbdata_t *cbp = data;
	nvlist_t *user_props = zfs_get_user_props(zhp);
	zprop_list_t *pl = cbp->cb_proplist;
	nvlist_t *propval;
	char *strval;
	char *sourceval;
	boolean_t received = is_recvd_column(cbp);

	for (; pl != NULL; pl = pl->pl_next) {
		char *recvdval = NULL;
		/*
		 * Skip the special fake placeholder.  This will also skip over
		 * the name property when 'all' is specified.
		 */
		if (pl->pl_prop == ZFS_PROP_NAME &&
		    pl == cbp->cb_proplist)
			continue;

		if (pl->pl_prop != ZPROP_INVAL) {
			if (zfs_prop_get(zhp, pl->pl_prop, buf,
			    sizeof (buf), &sourcetype, source,
			    sizeof (source),
			    cbp->cb_literal) != 0) {
				if (pl->pl_all)
					continue;
				if (!zfs_prop_valid_for_type(pl->pl_prop,
				    ZFS_TYPE_DATASET)) {
					(void) fprintf(stderr,
					    gettext("No such property '%s'\n"),
					    zfs_prop_to_name(pl->pl_prop));
					continue;
				}
				sourcetype = ZPROP_SRC_NONE;
				(void) strlcpy(buf, "-", sizeof (buf));
			}

			if (received && (zfs_prop_get_recvd(zhp,
			    zfs_prop_to_name(pl->pl_prop), rbuf, sizeof (rbuf),
			    cbp->cb_literal) == 0))
				recvdval = rbuf;

			zprop_print_one_property(zfs_get_name(zhp), cbp,
			    zfs_prop_to_name(pl->pl_prop),
			    buf, sourcetype, source, recvdval);
		} else if (zfs_prop_userquota(pl->pl_user_prop)) {
			sourcetype = ZPROP_SRC_LOCAL;

			if (zfs_prop_get_userquota(zhp, pl->pl_user_prop,
			    buf, sizeof (buf), cbp->cb_literal) != 0) {
				sourcetype = ZPROP_SRC_NONE;
				(void) strlcpy(buf, "-", sizeof (buf));
			}

			zprop_print_one_property(zfs_get_name(zhp), cbp,
			    pl->pl_user_prop, buf, sourcetype, source, NULL);
		} else if (zfs_prop_written(pl->pl_user_prop)) {
			sourcetype = ZPROP_SRC_LOCAL;

			if (zfs_prop_get_written(zhp, pl->pl_user_prop,
			    buf, sizeof (buf), cbp->cb_literal) != 0) {
				sourcetype = ZPROP_SRC_NONE;
				(void) strlcpy(buf, "-", sizeof (buf));
			}

			zprop_print_one_property(zfs_get_name(zhp), cbp,
			    pl->pl_user_prop, buf, sourcetype, source, NULL);
		} else {
			if (nvlist_lookup_nvlist(user_props,
			    pl->pl_user_prop, &propval) != 0) {
				if (pl->pl_all)
					continue;
				sourcetype = ZPROP_SRC_NONE;
				strval = "-";
			} else {
				verify(nvlist_lookup_string(propval,
				    ZPROP_VALUE, &strval) == 0);
				verify(nvlist_lookup_string(propval,
				    ZPROP_SOURCE, &sourceval) == 0);

				if (strcmp(sourceval,
				    zfs_get_name(zhp)) == 0) {
					sourcetype = ZPROP_SRC_LOCAL;
				} else if (strcmp(sourceval,
				    ZPROP_SOURCE_VAL_RECVD) == 0) {
					sourcetype = ZPROP_SRC_RECEIVED;
				} else {
					sourcetype = ZPROP_SRC_INHERITED;
					(void) strlcpy(source,
					    sourceval, sizeof (source));
				}
			}

			if (received && (zfs_prop_get_recvd(zhp,
			    pl->pl_user_prop, rbuf, sizeof (rbuf),
			    cbp->cb_literal) == 0))
				recvdval = rbuf;

			zprop_print_one_property(zfs_get_name(zhp), cbp,
			    pl->pl_user_prop, strval, sourcetype,
			    source, recvdval);
		}
	}

	return (0);
}

static int
zfs_do_get(int argc, char **argv)
{
	zprop_get_cbdata_t cb = { 0 };
	int i, c, flags = ZFS_ITER_ARGS_CAN_BE_PATHS;
	int types = ZFS_TYPE_DATASET;
	char *value, *fields;
	int ret = 0;
	int limit = 0;
	zprop_list_t fake_name = { 0 };

	/*
	 * Set up default columns and sources.
	 */
	cb.cb_sources = ZPROP_SRC_ALL;
	cb.cb_columns[0] = GET_COL_NAME;
	cb.cb_columns[1] = GET_COL_PROPERTY;
	cb.cb_columns[2] = GET_COL_VALUE;
	cb.cb_columns[3] = GET_COL_SOURCE;
	cb.cb_type = ZFS_TYPE_DATASET;

	/* check options */
	while ((c = getopt(argc, argv, ":d:o:s:rt:Hp")) != -1) {
		switch (c) {
		case 'p':
			cb.cb_literal = B_TRUE;
			break;
		case 'd':
			limit = parse_depth(optarg, &flags);
			break;
		case 'r':
			flags |= ZFS_ITER_RECURSE;
			break;
		case 'H':
			cb.cb_scripted = B_TRUE;
			break;
		case ':':
			(void) fprintf(stderr, gettext("missing argument for "
			    "'%c' option\n"), optopt);
			usage(B_FALSE);
			break;
		case 'o':
			/*
			 * Process the set of columns to display.  We zero out
			 * the structure to give us a blank slate.
			 */
			bzero(&cb.cb_columns, sizeof (cb.cb_columns));
			i = 0;
			while (*optarg != '\0') {
				static char *col_subopts[] =
				    { "name", "property", "value", "received",
				    "source", "all", NULL };

				if (i == ZFS_GET_NCOLS) {
					(void) fprintf(stderr, gettext("too "
					    "many fields given to -o "
					    "option\n"));
					usage(B_FALSE);
				}

				switch (getsubopt(&optarg, col_subopts,
				    &value)) {
				case 0:
					cb.cb_columns[i++] = GET_COL_NAME;
					break;
				case 1:
					cb.cb_columns[i++] = GET_COL_PROPERTY;
					break;
				case 2:
					cb.cb_columns[i++] = GET_COL_VALUE;
					break;
				case 3:
					cb.cb_columns[i++] = GET_COL_RECVD;
					flags |= ZFS_ITER_RECVD_PROPS;
					break;
				case 4:
					cb.cb_columns[i++] = GET_COL_SOURCE;
					break;
				case 5:
					if (i > 0) {
						(void) fprintf(stderr,
						    gettext("\"all\" conflicts "
						    "with specific fields "
						    "given to -o option\n"));
						usage(B_FALSE);
					}
					cb.cb_columns[0] = GET_COL_NAME;
					cb.cb_columns[1] = GET_COL_PROPERTY;
					cb.cb_columns[2] = GET_COL_VALUE;
					cb.cb_columns[3] = GET_COL_RECVD;
					cb.cb_columns[4] = GET_COL_SOURCE;
					flags |= ZFS_ITER_RECVD_PROPS;
					i = ZFS_GET_NCOLS;
					break;
				default:
					(void) fprintf(stderr,
					    gettext("invalid column name "
					    "'%s'\n"), value);
					usage(B_FALSE);
				}
			}
			break;

		case 's':
			cb.cb_sources = 0;
			while (*optarg != '\0') {
				static char *source_subopts[] = {
					"local", "default", "inherited",
					"received", "temporary", "none",
					NULL };

				switch (getsubopt(&optarg, source_subopts,
				    &value)) {
				case 0:
					cb.cb_sources |= ZPROP_SRC_LOCAL;
					break;
				case 1:
					cb.cb_sources |= ZPROP_SRC_DEFAULT;
					break;
				case 2:
					cb.cb_sources |= ZPROP_SRC_INHERITED;
					break;
				case 3:
					cb.cb_sources |= ZPROP_SRC_RECEIVED;
					break;
				case 4:
					cb.cb_sources |= ZPROP_SRC_TEMPORARY;
					break;
				case 5:
					cb.cb_sources |= ZPROP_SRC_NONE;
					break;
				default:
					(void) fprintf(stderr,
					    gettext("invalid source "
					    "'%s'\n"), value);
					usage(B_FALSE);
				}
			}
			break;

		case 't':
			types = 0;
			flags &= ~ZFS_ITER_PROP_LISTSNAPS;
			while (*optarg != '\0') {
				static char *type_subopts[] = { "filesystem",
				    "volume", "snapshot", "all", NULL };

				switch (getsubopt(&optarg, type_subopts,
				    &value)) {
				case 0:
					types |= ZFS_TYPE_FILESYSTEM;
					break;
				case 1:
					types |= ZFS_TYPE_VOLUME;
					break;
				case 2:
					types |= ZFS_TYPE_SNAPSHOT;
					break;
				case 3:
					types = ZFS_TYPE_DATASET;
					break;

				default:
					(void) fprintf(stderr,
					    gettext("invalid type '%s'\n"),
					    value);
					usage(B_FALSE);
				}
			}
			break;

		case '?':
			(void) fprintf(stderr, gettext("invalid option '%c'\n"),
			    optopt);
			usage(B_FALSE);
		}
	}

	argc -= optind;
	argv += optind;

	if (argc < 1) {
		(void) fprintf(stderr, gettext("missing property "
		    "argument\n"));
		usage(B_FALSE);
	}

	fields = argv[0];

	if (zprop_get_list(g_zfs, fields, &cb.cb_proplist, ZFS_TYPE_DATASET)
	    != 0)
		usage(B_FALSE);

	argc--;
	argv++;

	/*
	 * As part of zfs_expand_proplist(), we keep track of the maximum column
	 * width for each property.  For the 'NAME' (and 'SOURCE') columns, we
	 * need to know the maximum name length.  However, the user likely did
	 * not specify 'name' as one of the properties to fetch, so we need to
	 * make sure we always include at least this property for
	 * print_get_headers() to work properly.
	 */
	if (cb.cb_proplist != NULL) {
		fake_name.pl_prop = ZFS_PROP_NAME;
		fake_name.pl_width = strlen(gettext("NAME"));
		fake_name.pl_next = cb.cb_proplist;
		cb.cb_proplist = &fake_name;
	}

	cb.cb_first = B_TRUE;

	/* run for each object */
	ret = zfs_for_each(argc, argv, flags, types, NULL,
	    &cb.cb_proplist, limit, get_callback, &cb);

	if (cb.cb_proplist == &fake_name)
		zprop_free_list(fake_name.pl_next);
	else
		zprop_free_list(cb.cb_proplist);

	return (ret);
}

/*
 * inherit [-rS] <property> <fs|vol> ...
 *
 *	-r	Recurse over all children
 *	-S	Revert to received value, if any
 *
 * For each dataset specified on the command line, inherit the given property
 * from its parent.  Inheriting a property at the pool level will cause it to
 * use the default value.  The '-r' flag will recurse over all children, and is
 * useful for setting a property on a hierarchy-wide basis, regardless of any
 * local modifications for each dataset.
 */

typedef struct inherit_cbdata {
	const char *cb_propname;
	boolean_t cb_received;
} inherit_cbdata_t;

static int
inherit_recurse_cb(zfs_handle_t *zhp, void *data)
{
	inherit_cbdata_t *cb = data;
	zfs_prop_t prop = zfs_name_to_prop(cb->cb_propname);

	/*
	 * If we're doing it recursively, then ignore properties that
	 * are not valid for this type of dataset.
	 */
	if (prop != ZPROP_INVAL &&
	    !zfs_prop_valid_for_type(prop, zfs_get_type(zhp)))
		return (0);

	return (zfs_prop_inherit(zhp, cb->cb_propname, cb->cb_received) != 0);
}

static int
inherit_cb(zfs_handle_t *zhp, void *data)
{
	inherit_cbdata_t *cb = data;

	return (zfs_prop_inherit(zhp, cb->cb_propname, cb->cb_received) != 0);
}

static int
zfs_do_inherit(int argc, char **argv)
{
	int c;
	zfs_prop_t prop;
	inherit_cbdata_t cb = { 0 };
	char *propname;
	int ret = 0;
	int flags = 0;
	boolean_t received = B_FALSE;

	/* check options */
	while ((c = getopt(argc, argv, "rS")) != -1) {
		switch (c) {
		case 'r':
			flags |= ZFS_ITER_RECURSE;
			break;
		case 'S':
			received = B_TRUE;
			break;
		case '?':
		default:
			(void) fprintf(stderr, gettext("invalid option '%c'\n"),
			    optopt);
			usage(B_FALSE);
		}
	}

	argc -= optind;
	argv += optind;

	/* check number of arguments */
	if (argc < 1) {
		(void) fprintf(stderr, gettext("missing property argument\n"));
		usage(B_FALSE);
	}
	if (argc < 2) {
		(void) fprintf(stderr, gettext("missing dataset argument\n"));
		usage(B_FALSE);
	}

	propname = argv[0];
	argc--;
	argv++;

	if ((prop = zfs_name_to_prop(propname)) != ZPROP_INVAL) {
		if (zfs_prop_readonly(prop)) {
			(void) fprintf(stderr, gettext(
			    "%s property is read-only\n"),
			    propname);
			return (1);
		}
		if (!zfs_prop_inheritable(prop) && !received) {
			(void) fprintf(stderr, gettext("'%s' property cannot "
			    "be inherited\n"), propname);
			if (prop == ZFS_PROP_QUOTA ||
			    prop == ZFS_PROP_RESERVATION ||
			    prop == ZFS_PROP_REFQUOTA ||
			    prop == ZFS_PROP_REFRESERVATION)
				(void) fprintf(stderr, gettext("use 'zfs set "
				    "%s=none' to clear\n"), propname);
			return (1);
		}
		if (received && (prop == ZFS_PROP_VOLSIZE ||
		    prop == ZFS_PROP_VERSION)) {
			(void) fprintf(stderr, gettext("'%s' property cannot "
			    "be reverted to a received value\n"), propname);
			return (1);
		}
	} else if (!zfs_prop_user(propname)) {
		(void) fprintf(stderr, gettext("invalid property '%s'\n"),
		    propname);
		usage(B_FALSE);
	}

	cb.cb_propname = propname;
	cb.cb_received = received;

	if (flags & ZFS_ITER_RECURSE) {
		ret = zfs_for_each(argc, argv, flags, ZFS_TYPE_DATASET,
		    NULL, NULL, 0, inherit_recurse_cb, &cb);
	} else {
		ret = zfs_for_each(argc, argv, flags, ZFS_TYPE_DATASET,
		    NULL, NULL, 0, inherit_cb, &cb);
	}

	return (ret);
}

typedef struct upgrade_cbdata {
	uint64_t cb_numupgraded;
	uint64_t cb_numsamegraded;
	uint64_t cb_numfailed;
	uint64_t cb_version;
	boolean_t cb_newer;
	boolean_t cb_foundone;
	char cb_lastfs[ZFS_MAXNAMELEN];
} upgrade_cbdata_t;

static int
same_pool(zfs_handle_t *zhp, const char *name)
{
	int len1 = strcspn(name, "/@");
	const char *zhname = zfs_get_name(zhp);
	int len2 = strcspn(zhname, "/@");

	if (len1 != len2)
		return (B_FALSE);
	return (strncmp(name, zhname, len1) == 0);
}

static int
upgrade_list_callback(zfs_handle_t *zhp, void *data)
{
	upgrade_cbdata_t *cb = data;
	int version = zfs_prop_get_int(zhp, ZFS_PROP_VERSION);

	/* list if it's old/new */
	if ((!cb->cb_newer && version < ZPL_VERSION) ||
	    (cb->cb_newer && version > ZPL_VERSION)) {
		char *str;
		if (cb->cb_newer) {
			str = gettext("The following filesystems are "
			    "formatted using a newer software version and\n"
			    "cannot be accessed on the current system.\n\n");
		} else {
			str = gettext("The following filesystems are "
			    "out of date, and can be upgraded.  After being\n"
			    "upgraded, these filesystems (and any 'zfs send' "
			    "streams generated from\n"
			    "subsequent snapshots) will no longer be "
			    "accessible by older software versions.\n\n");
		}

		if (!cb->cb_foundone) {
			(void) puts(str);
			(void) printf(gettext("VER  FILESYSTEM\n"));
			(void) printf(gettext("---  ------------\n"));
			cb->cb_foundone = B_TRUE;
		}

		(void) printf("%2u   %s\n", version, zfs_get_name(zhp));
	}

	return (0);
}

static int
upgrade_set_callback(zfs_handle_t *zhp, void *data)
{
	upgrade_cbdata_t *cb = data;
	int version = zfs_prop_get_int(zhp, ZFS_PROP_VERSION);
	int needed_spa_version;
	int spa_version;

	if (zfs_spa_version(zhp, &spa_version) < 0)
		return (-1);

	needed_spa_version = zfs_spa_version_map(cb->cb_version);

	if (needed_spa_version < 0)
		return (-1);

	if (spa_version < needed_spa_version) {
		/* can't upgrade */
		(void) printf(gettext("%s: can not be "
		    "upgraded; the pool version needs to first "
		    "be upgraded\nto version %d\n\n"),
		    zfs_get_name(zhp), needed_spa_version);
		cb->cb_numfailed++;
		return (0);
	}

	/* upgrade */
	if (version < cb->cb_version) {
		char verstr[16];
		(void) snprintf(verstr, sizeof (verstr),
		    "%llu", cb->cb_version);
		if (cb->cb_lastfs[0] && !same_pool(zhp, cb->cb_lastfs)) {
			/*
			 * If they did "zfs upgrade -a", then we could
			 * be doing ioctls to different pools.  We need
			 * to log this history once to each pool.
			 */
			verify(zpool_stage_history(g_zfs, history_str) == 0);
		}
		if (zfs_prop_set(zhp, "version", verstr) == 0)
			cb->cb_numupgraded++;
		else
			cb->cb_numfailed++;
		(void) strcpy(cb->cb_lastfs, zfs_get_name(zhp));
	} else if (version > cb->cb_version) {
		/* can't downgrade */
		(void) printf(gettext("%s: can not be downgraded; "
		    "it is already at version %u\n"),
		    zfs_get_name(zhp), version);
		cb->cb_numfailed++;
	} else {
		cb->cb_numsamegraded++;
	}
	return (0);
}

/*
 * zfs upgrade
 * zfs upgrade -v
 * zfs upgrade [-r] [-V <version>] <-a | filesystem>
 */
static int
zfs_do_upgrade(int argc, char **argv)
{
	boolean_t all = B_FALSE;
	boolean_t showversions = B_FALSE;
	int ret = 0;
	upgrade_cbdata_t cb = { 0 };
	char c;
	int flags = ZFS_ITER_ARGS_CAN_BE_PATHS;

	/* check options */
	while ((c = getopt(argc, argv, "rvV:a")) != -1) {
		switch (c) {
		case 'r':
			flags |= ZFS_ITER_RECURSE;
			break;
		case 'v':
			showversions = B_TRUE;
			break;
		case 'V':
			if (zfs_prop_string_to_index(ZFS_PROP_VERSION,
			    optarg, &cb.cb_version) != 0) {
				(void) fprintf(stderr,
				    gettext("invalid version %s\n"), optarg);
				usage(B_FALSE);
			}
			break;
		case 'a':
			all = B_TRUE;
			break;
		case '?':
		default:
			(void) fprintf(stderr, gettext("invalid option '%c'\n"),
			    optopt);
			usage(B_FALSE);
		}
	}

	argc -= optind;
	argv += optind;

	if ((!all && !argc) && ((flags & ZFS_ITER_RECURSE) | cb.cb_version))
		usage(B_FALSE);
	if (showversions && (flags & ZFS_ITER_RECURSE || all ||
	    cb.cb_version || argc))
		usage(B_FALSE);
	if ((all || argc) && (showversions))
		usage(B_FALSE);
	if (all && argc)
		usage(B_FALSE);

	if (showversions) {
		/* Show info on available versions. */
		(void) printf(gettext("The following filesystem versions are "
		    "supported:\n\n"));
		(void) printf(gettext("VER  DESCRIPTION\n"));
		(void) printf("---  -----------------------------------------"
		    "---------------\n");
		(void) printf(gettext(" 1   Initial ZFS filesystem version\n"));
		(void) printf(gettext(" 2   Enhanced directory entries\n"));
		(void) printf(gettext(" 3   Case insensitive and filesystem "
		    "user identifier (FUID)\n"));
		(void) printf(gettext(" 4   userquota, groupquota "
		    "properties\n"));
		(void) printf(gettext(" 5   System attributes\n"));
		(void) printf(gettext("\nFor more information on a particular "
		    "version, including supported releases,\n"));
		(void) printf("see the ZFS Administration Guide.\n\n");
		ret = 0;
	} else if (argc || all) {
		/* Upgrade filesystems */
		if (cb.cb_version == 0)
			cb.cb_version = ZPL_VERSION;
		ret = zfs_for_each(argc, argv, flags, ZFS_TYPE_FILESYSTEM,
		    NULL, NULL, 0, upgrade_set_callback, &cb);
		(void) printf(gettext("%llu filesystems upgraded\n"),
		    cb.cb_numupgraded);
		if (cb.cb_numsamegraded) {
			(void) printf(gettext("%llu filesystems already at "
			    "this version\n"),
			    cb.cb_numsamegraded);
		}
		if (cb.cb_numfailed != 0)
			ret = 1;
	} else {
		/* List old-version filesytems */
		boolean_t found;
		(void) printf(gettext("This system is currently running "
		    "ZFS filesystem version %llu.\n\n"), ZPL_VERSION);

		flags |= ZFS_ITER_RECURSE;
		ret = zfs_for_each(0, NULL, flags, ZFS_TYPE_FILESYSTEM,
		    NULL, NULL, 0, upgrade_list_callback, &cb);

		found = cb.cb_foundone;
		cb.cb_foundone = B_FALSE;
		cb.cb_newer = B_TRUE;

		ret = zfs_for_each(0, NULL, flags, ZFS_TYPE_FILESYSTEM,
		    NULL, NULL, 0, upgrade_list_callback, &cb);

		if (!cb.cb_foundone && !found) {
			(void) printf(gettext("All filesystems are "
			    "formatted with the current version.\n"));
		}
	}

	return (ret);
}

/*
 * zfs userspace [-Hinp] [-o field[,...]] [-s field [-s field]...]
 *               [-S field [-S field]...] [-t type[,...]] filesystem | snapshot
 * zfs groupspace [-Hinp] [-o field[,...]] [-s field [-s field]...]
 *                [-S field [-S field]...] [-t type[,...]] filesystem | snapshot
 *
 *	-H      Scripted mode; elide headers and separate columns by tabs.
 *	-i	Translate SID to POSIX ID.
 *	-n	Print numeric ID instead of user/group name.
 *	-o      Control which fields to display.
 *	-p	Use exact (parseable) numeric output.
 *	-s      Specify sort columns, descending order.
 *	-S      Specify sort columns, ascending order.
 *	-t      Control which object types to display.
 *
 *	Displays space consumed by, and quotas on, each user in the specified
 *	filesystem or snapshot.
 */

/* us_field_types, us_field_hdr and us_field_names should be kept in sync */
enum us_field_types {
	USFIELD_TYPE,
	USFIELD_NAME,
	USFIELD_USED,
	USFIELD_QUOTA
};
static char *us_field_hdr[] = { "TYPE", "NAME", "USED", "QUOTA" };
static char *us_field_names[] = { "type", "name", "used", "quota" };
#define	USFIELD_LAST	(sizeof (us_field_names) / sizeof (char *))

#define	USTYPE_PSX_GRP	(1 << 0)
#define	USTYPE_PSX_USR	(1 << 1)
#define	USTYPE_SMB_GRP	(1 << 2)
#define	USTYPE_SMB_USR	(1 << 3)
#define	USTYPE_ALL	\
	(USTYPE_PSX_GRP | USTYPE_PSX_USR | USTYPE_SMB_GRP | USTYPE_SMB_USR)

static int us_type_bits[] = {
	USTYPE_PSX_GRP,
	USTYPE_PSX_USR,
	USTYPE_SMB_GRP,
	USTYPE_SMB_USR,
	USTYPE_ALL
};
static char *us_type_names[] = { "posixgroup", "posxiuser", "smbgroup",
	"smbuser", "all" };

typedef struct us_node {
	nvlist_t	*usn_nvl;
	uu_avl_node_t	usn_avlnode;
	uu_list_node_t	usn_listnode;
} us_node_t;

typedef struct us_cbdata {
	nvlist_t	**cb_nvlp;
	uu_avl_pool_t	*cb_avl_pool;
	uu_avl_t	*cb_avl;
	boolean_t	cb_numname;
	boolean_t	cb_nicenum;
	boolean_t	cb_sid2posix;
	zfs_userquota_prop_t cb_prop;
	zfs_sort_column_t *cb_sortcol;
	size_t		cb_width[USFIELD_LAST];
} us_cbdata_t;

static boolean_t us_populated = B_FALSE;

typedef struct {
	zfs_sort_column_t *si_sortcol;
	boolean_t	si_numname;
} us_sort_info_t;

static int
us_field_index(char *field)
{
	int i;

	for (i = 0; i < USFIELD_LAST; i++) {
		if (strcmp(field, us_field_names[i]) == 0)
			return (i);
	}

	return (-1);
}

static int
us_compare(const void *larg, const void *rarg, void *unused)
{
	const us_node_t *l = larg;
	const us_node_t *r = rarg;
	us_sort_info_t *si = (us_sort_info_t *)unused;
	zfs_sort_column_t *sortcol = si->si_sortcol;
	boolean_t numname = si->si_numname;
	nvlist_t *lnvl = l->usn_nvl;
	nvlist_t *rnvl = r->usn_nvl;
	int rc = 0;
	boolean_t lvb, rvb;

	for (; sortcol != NULL; sortcol = sortcol->sc_next) {
		char *lvstr = "";
		char *rvstr = "";
		uint32_t lv32 = 0;
		uint32_t rv32 = 0;
		uint64_t lv64 = 0;
		uint64_t rv64 = 0;
		zfs_prop_t prop = sortcol->sc_prop;
		const char *propname = NULL;
		boolean_t reverse = sortcol->sc_reverse;

		switch (prop) {
		case ZFS_PROP_TYPE:
			propname = "type";
			(void) nvlist_lookup_uint32(lnvl, propname, &lv32);
			(void) nvlist_lookup_uint32(rnvl, propname, &rv32);
			if (rv32 != lv32)
				rc = (rv32 < lv32) ? 1 : -1;
			break;
		case ZFS_PROP_NAME:
			propname = "name";
			if (numname) {
				(void) nvlist_lookup_uint64(lnvl, propname,
				    &lv64);
				(void) nvlist_lookup_uint64(rnvl, propname,
				    &rv64);
				if (rv64 != lv64)
					rc = (rv64 < lv64) ? 1 : -1;
			} else {
				(void) nvlist_lookup_string(lnvl, propname,
				    &lvstr);
				(void) nvlist_lookup_string(rnvl, propname,
				    &rvstr);
				rc = strcmp(lvstr, rvstr);
			}
			break;
		case ZFS_PROP_USED:
		case ZFS_PROP_QUOTA:
			if (!us_populated)
				break;
			if (prop == ZFS_PROP_USED)
				propname = "used";
			else
				propname = "quota";
			(void) nvlist_lookup_uint64(lnvl, propname, &lv64);
			(void) nvlist_lookup_uint64(rnvl, propname, &rv64);
			if (rv64 != lv64)
				rc = (rv64 < lv64) ? 1 : -1;
			break;
		}

		if (rc != 0) {
			if (rc < 0)
				return (reverse ? 1 : -1);
			else
				return (reverse ? -1 : 1);
		}
	}

	/*
	 * If entries still seem to be the same, check if they are of the same
	 * type (smbentity is added only if we are doing SID to POSIX ID
	 * translation where we can have duplicate type/name combinations).
	 */
	if (nvlist_lookup_boolean_value(lnvl, "smbentity", &lvb) == 0 &&
	    nvlist_lookup_boolean_value(rnvl, "smbentity", &rvb) == 0 &&
	    lvb != rvb)
		return (lvb < rvb ? -1 : 1);

	return (0);
}

static inline const char *
us_type2str(unsigned field_type)
{
	switch (field_type) {
	case USTYPE_PSX_USR:
		return ("POSIX User");
	case USTYPE_PSX_GRP:
		return ("POSIX Group");
	case USTYPE_SMB_USR:
		return ("SMB User");
	case USTYPE_SMB_GRP:
		return ("SMB Group");
	default:
		return ("Undefined");
	}
}

static int
userspace_cb(void *arg, const char *domain, uid_t rid, uint64_t space)
{
	us_cbdata_t *cb = (us_cbdata_t *)arg;
	zfs_userquota_prop_t prop = cb->cb_prop;
	char *name = NULL;
	char *propname;
	char sizebuf[32];
	us_node_t *node;
	uu_avl_pool_t *avl_pool = cb->cb_avl_pool;
	uu_avl_t *avl = cb->cb_avl;
	uu_avl_index_t idx;
	nvlist_t *props;
	us_node_t *n;
	zfs_sort_column_t *sortcol = cb->cb_sortcol;
	unsigned type;
	const char *typestr;
	size_t namelen;
	size_t typelen;
	size_t sizelen;
	int typeidx, nameidx, sizeidx;
	us_sort_info_t sortinfo = { sortcol, cb->cb_numname };
	boolean_t smbentity = B_FALSE;

	if (nvlist_alloc(&props, NV_UNIQUE_NAME, 0) != 0)
		nomem();
	node = safe_malloc(sizeof (us_node_t));
	uu_avl_node_init(node, &node->usn_avlnode, avl_pool);
	node->usn_nvl = props;

	if (domain != NULL && domain[0] != '\0') {
		/* SMB */
		char sid[ZFS_MAXNAMELEN + 32];
		uid_t id;
		uint64_t classes;
#ifdef sun
		int err;
		directory_error_t e;
#endif

		smbentity = B_TRUE;

		(void) snprintf(sid, sizeof (sid), "%s-%u", domain, rid);

		if (prop == ZFS_PROP_GROUPUSED || prop == ZFS_PROP_GROUPQUOTA) {
			type = USTYPE_SMB_GRP;
#ifdef sun
			err = sid_to_id(sid, B_FALSE, &id);
#endif
		} else {
			type = USTYPE_SMB_USR;
#ifdef sun
			err = sid_to_id(sid, B_TRUE, &id);
#endif
		}

#ifdef sun
		if (err == 0) {
			rid = id;
			if (!cb->cb_sid2posix) {
				e = directory_name_from_sid(NULL, sid, &name,
				    &classes);
				if (e != NULL)
					directory_error_free(e);
				if (name == NULL)
					name = sid;
			}
		}
#endif
	}

	if (cb->cb_sid2posix || domain == NULL || domain[0] == '\0') {
		/* POSIX or -i */
		if (prop == ZFS_PROP_GROUPUSED || prop == ZFS_PROP_GROUPQUOTA) {
			type = USTYPE_PSX_GRP;
			if (!cb->cb_numname) {
				struct group *g;

				if ((g = getgrgid(rid)) != NULL)
					name = g->gr_name;
			}
		} else {
			type = USTYPE_PSX_USR;
			if (!cb->cb_numname) {
				struct passwd *p;

				if ((p = getpwuid(rid)) != NULL)
					name = p->pw_name;
			}
		}
	}

	/*
	 * Make sure that the type/name combination is unique when doing
	 * SID to POSIX ID translation (hence changing the type from SMB to
	 * POSIX).
	 */
	if (cb->cb_sid2posix &&
	    nvlist_add_boolean_value(props, "smbentity", smbentity) != 0)
		nomem();

	/* Calculate/update width of TYPE field */
	typestr = us_type2str(type);
	typelen = strlen(gettext(typestr));
	typeidx = us_field_index("type");
	if (typelen > cb->cb_width[typeidx])
		cb->cb_width[typeidx] = typelen;
	if (nvlist_add_uint32(props, "type", type) != 0)
		nomem();

	/* Calculate/update width of NAME field */
	if ((cb->cb_numname && cb->cb_sid2posix) || name == NULL) {
		if (nvlist_add_uint64(props, "name", rid) != 0)
			nomem();
		namelen = snprintf(NULL, 0, "%u", rid);
	} else {
		if (nvlist_add_string(props, "name", name) != 0)
			nomem();
		namelen = strlen(name);
	}
	nameidx = us_field_index("name");
	if (namelen > cb->cb_width[nameidx])
		cb->cb_width[nameidx] = namelen;

	/*
	 * Check if this type/name combination is in the list and update it;
	 * otherwise add new node to the list.
	 */
	if ((n = uu_avl_find(avl, node, &sortinfo, &idx)) == NULL) {
		uu_avl_insert(avl, node, idx);
	} else {
		nvlist_free(props);
		free(node);
		node = n;
		props = node->usn_nvl;
	}

	/* Calculate/update width of USED/QUOTA fields */
	if (cb->cb_nicenum)
		zfs_nicenum(space, sizebuf, sizeof (sizebuf));
	else
		(void) snprintf(sizebuf, sizeof (sizebuf), "%llu", space);
	sizelen = strlen(sizebuf);
	if (prop == ZFS_PROP_USERUSED || prop == ZFS_PROP_GROUPUSED) {
		propname = "used";
		if (!nvlist_exists(props, "quota"))
			(void) nvlist_add_uint64(props, "quota", 0);
	} else {
		propname = "quota";
		if (!nvlist_exists(props, "used"))
			(void) nvlist_add_uint64(props, "used", 0);
	}
	sizeidx = us_field_index(propname);
	if (sizelen > cb->cb_width[sizeidx])
		cb->cb_width[sizeidx] = sizelen;

	if (nvlist_add_uint64(props, propname, space) != 0)
		nomem();

	return (0);
}

static void
print_us_node(boolean_t scripted, boolean_t parsable, int *fields, int types,
    size_t *width, us_node_t *node)
{
	nvlist_t *nvl = node->usn_nvl;
	char valstr[ZFS_MAXNAMELEN];
	boolean_t first = B_TRUE;
	int cfield = 0;
	int field;
	uint32_t ustype;

	/* Check type */
	(void) nvlist_lookup_uint32(nvl, "type", &ustype);
	if (!(ustype & types))
		return;

	while ((field = fields[cfield]) != USFIELD_LAST) {
		nvpair_t *nvp = NULL;
		data_type_t type;
		uint32_t val32;
		uint64_t val64;
		char *strval = NULL;

		while ((nvp = nvlist_next_nvpair(nvl, nvp)) != NULL) {
			if (strcmp(nvpair_name(nvp),
			    us_field_names[field]) == 0)
				break;
		}

		type = nvpair_type(nvp);
		switch (type) {
		case DATA_TYPE_UINT32:
			(void) nvpair_value_uint32(nvp, &val32);
			break;
		case DATA_TYPE_UINT64:
			(void) nvpair_value_uint64(nvp, &val64);
			break;
		case DATA_TYPE_STRING:
			(void) nvpair_value_string(nvp, &strval);
			break;
		default:
			(void) fprintf(stderr, "invalid data type\n");
		}

		switch (field) {
		case USFIELD_TYPE:
			strval = (char *)us_type2str(val32);
			break;
		case USFIELD_NAME:
			if (type == DATA_TYPE_UINT64) {
				(void) sprintf(valstr, "%llu", val64);
				strval = valstr;
			}
			break;
		case USFIELD_USED:
		case USFIELD_QUOTA:
			if (type == DATA_TYPE_UINT64) {
				if (parsable) {
					(void) sprintf(valstr, "%llu", val64);
				} else {
					zfs_nicenum(val64, valstr,
					    sizeof (valstr));
				}
				if (field == USFIELD_QUOTA &&
				    strcmp(valstr, "0") == 0)
					strval = "none";
				else
					strval = valstr;
			}
			break;
		}

		if (!first) {
			if (scripted)
				(void) printf("\t");
			else
				(void) printf("  ");
		}
		if (scripted)
			(void) printf("%s", strval);
		else if (field == USFIELD_TYPE || field == USFIELD_NAME)
			(void) printf("%-*s", width[field], strval);
		else
			(void) printf("%*s", width[field], strval);

		first = B_FALSE;
		cfield++;
	}

	(void) printf("\n");
}

static void
print_us(boolean_t scripted, boolean_t parsable, int *fields, int types,
    size_t *width, boolean_t rmnode, uu_avl_t *avl)
{
	us_node_t *node;
	const char *col;
	int cfield = 0;
	int field;

	if (!scripted) {
		boolean_t first = B_TRUE;

		while ((field = fields[cfield]) != USFIELD_LAST) {
			col = gettext(us_field_hdr[field]);
			if (field == USFIELD_TYPE || field == USFIELD_NAME) {
				(void) printf(first ? "%-*s" : "  %-*s",
				    width[field], col);
			} else {
				(void) printf(first ? "%*s" : "  %*s",
				    width[field], col);
			}
			first = B_FALSE;
			cfield++;
		}
		(void) printf("\n");
	}

	for (node = uu_avl_first(avl); node; node = uu_avl_next(avl, node)) {
		print_us_node(scripted, parsable, fields, types, width, node);
		if (rmnode)
			nvlist_free(node->usn_nvl);
	}
}

static int
zfs_do_userspace(int argc, char **argv)
{
	zfs_handle_t *zhp;
	zfs_userquota_prop_t p;

	uu_avl_pool_t *avl_pool;
	uu_avl_t *avl_tree;
	uu_avl_walk_t *walk;
	char *delim;
	char deffields[] = "type,name,used,quota";
	char *ofield = NULL;
	char *tfield = NULL;
	int cfield = 0;
	int fields[256];
	int i;
	boolean_t scripted = B_FALSE;
	boolean_t prtnum = B_FALSE;
	boolean_t parsable = B_FALSE;
	boolean_t sid2posix = B_FALSE;
	int ret = 0;
	int c;
	zfs_sort_column_t *sortcol = NULL;
	int types = USTYPE_PSX_USR | USTYPE_SMB_USR;
	us_cbdata_t cb;
	us_node_t *node;
	us_node_t *rmnode;
	uu_list_pool_t *listpool;
	uu_list_t *list;
	uu_avl_index_t idx = 0;
	uu_list_index_t idx2 = 0;

	if (argc < 2)
		usage(B_FALSE);

	if (strcmp(argv[0], "groupspace") == 0)
		/* Toggle default group types */
		types = USTYPE_PSX_GRP | USTYPE_SMB_GRP;

	while ((c = getopt(argc, argv, "nHpo:s:S:t:i")) != -1) {
		switch (c) {
		case 'n':
			prtnum = B_TRUE;
			break;
		case 'H':
			scripted = B_TRUE;
			break;
		case 'p':
			parsable = B_TRUE;
			break;
		case 'o':
			ofield = optarg;
			break;
		case 's':
		case 'S':
			if (zfs_add_sort_column(&sortcol, optarg,
			    c == 's' ? B_FALSE : B_TRUE) != 0) {
				(void) fprintf(stderr,
				    gettext("invalid field '%s'\n"), optarg);
				usage(B_FALSE);
			}
			break;
		case 't':
			tfield = optarg;
			break;
		case 'i':
			sid2posix = B_TRUE;
			break;
		case ':':
			(void) fprintf(stderr, gettext("missing argument for "
			    "'%c' option\n"), optopt);
			usage(B_FALSE);
			break;
		case '?':
			(void) fprintf(stderr, gettext("invalid option '%c'\n"),
			    optopt);
			usage(B_FALSE);
		}
	}

	argc -= optind;
	argv += optind;

	if (argc < 1) {
		(void) fprintf(stderr, gettext("missing dataset name\n"));
		usage(B_FALSE);
	}
	if (argc > 1) {
		(void) fprintf(stderr, gettext("too many arguments\n"));
		usage(B_FALSE);
	}

	/* Use default output fields if not specified using -o */
	if (ofield == NULL)
		ofield = deffields;
	do {
		if ((delim = strchr(ofield, ',')) != NULL)
			*delim = '\0';
		if ((fields[cfield++] = us_field_index(ofield)) == -1) {
			(void) fprintf(stderr, gettext("invalid type '%s' "
			    "for -o option\n"), ofield);
			return (-1);
		}
		if (delim != NULL)
			ofield = delim + 1;
	} while (delim != NULL);
	fields[cfield] = USFIELD_LAST;

	/* Override output types (-t option) */
	if (tfield != NULL) {
		types = 0;

		do {
			boolean_t found = B_FALSE;

			if ((delim = strchr(tfield, ',')) != NULL)
				*delim = '\0';
			for (i = 0; i < sizeof (us_type_bits) / sizeof (int);
			    i++) {
				if (strcmp(tfield, us_type_names[i]) == 0) {
					found = B_TRUE;
					types |= us_type_bits[i];
					break;
				}
			}
			if (!found) {
				(void) fprintf(stderr, gettext("invalid type "
				    "'%s' for -t option\n"), tfield);
				return (-1);
			}
			if (delim != NULL)
				tfield = delim + 1;
		} while (delim != NULL);
	}

	if ((zhp = zfs_open(g_zfs, argv[0], ZFS_TYPE_DATASET)) == NULL)
		return (1);

	if ((avl_pool = uu_avl_pool_create("us_avl_pool", sizeof (us_node_t),
	    offsetof(us_node_t, usn_avlnode), us_compare, UU_DEFAULT)) == NULL)
		nomem();
	if ((avl_tree = uu_avl_create(avl_pool, NULL, UU_DEFAULT)) == NULL)
		nomem();

	/* Always add default sorting columns */
	(void) zfs_add_sort_column(&sortcol, "type", B_FALSE);
	(void) zfs_add_sort_column(&sortcol, "name", B_FALSE);

	cb.cb_sortcol = sortcol;
	cb.cb_numname = prtnum;
	cb.cb_nicenum = !parsable;
	cb.cb_avl_pool = avl_pool;
	cb.cb_avl = avl_tree;
	cb.cb_sid2posix = sid2posix;

	for (i = 0; i < USFIELD_LAST; i++)
		cb.cb_width[i] = strlen(gettext(us_field_hdr[i]));

	for (p = 0; p < ZFS_NUM_USERQUOTA_PROPS; p++) {
		if (((p == ZFS_PROP_USERUSED || p == ZFS_PROP_USERQUOTA) &&
		    !(types & (USTYPE_PSX_USR | USTYPE_SMB_USR))) ||
		    ((p == ZFS_PROP_GROUPUSED || p == ZFS_PROP_GROUPQUOTA) &&
		    !(types & (USTYPE_PSX_GRP | USTYPE_SMB_GRP))))
			continue;
		cb.cb_prop = p;
		if ((ret = zfs_userspace(zhp, p, userspace_cb, &cb)) != 0)
			return (ret);
	}

	/* Sort the list */
	if ((node = uu_avl_first(avl_tree)) == NULL)
		return (0);

	us_populated = B_TRUE;

	listpool = uu_list_pool_create("tmplist", sizeof (us_node_t),
	    offsetof(us_node_t, usn_listnode), NULL, UU_DEFAULT);
	list = uu_list_create(listpool, NULL, UU_DEFAULT);
	uu_list_node_init(node, &node->usn_listnode, listpool);

	while (node != NULL) {
		rmnode = node;
		node = uu_avl_next(avl_tree, node);
		uu_avl_remove(avl_tree, rmnode);
		if (uu_list_find(list, rmnode, NULL, &idx2) == NULL)
			uu_list_insert(list, rmnode, idx2);
	}

	for (node = uu_list_first(list); node != NULL;
	    node = uu_list_next(list, node)) {
		us_sort_info_t sortinfo = { sortcol, cb.cb_numname };

		if (uu_avl_find(avl_tree, node, &sortinfo, &idx) == NULL)
			uu_avl_insert(avl_tree, node, idx);
	}

	uu_list_destroy(list);
	uu_list_pool_destroy(listpool);

	/* Print and free node nvlist memory */
	print_us(scripted, parsable, fields, types, cb.cb_width, B_TRUE,
	    cb.cb_avl);

	zfs_free_sort_columns(sortcol);

	/* Clean up the AVL tree */
	if ((walk = uu_avl_walk_start(cb.cb_avl, UU_WALK_ROBUST)) == NULL)
		nomem();

	while ((node = uu_avl_walk_next(walk)) != NULL) {
		uu_avl_remove(cb.cb_avl, node);
		free(node);
	}

	uu_avl_walk_end(walk);
	uu_avl_destroy(avl_tree);
	uu_avl_pool_destroy(avl_pool);

	return (ret);
}

/*
 * list [-r][-d max] [-H] [-o property[,property]...] [-t type[,type]...]
 *      [-s property [-s property]...] [-S property [-S property]...]
 *      <dataset> ...
 *
 *	-r	Recurse over all children
 *	-d	Limit recursion by depth.
 *	-H	Scripted mode; elide headers and separate columns by tabs
 *	-o	Control which fields to display.
 *	-t	Control which object types to display.
 *	-s	Specify sort columns, descending order.
 *	-S	Specify sort columns, ascending order.
 *
 * When given no arguments, lists all filesystems in the system.
 * Otherwise, list the specified datasets, optionally recursing down them if
 * '-r' is specified.
 */
typedef struct list_cbdata {
	boolean_t	cb_first;
	boolean_t	cb_scripted;
	zprop_list_t	*cb_proplist;
} list_cbdata_t;

/*
 * Given a list of columns to display, output appropriate headers for each one.
 */
static void
print_header(zprop_list_t *pl)
{
	char headerbuf[ZFS_MAXPROPLEN];
	const char *header;
	int i;
	boolean_t first = B_TRUE;
	boolean_t right_justify;

	for (; pl != NULL; pl = pl->pl_next) {
		if (!first) {
			(void) printf("  ");
		} else {
			first = B_FALSE;
		}

		right_justify = B_FALSE;
		if (pl->pl_prop != ZPROP_INVAL) {
			header = zfs_prop_column_name(pl->pl_prop);
			right_justify = zfs_prop_align_right(pl->pl_prop);
		} else {
			for (i = 0; pl->pl_user_prop[i] != '\0'; i++)
				headerbuf[i] = toupper(pl->pl_user_prop[i]);
			headerbuf[i] = '\0';
			header = headerbuf;
		}

		if (pl->pl_next == NULL && !right_justify)
			(void) printf("%s", header);
		else if (right_justify)
			(void) printf("%*s", pl->pl_width, header);
		else
			(void) printf("%-*s", pl->pl_width, header);
	}

	(void) printf("\n");
}

/*
 * Given a dataset and a list of fields, print out all the properties according
 * to the described layout.
 */
static void
print_dataset(zfs_handle_t *zhp, zprop_list_t *pl, boolean_t scripted)
{
	boolean_t first = B_TRUE;
	char property[ZFS_MAXPROPLEN];
	nvlist_t *userprops = zfs_get_user_props(zhp);
	nvlist_t *propval;
	char *propstr;
	boolean_t right_justify;
	int width;

	for (; pl != NULL; pl = pl->pl_next) {
		if (!first) {
			if (scripted)
				(void) printf("\t");
			else
				(void) printf("  ");
		} else {
			first = B_FALSE;
		}

		if (pl->pl_prop == ZFS_PROP_NAME) {
			(void) strlcpy(property, zfs_get_name(zhp),
			    sizeof(property));
			propstr = property;
			right_justify = zfs_prop_align_right(pl->pl_prop);
		} else if (pl->pl_prop != ZPROP_INVAL) {
			if (zfs_prop_get(zhp, pl->pl_prop, property,
			    sizeof (property), NULL, NULL, 0, B_FALSE) != 0)
				propstr = "-";
			else
				propstr = property;

			right_justify = zfs_prop_align_right(pl->pl_prop);
		} else if (zfs_prop_userquota(pl->pl_user_prop)) {
			if (zfs_prop_get_userquota(zhp, pl->pl_user_prop,
			    property, sizeof (property), B_FALSE) != 0)
				propstr = "-";
			else
				propstr = property;
			right_justify = B_TRUE;
		} else if (zfs_prop_written(pl->pl_user_prop)) {
			if (zfs_prop_get_written(zhp, pl->pl_user_prop,
			    property, sizeof (property), B_FALSE) != 0)
				propstr = "-";
			else
				propstr = property;
			right_justify = B_TRUE;
		} else {
			if (nvlist_lookup_nvlist(userprops,
			    pl->pl_user_prop, &propval) != 0)
				propstr = "-";
			else
				verify(nvlist_lookup_string(propval,
				    ZPROP_VALUE, &propstr) == 0);
			right_justify = B_FALSE;
		}

		width = pl->pl_width;

		/*
		 * If this is being called in scripted mode, or if this is the
		 * last column and it is left-justified, don't include a width
		 * format specifier.
		 */
		if (scripted || (pl->pl_next == NULL && !right_justify))
			(void) printf("%s", propstr);
		else if (right_justify)
			(void) printf("%*s", width, propstr);
		else
			(void) printf("%-*s", width, propstr);
	}

	(void) printf("\n");
}

/*
 * Generic callback function to list a dataset or snapshot.
 */
static int
list_callback(zfs_handle_t *zhp, void *data)
{
	list_cbdata_t *cbp = data;

	if (cbp->cb_first) {
		if (!cbp->cb_scripted)
			print_header(cbp->cb_proplist);
		cbp->cb_first = B_FALSE;
	}

	print_dataset(zhp, cbp->cb_proplist, cbp->cb_scripted);

	return (0);
}

static int
zfs_do_list(int argc, char **argv)
{
	int c;
	boolean_t scripted = B_FALSE;
	static char default_fields[] =
	    "name,used,available,referenced,mountpoint";
	int types = ZFS_TYPE_DATASET;
	boolean_t types_specified = B_FALSE;
	char *fields = NULL;
	list_cbdata_t cb = { 0 };
	char *value;
	int limit = 0;
	int ret = 0;
	zfs_sort_column_t *sortcol = NULL;
	int flags = ZFS_ITER_PROP_LISTSNAPS | ZFS_ITER_ARGS_CAN_BE_PATHS;

	/* check options */
	while ((c = getopt(argc, argv, ":d:o:rt:Hs:S:")) != -1) {
		switch (c) {
		case 'o':
			fields = optarg;
			break;
		case 'd':
			limit = parse_depth(optarg, &flags);
			break;
		case 'r':
			flags |= ZFS_ITER_RECURSE;
			break;
		case 'H':
			scripted = B_TRUE;
			break;
		case 's':
			if (zfs_add_sort_column(&sortcol, optarg,
			    B_FALSE) != 0) {
				(void) fprintf(stderr,
				    gettext("invalid property '%s'\n"), optarg);
				usage(B_FALSE);
			}
			break;
		case 'S':
			if (zfs_add_sort_column(&sortcol, optarg,
			    B_TRUE) != 0) {
				(void) fprintf(stderr,
				    gettext("invalid property '%s'\n"), optarg);
				usage(B_FALSE);
			}
			break;
		case 't':
			types = 0;
			types_specified = B_TRUE;
			flags &= ~ZFS_ITER_PROP_LISTSNAPS;
			while (*optarg != '\0') {
				static char *type_subopts[] = { "filesystem",
				    "volume", "snapshot", "snap", "all", NULL };

				switch (getsubopt(&optarg, type_subopts,
				    &value)) {
				case 0:
					types |= ZFS_TYPE_FILESYSTEM;
					break;
				case 1:
					types |= ZFS_TYPE_VOLUME;
					break;
				case 2:
				case 3:
					types |= ZFS_TYPE_SNAPSHOT;
					break;
				case 4:
					types = ZFS_TYPE_DATASET;
					break;

				default:
					(void) fprintf(stderr,
					    gettext("invalid type '%s'\n"),
					    value);
					usage(B_FALSE);
				}
			}
			break;
		case ':':
			(void) fprintf(stderr, gettext("missing argument for "
			    "'%c' option\n"), optopt);
			usage(B_FALSE);
			break;
		case '?':
			(void) fprintf(stderr, gettext("invalid option '%c'\n"),
			    optopt);
			usage(B_FALSE);
		}
	}

	argc -= optind;
	argv += optind;

	if (fields == NULL)
		fields = default_fields;

	/*
	 * If we are only going to list snapshot names and sort by name,
	 * then we can use faster version.
	 */
	if (strcmp(fields, "name") == 0 && zfs_sort_only_by_name(sortcol))
		flags |= ZFS_ITER_SIMPLE;

	/*
	 * If "-o space" and no types were specified, don't display snapshots.
	 */
	if (strcmp(fields, "space") == 0 && types_specified == B_FALSE)
		types &= ~ZFS_TYPE_SNAPSHOT;

	/*
	 * If the user specifies '-o all', the zprop_get_list() doesn't
	 * normally include the name of the dataset.  For 'zfs list', we always
	 * want this property to be first.
	 */
	if (zprop_get_list(g_zfs, fields, &cb.cb_proplist, ZFS_TYPE_DATASET)
	    != 0)
		usage(B_FALSE);

	cb.cb_scripted = scripted;
	cb.cb_first = B_TRUE;

	ret = zfs_for_each(argc, argv, flags, types, sortcol, &cb.cb_proplist,
	    limit, list_callback, &cb);

	zprop_free_list(cb.cb_proplist);
	zfs_free_sort_columns(sortcol);

	if (ret == 0 && cb.cb_first && !cb.cb_scripted)
		(void) printf(gettext("no datasets available\n"));

	return (ret);
}

/*
 * zfs rename [-f] <fs | snap | vol> <fs | snap | vol>
 * zfs rename [-f] -p <fs | vol> <fs | vol>
 * zfs rename -r <snap> <snap>
 * zfs rename -u [-p] <fs> <fs>
 *
 * Renames the given dataset to another of the same type.
 *
 * The '-p' flag creates all the non-existing ancestors of the target first.
 */
/* ARGSUSED */
static int
zfs_do_rename(int argc, char **argv)
{
	zfs_handle_t *zhp;
	renameflags_t flags = { 0 };
	int c;
	int ret = 0;
	int types;
	boolean_t parents = B_FALSE;
	char *snapshot = NULL;

	/* check options */
	while ((c = getopt(argc, argv, "fpru")) != -1) {
		switch (c) {
		case 'p':
			parents = B_TRUE;
			break;
		case 'r':
			flags.recurse = B_TRUE;
			break;
		case 'u':
			flags.nounmount = B_TRUE;
			break;
		case 'f':
			flags.forceunmount = B_TRUE;
			break;
		case '?':
		default:
			(void) fprintf(stderr, gettext("invalid option '%c'\n"),
			    optopt);
			usage(B_FALSE);
		}
	}

	argc -= optind;
	argv += optind;

	/* check number of arguments */
	if (argc < 1) {
		(void) fprintf(stderr, gettext("missing source dataset "
		    "argument\n"));
		usage(B_FALSE);
	}
	if (argc < 2) {
		(void) fprintf(stderr, gettext("missing target dataset "
		    "argument\n"));
		usage(B_FALSE);
	}
	if (argc > 2) {
		(void) fprintf(stderr, gettext("too many arguments\n"));
		usage(B_FALSE);
	}

	if (flags.recurse && parents) {
		(void) fprintf(stderr, gettext("-p and -r options are mutually "
		    "exclusive\n"));
		usage(B_FALSE);
	}

	if (flags.recurse && strchr(argv[0], '@') == 0) {
		(void) fprintf(stderr, gettext("source dataset for recursive "
		    "rename must be a snapshot\n"));
		usage(B_FALSE);
	}

	if (flags.nounmount && parents) {
		(void) fprintf(stderr, gettext("-u and -p options are mutually "
		    "exclusive\n"));
		usage(B_FALSE);
	}

	if (flags.nounmount)
		types = ZFS_TYPE_FILESYSTEM;
	else if (parents)
		types = ZFS_TYPE_FILESYSTEM | ZFS_TYPE_VOLUME;
	else
		types = ZFS_TYPE_DATASET;

	if (flags.recurse) {
		/*
		 * When we do recursive rename we are fine when the given
		 * snapshot for the given dataset doesn't exist - it can
		 * still exists below.
		 */

		snapshot = strchr(argv[0], '@');
		assert(snapshot != NULL);
		*snapshot = '\0';
		snapshot++;
	}

	if ((zhp = zfs_open(g_zfs, argv[0], types)) == NULL)
		return (1);

	/* If we were asked and the name looks good, try to create ancestors. */
	if (parents && zfs_name_valid(argv[1], zfs_get_type(zhp)) &&
	    zfs_create_ancestors(g_zfs, argv[1]) != 0) {
		zfs_close(zhp);
		return (1);
	}

	ret = (zfs_rename(zhp, snapshot, argv[1], flags) != 0);

	zfs_close(zhp);
	return (ret);
}

/*
 * zfs promote <fs>
 *
 * Promotes the given clone fs to be the parent
 */
/* ARGSUSED */
static int
zfs_do_promote(int argc, char **argv)
{
	zfs_handle_t *zhp;
	int ret = 0;

	/* check options */
	if (argc > 1 && argv[1][0] == '-') {
		(void) fprintf(stderr, gettext("invalid option '%c'\n"),
		    argv[1][1]);
		usage(B_FALSE);
	}

	/* check number of arguments */
	if (argc < 2) {
		(void) fprintf(stderr, gettext("missing clone filesystem"
		    " argument\n"));
		usage(B_FALSE);
	}
	if (argc > 2) {
		(void) fprintf(stderr, gettext("too many arguments\n"));
		usage(B_FALSE);
	}

	zhp = zfs_open(g_zfs, argv[1], ZFS_TYPE_FILESYSTEM | ZFS_TYPE_VOLUME);
	if (zhp == NULL)
		return (1);

	ret = (zfs_promote(zhp) != 0);


	zfs_close(zhp);
	return (ret);
}

/*
 * zfs rollback [-rRf] <snapshot>
 *
 *	-r	Delete any intervening snapshots before doing rollback
 *	-R	Delete any snapshots and their clones
 *	-f	ignored for backwards compatability
 *
 * Given a filesystem, rollback to a specific snapshot, discarding any changes
 * since then and making it the active dataset.  If more recent snapshots exist,
 * the command will complain unless the '-r' flag is given.
 */
typedef struct rollback_cbdata {
	uint64_t	cb_create;
	boolean_t	cb_first;
	int		cb_doclones;
	char		*cb_target;
	int		cb_error;
	boolean_t	cb_recurse;
	boolean_t	cb_dependent;
} rollback_cbdata_t;

/*
 * Report any snapshots more recent than the one specified.  Used when '-r' is
 * not specified.  We reuse this same callback for the snapshot dependents - if
 * 'cb_dependent' is set, then this is a dependent and we should report it
 * without checking the transaction group.
 */
static int
rollback_check(zfs_handle_t *zhp, void *data)
{
	rollback_cbdata_t *cbp = data;

	if (cbp->cb_doclones) {
		zfs_close(zhp);
		return (0);
	}

	if (!cbp->cb_dependent) {
		if (strcmp(zfs_get_name(zhp), cbp->cb_target) != 0 &&
		    zfs_get_type(zhp) == ZFS_TYPE_SNAPSHOT &&
		    zfs_prop_get_int(zhp, ZFS_PROP_CREATETXG) >
		    cbp->cb_create) {

			if (cbp->cb_first && !cbp->cb_recurse) {
				(void) fprintf(stderr, gettext("cannot "
				    "rollback to '%s': more recent snapshots "
				    "exist\n"),
				    cbp->cb_target);
				(void) fprintf(stderr, gettext("use '-r' to "
				    "force deletion of the following "
				    "snapshots:\n"));
				cbp->cb_first = 0;
				cbp->cb_error = 1;
			}

			if (cbp->cb_recurse) {
				cbp->cb_dependent = B_TRUE;
				if (zfs_iter_dependents(zhp, B_TRUE,
				    rollback_check, cbp) != 0) {
					zfs_close(zhp);
					return (-1);
				}
				cbp->cb_dependent = B_FALSE;
			} else {
				(void) fprintf(stderr, "%s\n",
				    zfs_get_name(zhp));
			}
		}
	} else {
		if (cbp->cb_first && cbp->cb_recurse) {
			(void) fprintf(stderr, gettext("cannot rollback to "
			    "'%s': clones of previous snapshots exist\n"),
			    cbp->cb_target);
			(void) fprintf(stderr, gettext("use '-R' to "
			    "force deletion of the following clones and "
			    "dependents:\n"));
			cbp->cb_first = 0;
			cbp->cb_error = 1;
		}

		(void) fprintf(stderr, "%s\n", zfs_get_name(zhp));
	}

	zfs_close(zhp);
	return (0);
}

static int
zfs_do_rollback(int argc, char **argv)
{
	int ret = 0;
	int c;
	boolean_t force = B_FALSE;
	rollback_cbdata_t cb = { 0 };
	zfs_handle_t *zhp, *snap;
	char parentname[ZFS_MAXNAMELEN];
	char *delim;

	/* check options */
	while ((c = getopt(argc, argv, "rRf")) != -1) {
		switch (c) {
		case 'r':
			cb.cb_recurse = 1;
			break;
		case 'R':
			cb.cb_recurse = 1;
			cb.cb_doclones = 1;
			break;
		case 'f':
			force = B_TRUE;
			break;
		case '?':
			(void) fprintf(stderr, gettext("invalid option '%c'\n"),
			    optopt);
			usage(B_FALSE);
		}
	}

	argc -= optind;
	argv += optind;

	/* check number of arguments */
	if (argc < 1) {
		(void) fprintf(stderr, gettext("missing dataset argument\n"));
		usage(B_FALSE);
	}
	if (argc > 1) {
		(void) fprintf(stderr, gettext("too many arguments\n"));
		usage(B_FALSE);
	}

	/* open the snapshot */
	if ((snap = zfs_open(g_zfs, argv[0], ZFS_TYPE_SNAPSHOT)) == NULL)
		return (1);

	/* open the parent dataset */
	(void) strlcpy(parentname, argv[0], sizeof (parentname));
	verify((delim = strrchr(parentname, '@')) != NULL);
	*delim = '\0';
	if ((zhp = zfs_open(g_zfs, parentname, ZFS_TYPE_DATASET)) == NULL) {
		zfs_close(snap);
		return (1);
	}

	/*
	 * Check for more recent snapshots and/or clones based on the presence
	 * of '-r' and '-R'.
	 */
	cb.cb_target = argv[0];
	cb.cb_create = zfs_prop_get_int(snap, ZFS_PROP_CREATETXG);
	cb.cb_first = B_TRUE;
	cb.cb_error = 0;
	if ((ret = zfs_iter_children(zhp, rollback_check, &cb)) != 0)
		goto out;

	if ((ret = cb.cb_error) != 0)
		goto out;

	/*
	 * Rollback parent to the given snapshot.
	 */
	ret = zfs_rollback(zhp, snap, force);

out:
	zfs_close(snap);
	zfs_close(zhp);

	if (ret == 0)
		return (0);
	else
		return (1);
}

/*
 * zfs set property=value { fs | snap | vol } ...
 *
 * Sets the given property for all datasets specified on the command line.
 */
typedef struct set_cbdata {
	char		*cb_propname;
	char		*cb_value;
} set_cbdata_t;

static int
set_callback(zfs_handle_t *zhp, void *data)
{
	set_cbdata_t *cbp = data;

	if (zfs_prop_set(zhp, cbp->cb_propname, cbp->cb_value) != 0) {
		switch (libzfs_errno(g_zfs)) {
		case EZFS_MOUNTFAILED:
			(void) fprintf(stderr, gettext("property may be set "
			    "but unable to remount filesystem\n"));
			break;
		case EZFS_SHARENFSFAILED:
			(void) fprintf(stderr, gettext("property may be set "
			    "but unable to reshare filesystem\n"));
			break;
		}
		return (1);
	}
	return (0);
}

static int
zfs_do_set(int argc, char **argv)
{
	set_cbdata_t cb;
	int ret = 0;

	/* check for options */
	if (argc > 1 && argv[1][0] == '-') {
		(void) fprintf(stderr, gettext("invalid option '%c'\n"),
		    argv[1][1]);
		usage(B_FALSE);
	}

	/* check number of arguments */
	if (argc < 2) {
		(void) fprintf(stderr, gettext("missing property=value "
		    "argument\n"));
		usage(B_FALSE);
	}
	if (argc < 3) {
		(void) fprintf(stderr, gettext("missing dataset name\n"));
		usage(B_FALSE);
	}

	/* validate property=value argument */
	cb.cb_propname = argv[1];
	if (((cb.cb_value = strchr(cb.cb_propname, '=')) == NULL) ||
	    (cb.cb_value[1] == '\0')) {
		(void) fprintf(stderr, gettext("missing value in "
		    "property=value argument\n"));
		usage(B_FALSE);
	}

	*cb.cb_value = '\0';
	cb.cb_value++;

	if (*cb.cb_propname == '\0') {
		(void) fprintf(stderr,
		    gettext("missing property in property=value argument\n"));
		usage(B_FALSE);
	}

	ret = zfs_for_each(argc - 2, argv + 2, 0,
	    ZFS_TYPE_DATASET, NULL, NULL, 0, set_callback, &cb);

	return (ret);
}

<<<<<<< HEAD
=======
typedef struct snap_cbdata {
	nvlist_t *sd_nvl;
	boolean_t sd_recursive;
	const char *sd_snapname;
} snap_cbdata_t;

static int
zfs_snapshot_cb(zfs_handle_t *zhp, void *arg)
{
	snap_cbdata_t *sd = arg;
	char *name;
	int rv = 0;
	int error;

	if (sd->sd_recursive &&
	    zfs_prop_get_int(zhp, ZFS_PROP_INCONSISTENT) != 0) {
		zfs_close(zhp);
		return (0);
	}

	error = asprintf(&name, "%s@%s", zfs_get_name(zhp), sd->sd_snapname);
	if (error == -1)
		nomem();
	fnvlist_add_boolean(sd->sd_nvl, name);
	free(name);

	if (sd->sd_recursive)
		rv = zfs_iter_filesystems(zhp, zfs_snapshot_cb, sd);
	zfs_close(zhp);
	return (rv);
}

>>>>>>> e2af9768
/*
 * zfs snapshot [-r] [-o prop=value] ... <fs@snap>
 *
 * Creates a snapshot with the given name.  While functionally equivalent to
 * 'zfs create', it is a separate command to differentiate intent.
 */
static int
zfs_do_snapshot(int argc, char **argv)
{
	boolean_t recursive = B_FALSE;
	int ret = 0;
	char c;
	nvlist_t *props;

	if (nvlist_alloc(&props, NV_UNIQUE_NAME, 0) != 0)
		nomem();

	/* check options */
	while ((c = getopt(argc, argv, "ro:")) != -1) {
		switch (c) {
		case 'o':
			if (parseprop(props))
				return (1);
			break;
		case 'r':
			recursive = B_TRUE;
			break;
		case '?':
			(void) fprintf(stderr, gettext("invalid option '%c'\n"),
			    optopt);
			goto usage;
		}
	}

	argc -= optind;
	argv += optind;

	/* check number of arguments */
	if (argc < 1) {
		(void) fprintf(stderr, gettext("missing snapshot argument\n"));
		goto usage;
	}
	if (argc > 1) {
		(void) fprintf(stderr, gettext("too many arguments\n"));
		goto usage;
	}

	ret = zfs_snapshot(g_zfs, argv[0], recursive, props);
	nvlist_free(props);
	if (ret && recursive)
		(void) fprintf(stderr, gettext("no snapshots were created\n"));
	return (ret != 0);

usage:
	nvlist_free(props);
	usage(B_FALSE);
	return (-1);
}

/*
 * Send a backup stream to stdout.
 */
static int
zfs_do_send(int argc, char **argv)
{
	char *fromname = NULL;
	char *toname = NULL;
	char *cp;
	zfs_handle_t *zhp;
	sendflags_t flags = { 0 };
	int c, err;
	nvlist_t *dbgnv = NULL;
	boolean_t extraverbose = B_FALSE;

	/* check options */
	while ((c = getopt(argc, argv, ":i:I:RDpvnP")) != -1) {
		switch (c) {
		case 'i':
			if (fromname)
				usage(B_FALSE);
			fromname = optarg;
			break;
		case 'I':
			if (fromname)
				usage(B_FALSE);
			fromname = optarg;
			flags.doall = B_TRUE;
			break;
		case 'R':
			flags.replicate = B_TRUE;
			break;
		case 'p':
			flags.props = B_TRUE;
			break;
		case 'P':
			flags.parsable = B_TRUE;
			flags.verbose = B_TRUE;
			break;
		case 'v':
			if (flags.verbose)
				extraverbose = B_TRUE;
			flags.verbose = B_TRUE;
			flags.progress = B_TRUE;
			break;
		case 'D':
			flags.dedup = B_TRUE;
			break;
		case 'n':
			flags.dryrun = B_TRUE;
			break;
		case ':':
			(void) fprintf(stderr, gettext("missing argument for "
			    "'%c' option\n"), optopt);
			usage(B_FALSE);
			break;
		case '?':
			(void) fprintf(stderr, gettext("invalid option '%c'\n"),
			    optopt);
			usage(B_FALSE);
		}
	}

	argc -= optind;
	argv += optind;

	/* check number of arguments */
	if (argc < 1) {
		(void) fprintf(stderr, gettext("missing snapshot argument\n"));
		usage(B_FALSE);
	}
	if (argc > 1) {
		(void) fprintf(stderr, gettext("too many arguments\n"));
		usage(B_FALSE);
	}

	if (!flags.dryrun && isatty(STDOUT_FILENO)) {
		(void) fprintf(stderr,
		    gettext("Error: Stream can not be written to a terminal.\n"
		    "You must redirect standard output.\n"));
		return (1);
	}

	cp = strchr(argv[0], '@');
	if (cp == NULL) {
		(void) fprintf(stderr,
		    gettext("argument must be a snapshot\n"));
		usage(B_FALSE);
	}
	*cp = '\0';
	toname = cp + 1;
	zhp = zfs_open(g_zfs, argv[0], ZFS_TYPE_FILESYSTEM | ZFS_TYPE_VOLUME);
	if (zhp == NULL)
		return (1);

	/*
	 * If they specified the full path to the snapshot, chop off
	 * everything except the short name of the snapshot, but special
	 * case if they specify the origin.
	 */
	if (fromname && (cp = strchr(fromname, '@')) != NULL) {
		char origin[ZFS_MAXNAMELEN];
		zprop_source_t src;

		(void) zfs_prop_get(zhp, ZFS_PROP_ORIGIN,
		    origin, sizeof (origin), &src, NULL, 0, B_FALSE);

		if (strcmp(origin, fromname) == 0) {
			fromname = NULL;
			flags.fromorigin = B_TRUE;
		} else {
			*cp = '\0';
			if (cp != fromname && strcmp(argv[0], fromname)) {
				(void) fprintf(stderr,
				    gettext("incremental source must be "
				    "in same filesystem\n"));
				usage(B_FALSE);
			}
			fromname = cp + 1;
			if (strchr(fromname, '@') || strchr(fromname, '/')) {
				(void) fprintf(stderr,
				    gettext("invalid incremental source\n"));
				usage(B_FALSE);
			}
		}
	}

	if (flags.replicate && fromname == NULL)
		flags.doall = B_TRUE;

	err = zfs_send(zhp, fromname, toname, &flags, STDOUT_FILENO, NULL, 0,
	    extraverbose ? &dbgnv : NULL);

	if (extraverbose && dbgnv != NULL) {
		/*
		 * dump_nvlist prints to stdout, but that's been
		 * redirected to a file.  Make it print to stderr
		 * instead.
		 */
		(void) dup2(STDERR_FILENO, STDOUT_FILENO);
		dump_nvlist(dbgnv, 0);
		nvlist_free(dbgnv);
	}
	zfs_close(zhp);

	return (err != 0);
}

/*
 * zfs receive [-vnFu] [-d | -e] <fs@snap>
 *
 * Restore a backup stream from stdin.
 */
static int
zfs_do_receive(int argc, char **argv)
{
	int c, err;
	recvflags_t flags = { 0 };

	/* check options */
	while ((c = getopt(argc, argv, ":denuvF")) != -1) {
		switch (c) {
		case 'd':
			flags.isprefix = B_TRUE;
			break;
		case 'e':
			flags.isprefix = B_TRUE;
			flags.istail = B_TRUE;
			break;
		case 'n':
			flags.dryrun = B_TRUE;
			break;
		case 'u':
			flags.nomount = B_TRUE;
			break;
		case 'v':
			flags.verbose = B_TRUE;
			break;
		case 'F':
			flags.force = B_TRUE;
			break;
		case ':':
			(void) fprintf(stderr, gettext("missing argument for "
			    "'%c' option\n"), optopt);
			usage(B_FALSE);
			break;
		case '?':
			(void) fprintf(stderr, gettext("invalid option '%c'\n"),
			    optopt);
			usage(B_FALSE);
		}
	}

	argc -= optind;
	argv += optind;

	/* check number of arguments */
	if (argc < 1) {
		(void) fprintf(stderr, gettext("missing snapshot argument\n"));
		usage(B_FALSE);
	}
	if (argc > 1) {
		(void) fprintf(stderr, gettext("too many arguments\n"));
		usage(B_FALSE);
	}

	if (isatty(STDIN_FILENO)) {
		(void) fprintf(stderr,
		    gettext("Error: Backup stream can not be read "
		    "from a terminal.\n"
		    "You must redirect standard input.\n"));
		return (1);
	}

	err = zfs_receive(g_zfs, argv[0], &flags, STDIN_FILENO, NULL);

	return (err != 0);
}

/*
 * allow/unallow stuff
 */
/* copied from zfs/sys/dsl_deleg.h */
#define	ZFS_DELEG_PERM_CREATE		"create"
#define	ZFS_DELEG_PERM_DESTROY		"destroy"
#define	ZFS_DELEG_PERM_SNAPSHOT		"snapshot"
#define	ZFS_DELEG_PERM_ROLLBACK		"rollback"
#define	ZFS_DELEG_PERM_CLONE		"clone"
#define	ZFS_DELEG_PERM_PROMOTE		"promote"
#define	ZFS_DELEG_PERM_RENAME		"rename"
#define	ZFS_DELEG_PERM_MOUNT		"mount"
#define	ZFS_DELEG_PERM_SHARE		"share"
#define	ZFS_DELEG_PERM_SEND		"send"
#define	ZFS_DELEG_PERM_RECEIVE		"receive"
#define	ZFS_DELEG_PERM_ALLOW		"allow"
#define	ZFS_DELEG_PERM_USERPROP		"userprop"
#define	ZFS_DELEG_PERM_VSCAN		"vscan" /* ??? */
#define	ZFS_DELEG_PERM_USERQUOTA	"userquota"
#define	ZFS_DELEG_PERM_GROUPQUOTA	"groupquota"
#define	ZFS_DELEG_PERM_USERUSED		"userused"
#define	ZFS_DELEG_PERM_GROUPUSED	"groupused"
#define	ZFS_DELEG_PERM_HOLD		"hold"
#define	ZFS_DELEG_PERM_RELEASE		"release"
#define	ZFS_DELEG_PERM_DIFF		"diff"

#define	ZFS_NUM_DELEG_NOTES ZFS_DELEG_NOTE_NONE

static zfs_deleg_perm_tab_t zfs_deleg_perm_tbl[] = {
	{ ZFS_DELEG_PERM_ALLOW, ZFS_DELEG_NOTE_ALLOW },
	{ ZFS_DELEG_PERM_CLONE, ZFS_DELEG_NOTE_CLONE },
	{ ZFS_DELEG_PERM_CREATE, ZFS_DELEG_NOTE_CREATE },
	{ ZFS_DELEG_PERM_DESTROY, ZFS_DELEG_NOTE_DESTROY },
	{ ZFS_DELEG_PERM_DIFF, ZFS_DELEG_NOTE_DIFF},
	{ ZFS_DELEG_PERM_HOLD, ZFS_DELEG_NOTE_HOLD },
	{ ZFS_DELEG_PERM_MOUNT, ZFS_DELEG_NOTE_MOUNT },
	{ ZFS_DELEG_PERM_PROMOTE, ZFS_DELEG_NOTE_PROMOTE },
	{ ZFS_DELEG_PERM_RECEIVE, ZFS_DELEG_NOTE_RECEIVE },
	{ ZFS_DELEG_PERM_RELEASE, ZFS_DELEG_NOTE_RELEASE },
	{ ZFS_DELEG_PERM_RENAME, ZFS_DELEG_NOTE_RENAME },
	{ ZFS_DELEG_PERM_ROLLBACK, ZFS_DELEG_NOTE_ROLLBACK },
	{ ZFS_DELEG_PERM_SEND, ZFS_DELEG_NOTE_SEND },
	{ ZFS_DELEG_PERM_SHARE, ZFS_DELEG_NOTE_SHARE },
	{ ZFS_DELEG_PERM_SNAPSHOT, ZFS_DELEG_NOTE_SNAPSHOT },

	{ ZFS_DELEG_PERM_GROUPQUOTA, ZFS_DELEG_NOTE_GROUPQUOTA },
	{ ZFS_DELEG_PERM_GROUPUSED, ZFS_DELEG_NOTE_GROUPUSED },
	{ ZFS_DELEG_PERM_USERPROP, ZFS_DELEG_NOTE_USERPROP },
	{ ZFS_DELEG_PERM_USERQUOTA, ZFS_DELEG_NOTE_USERQUOTA },
	{ ZFS_DELEG_PERM_USERUSED, ZFS_DELEG_NOTE_USERUSED },
	{ NULL, ZFS_DELEG_NOTE_NONE }
};

/* permission structure */
typedef struct deleg_perm {
	zfs_deleg_who_type_t	dp_who_type;
	const char		*dp_name;
	boolean_t		dp_local;
	boolean_t		dp_descend;
} deleg_perm_t;

/* */
typedef struct deleg_perm_node {
	deleg_perm_t		dpn_perm;

	uu_avl_node_t		dpn_avl_node;
} deleg_perm_node_t;

typedef struct fs_perm fs_perm_t;

/* permissions set */
typedef struct who_perm {
	zfs_deleg_who_type_t	who_type;
	const char		*who_name;		/* id */
	char			who_ug_name[256];	/* user/group name */
	fs_perm_t		*who_fsperm;		/* uplink */

	uu_avl_t		*who_deleg_perm_avl;	/* permissions */
} who_perm_t;

/* */
typedef struct who_perm_node {
	who_perm_t	who_perm;
	uu_avl_node_t	who_avl_node;
} who_perm_node_t;

typedef struct fs_perm_set fs_perm_set_t;
/* fs permissions */
struct fs_perm {
	const char		*fsp_name;

	uu_avl_t		*fsp_sc_avl;	/* sets,create */
	uu_avl_t		*fsp_uge_avl;	/* user,group,everyone */

	fs_perm_set_t		*fsp_set;	/* uplink */
};

/* */
typedef struct fs_perm_node {
	fs_perm_t	fspn_fsperm;
	uu_avl_t	*fspn_avl;

	uu_list_node_t	fspn_list_node;
} fs_perm_node_t;

/* top level structure */
struct fs_perm_set {
	uu_list_pool_t	*fsps_list_pool;
	uu_list_t	*fsps_list; /* list of fs_perms */

	uu_avl_pool_t	*fsps_named_set_avl_pool;
	uu_avl_pool_t	*fsps_who_perm_avl_pool;
	uu_avl_pool_t	*fsps_deleg_perm_avl_pool;
};

static inline const char *
deleg_perm_type(zfs_deleg_note_t note)
{
	/* subcommands */
	switch (note) {
		/* SUBCOMMANDS */
		/* OTHER */
	case ZFS_DELEG_NOTE_GROUPQUOTA:
	case ZFS_DELEG_NOTE_GROUPUSED:
	case ZFS_DELEG_NOTE_USERPROP:
	case ZFS_DELEG_NOTE_USERQUOTA:
	case ZFS_DELEG_NOTE_USERUSED:
		/* other */
		return (gettext("other"));
	default:
		return (gettext("subcommand"));
	}
}

static int inline
who_type2weight(zfs_deleg_who_type_t who_type)
{
	int res;
	switch (who_type) {
		case ZFS_DELEG_NAMED_SET_SETS:
		case ZFS_DELEG_NAMED_SET:
			res = 0;
			break;
		case ZFS_DELEG_CREATE_SETS:
		case ZFS_DELEG_CREATE:
			res = 1;
			break;
		case ZFS_DELEG_USER_SETS:
		case ZFS_DELEG_USER:
			res = 2;
			break;
		case ZFS_DELEG_GROUP_SETS:
		case ZFS_DELEG_GROUP:
			res = 3;
			break;
		case ZFS_DELEG_EVERYONE_SETS:
		case ZFS_DELEG_EVERYONE:
			res = 4;
			break;
		default:
			res = -1;
	}

	return (res);
}

/* ARGSUSED */
static int
who_perm_compare(const void *larg, const void *rarg, void *unused)
{
	const who_perm_node_t *l = larg;
	const who_perm_node_t *r = rarg;
	zfs_deleg_who_type_t ltype = l->who_perm.who_type;
	zfs_deleg_who_type_t rtype = r->who_perm.who_type;
	int lweight = who_type2weight(ltype);
	int rweight = who_type2weight(rtype);
	int res = lweight - rweight;
	if (res == 0)
		res = strncmp(l->who_perm.who_name, r->who_perm.who_name,
		    ZFS_MAX_DELEG_NAME-1);

	if (res == 0)
		return (0);
	if (res > 0)
		return (1);
	else
		return (-1);
}

/* ARGSUSED */
static int
deleg_perm_compare(const void *larg, const void *rarg, void *unused)
{
	const deleg_perm_node_t *l = larg;
	const deleg_perm_node_t *r = rarg;
	int res =  strncmp(l->dpn_perm.dp_name, r->dpn_perm.dp_name,
	    ZFS_MAX_DELEG_NAME-1);

	if (res == 0)
		return (0);

	if (res > 0)
		return (1);
	else
		return (-1);
}

static inline void
fs_perm_set_init(fs_perm_set_t *fspset)
{
	bzero(fspset, sizeof (fs_perm_set_t));

	if ((fspset->fsps_list_pool = uu_list_pool_create("fsps_list_pool",
	    sizeof (fs_perm_node_t), offsetof(fs_perm_node_t, fspn_list_node),
	    NULL, UU_DEFAULT)) == NULL)
		nomem();
	if ((fspset->fsps_list = uu_list_create(fspset->fsps_list_pool, NULL,
	    UU_DEFAULT)) == NULL)
		nomem();

	if ((fspset->fsps_named_set_avl_pool = uu_avl_pool_create(
	    "named_set_avl_pool", sizeof (who_perm_node_t), offsetof(
	    who_perm_node_t, who_avl_node), who_perm_compare,
	    UU_DEFAULT)) == NULL)
		nomem();

	if ((fspset->fsps_who_perm_avl_pool = uu_avl_pool_create(
	    "who_perm_avl_pool", sizeof (who_perm_node_t), offsetof(
	    who_perm_node_t, who_avl_node), who_perm_compare,
	    UU_DEFAULT)) == NULL)
		nomem();

	if ((fspset->fsps_deleg_perm_avl_pool = uu_avl_pool_create(
	    "deleg_perm_avl_pool", sizeof (deleg_perm_node_t), offsetof(
	    deleg_perm_node_t, dpn_avl_node), deleg_perm_compare, UU_DEFAULT))
	    == NULL)
		nomem();
}

static inline void fs_perm_fini(fs_perm_t *);
static inline void who_perm_fini(who_perm_t *);

static inline void
fs_perm_set_fini(fs_perm_set_t *fspset)
{
	fs_perm_node_t *node = uu_list_first(fspset->fsps_list);

	while (node != NULL) {
		fs_perm_node_t *next_node =
		    uu_list_next(fspset->fsps_list, node);
		fs_perm_t *fsperm = &node->fspn_fsperm;
		fs_perm_fini(fsperm);
		uu_list_remove(fspset->fsps_list, node);
		free(node);
		node = next_node;
	}

	uu_avl_pool_destroy(fspset->fsps_named_set_avl_pool);
	uu_avl_pool_destroy(fspset->fsps_who_perm_avl_pool);
	uu_avl_pool_destroy(fspset->fsps_deleg_perm_avl_pool);
}

static inline void
deleg_perm_init(deleg_perm_t *deleg_perm, zfs_deleg_who_type_t type,
    const char *name)
{
	deleg_perm->dp_who_type = type;
	deleg_perm->dp_name = name;
}

static inline void
who_perm_init(who_perm_t *who_perm, fs_perm_t *fsperm,
    zfs_deleg_who_type_t type, const char *name)
{
	uu_avl_pool_t	*pool;
	pool = fsperm->fsp_set->fsps_deleg_perm_avl_pool;

	bzero(who_perm, sizeof (who_perm_t));

	if ((who_perm->who_deleg_perm_avl = uu_avl_create(pool, NULL,
	    UU_DEFAULT)) == NULL)
		nomem();

	who_perm->who_type = type;
	who_perm->who_name = name;
	who_perm->who_fsperm = fsperm;
}

static inline void
who_perm_fini(who_perm_t *who_perm)
{
	deleg_perm_node_t *node = uu_avl_first(who_perm->who_deleg_perm_avl);

	while (node != NULL) {
		deleg_perm_node_t *next_node =
		    uu_avl_next(who_perm->who_deleg_perm_avl, node);

		uu_avl_remove(who_perm->who_deleg_perm_avl, node);
		free(node);
		node = next_node;
	}

	uu_avl_destroy(who_perm->who_deleg_perm_avl);
}

static inline void
fs_perm_init(fs_perm_t *fsperm, fs_perm_set_t *fspset, const char *fsname)
{
	uu_avl_pool_t	*nset_pool = fspset->fsps_named_set_avl_pool;
	uu_avl_pool_t	*who_pool = fspset->fsps_who_perm_avl_pool;

	bzero(fsperm, sizeof (fs_perm_t));

	if ((fsperm->fsp_sc_avl = uu_avl_create(nset_pool, NULL, UU_DEFAULT))
	    == NULL)
		nomem();

	if ((fsperm->fsp_uge_avl = uu_avl_create(who_pool, NULL, UU_DEFAULT))
	    == NULL)
		nomem();

	fsperm->fsp_set = fspset;
	fsperm->fsp_name = fsname;
}

static inline void
fs_perm_fini(fs_perm_t *fsperm)
{
	who_perm_node_t *node = uu_avl_first(fsperm->fsp_sc_avl);
	while (node != NULL) {
		who_perm_node_t *next_node = uu_avl_next(fsperm->fsp_sc_avl,
		    node);
		who_perm_t *who_perm = &node->who_perm;
		who_perm_fini(who_perm);
		uu_avl_remove(fsperm->fsp_sc_avl, node);
		free(node);
		node = next_node;
	}

	node = uu_avl_first(fsperm->fsp_uge_avl);
	while (node != NULL) {
		who_perm_node_t *next_node = uu_avl_next(fsperm->fsp_uge_avl,
		    node);
		who_perm_t *who_perm = &node->who_perm;
		who_perm_fini(who_perm);
		uu_avl_remove(fsperm->fsp_uge_avl, node);
		free(node);
		node = next_node;
	}

	uu_avl_destroy(fsperm->fsp_sc_avl);
	uu_avl_destroy(fsperm->fsp_uge_avl);
}

static void inline
set_deleg_perm_node(uu_avl_t *avl, deleg_perm_node_t *node,
    zfs_deleg_who_type_t who_type, const char *name, char locality)
{
	uu_avl_index_t idx = 0;

	deleg_perm_node_t *found_node = NULL;
	deleg_perm_t	*deleg_perm = &node->dpn_perm;

	deleg_perm_init(deleg_perm, who_type, name);

	if ((found_node = uu_avl_find(avl, node, NULL, &idx))
	    == NULL)
		uu_avl_insert(avl, node, idx);
	else {
		node = found_node;
		deleg_perm = &node->dpn_perm;
	}


	switch (locality) {
	case ZFS_DELEG_LOCAL:
		deleg_perm->dp_local = B_TRUE;
		break;
	case ZFS_DELEG_DESCENDENT:
		deleg_perm->dp_descend = B_TRUE;
		break;
	case ZFS_DELEG_NA:
		break;
	default:
		assert(B_FALSE); /* invalid locality */
	}
}

static inline int
parse_who_perm(who_perm_t *who_perm, nvlist_t *nvl, char locality)
{
	nvpair_t *nvp = NULL;
	fs_perm_set_t *fspset = who_perm->who_fsperm->fsp_set;
	uu_avl_t *avl = who_perm->who_deleg_perm_avl;
	zfs_deleg_who_type_t who_type = who_perm->who_type;

	while ((nvp = nvlist_next_nvpair(nvl, nvp)) != NULL) {
		const char *name = nvpair_name(nvp);
		data_type_t type = nvpair_type(nvp);
		uu_avl_pool_t *avl_pool = fspset->fsps_deleg_perm_avl_pool;
		deleg_perm_node_t *node =
		    safe_malloc(sizeof (deleg_perm_node_t));

		assert(type == DATA_TYPE_BOOLEAN);

		uu_avl_node_init(node, &node->dpn_avl_node, avl_pool);
		set_deleg_perm_node(avl, node, who_type, name, locality);
	}

	return (0);
}

static inline int
parse_fs_perm(fs_perm_t *fsperm, nvlist_t *nvl)
{
	nvpair_t *nvp = NULL;
	fs_perm_set_t *fspset = fsperm->fsp_set;

	while ((nvp = nvlist_next_nvpair(nvl, nvp)) != NULL) {
		nvlist_t *nvl2 = NULL;
		const char *name = nvpair_name(nvp);
		uu_avl_t *avl = NULL;
		uu_avl_pool_t *avl_pool;
		zfs_deleg_who_type_t perm_type = name[0];
		char perm_locality = name[1];
		const char *perm_name = name + 3;
		boolean_t is_set = B_TRUE;
		who_perm_t *who_perm = NULL;

		assert('$' == name[2]);

		if (nvpair_value_nvlist(nvp, &nvl2) != 0)
			return (-1);

		switch (perm_type) {
		case ZFS_DELEG_CREATE:
		case ZFS_DELEG_CREATE_SETS:
		case ZFS_DELEG_NAMED_SET:
		case ZFS_DELEG_NAMED_SET_SETS:
			avl_pool = fspset->fsps_named_set_avl_pool;
			avl = fsperm->fsp_sc_avl;
			break;
		case ZFS_DELEG_USER:
		case ZFS_DELEG_USER_SETS:
		case ZFS_DELEG_GROUP:
		case ZFS_DELEG_GROUP_SETS:
		case ZFS_DELEG_EVERYONE:
		case ZFS_DELEG_EVERYONE_SETS:
			avl_pool = fspset->fsps_who_perm_avl_pool;
			avl = fsperm->fsp_uge_avl;
			break;
		}

		if (is_set) {
			who_perm_node_t *found_node = NULL;
			who_perm_node_t *node = safe_malloc(
			    sizeof (who_perm_node_t));
			who_perm = &node->who_perm;
			uu_avl_index_t idx = 0;

			uu_avl_node_init(node, &node->who_avl_node, avl_pool);
			who_perm_init(who_perm, fsperm, perm_type, perm_name);

			if ((found_node = uu_avl_find(avl, node, NULL, &idx))
			    == NULL) {
				if (avl == fsperm->fsp_uge_avl) {
					uid_t rid = 0;
					struct passwd *p = NULL;
					struct group *g = NULL;
					const char *nice_name = NULL;

					switch (perm_type) {
					case ZFS_DELEG_USER_SETS:
					case ZFS_DELEG_USER:
						rid = atoi(perm_name);
						p = getpwuid(rid);
						if (p)
							nice_name = p->pw_name;
						break;
					case ZFS_DELEG_GROUP_SETS:
					case ZFS_DELEG_GROUP:
						rid = atoi(perm_name);
						g = getgrgid(rid);
						if (g)
							nice_name = g->gr_name;
						break;
					}

					if (nice_name != NULL)
						(void) strlcpy(
						    node->who_perm.who_ug_name,
						    nice_name, 256);
				}

				uu_avl_insert(avl, node, idx);
			} else {
				node = found_node;
				who_perm = &node->who_perm;
			}
		}

		(void) parse_who_perm(who_perm, nvl2, perm_locality);
	}

	return (0);
}

static inline int
parse_fs_perm_set(fs_perm_set_t *fspset, nvlist_t *nvl)
{
	nvpair_t *nvp = NULL;
	uu_avl_index_t idx = 0;

	while ((nvp = nvlist_next_nvpair(nvl, nvp)) != NULL) {
		nvlist_t *nvl2 = NULL;
		const char *fsname = nvpair_name(nvp);
		data_type_t type = nvpair_type(nvp);
		fs_perm_t *fsperm = NULL;
		fs_perm_node_t *node = safe_malloc(sizeof (fs_perm_node_t));
		if (node == NULL)
			nomem();

		fsperm = &node->fspn_fsperm;

		assert(DATA_TYPE_NVLIST == type);

		uu_list_node_init(node, &node->fspn_list_node,
		    fspset->fsps_list_pool);

		idx = uu_list_numnodes(fspset->fsps_list);
		fs_perm_init(fsperm, fspset, fsname);

		if (nvpair_value_nvlist(nvp, &nvl2) != 0)
			return (-1);

		(void) parse_fs_perm(fsperm, nvl2);

		uu_list_insert(fspset->fsps_list, node, idx);
	}

	return (0);
}

static inline const char *
deleg_perm_comment(zfs_deleg_note_t note)
{
	const char *str = "";

	/* subcommands */
	switch (note) {
		/* SUBCOMMANDS */
	case ZFS_DELEG_NOTE_ALLOW:
		str = gettext("Must also have the permission that is being"
		    "\n\t\t\t\tallowed");
		break;
	case ZFS_DELEG_NOTE_CLONE:
		str = gettext("Must also have the 'create' ability and 'mount'"
		    "\n\t\t\t\tability in the origin file system");
		break;
	case ZFS_DELEG_NOTE_CREATE:
		str = gettext("Must also have the 'mount' ability");
		break;
	case ZFS_DELEG_NOTE_DESTROY:
		str = gettext("Must also have the 'mount' ability");
		break;
	case ZFS_DELEG_NOTE_DIFF:
		str = gettext("Allows lookup of paths within a dataset;"
		    "\n\t\t\t\tgiven an object number. Ordinary users need this"
		    "\n\t\t\t\tin order to use zfs diff");
		break;
	case ZFS_DELEG_NOTE_HOLD:
		str = gettext("Allows adding a user hold to a snapshot");
		break;
	case ZFS_DELEG_NOTE_MOUNT:
		str = gettext("Allows mount/umount of ZFS datasets");
		break;
	case ZFS_DELEG_NOTE_PROMOTE:
		str = gettext("Must also have the 'mount'\n\t\t\t\tand"
		    " 'promote' ability in the origin file system");
		break;
	case ZFS_DELEG_NOTE_RECEIVE:
		str = gettext("Must also have the 'mount' and 'create'"
		    " ability");
		break;
	case ZFS_DELEG_NOTE_RELEASE:
		str = gettext("Allows releasing a user hold which\n\t\t\t\t"
		    "might destroy the snapshot");
		break;
	case ZFS_DELEG_NOTE_RENAME:
		str = gettext("Must also have the 'mount' and 'create'"
		    "\n\t\t\t\tability in the new parent");
		break;
	case ZFS_DELEG_NOTE_ROLLBACK:
		str = gettext("");
		break;
	case ZFS_DELEG_NOTE_SEND:
		str = gettext("");
		break;
	case ZFS_DELEG_NOTE_SHARE:
		str = gettext("Allows sharing file systems over NFS or SMB"
		    "\n\t\t\t\tprotocols");
		break;
	case ZFS_DELEG_NOTE_SNAPSHOT:
		str = gettext("");
		break;
/*
 *	case ZFS_DELEG_NOTE_VSCAN:
 *		str = gettext("");
 *		break;
 */
		/* OTHER */
	case ZFS_DELEG_NOTE_GROUPQUOTA:
		str = gettext("Allows accessing any groupquota@... property");
		break;
	case ZFS_DELEG_NOTE_GROUPUSED:
		str = gettext("Allows reading any groupused@... property");
		break;
	case ZFS_DELEG_NOTE_USERPROP:
		str = gettext("Allows changing any user property");
		break;
	case ZFS_DELEG_NOTE_USERQUOTA:
		str = gettext("Allows accessing any userquota@... property");
		break;
	case ZFS_DELEG_NOTE_USERUSED:
		str = gettext("Allows reading any userused@... property");
		break;
		/* other */
	default:
		str = "";
	}

	return (str);
}

struct allow_opts {
	boolean_t local;
	boolean_t descend;
	boolean_t user;
	boolean_t group;
	boolean_t everyone;
	boolean_t create;
	boolean_t set;
	boolean_t recursive; /* unallow only */
	boolean_t prt_usage;

	boolean_t prt_perms;
	char *who;
	char *perms;
	const char *dataset;
};

static inline int
prop_cmp(const void *a, const void *b)
{
	const char *str1 = *(const char **)a;
	const char *str2 = *(const char **)b;
	return (strcmp(str1, str2));
}

static void
allow_usage(boolean_t un, boolean_t requested, const char *msg)
{
	const char *opt_desc[] = {
		"-h", gettext("show this help message and exit"),
		"-l", gettext("set permission locally"),
		"-d", gettext("set permission for descents"),
		"-u", gettext("set permission for user"),
		"-g", gettext("set permission for group"),
		"-e", gettext("set permission for everyone"),
		"-c", gettext("set create time permission"),
		"-s", gettext("define permission set"),
		/* unallow only */
		"-r", gettext("remove permissions recursively"),
	};
	size_t unallow_size = sizeof (opt_desc) / sizeof (char *);
	size_t allow_size = unallow_size - 2;
	const char *props[ZFS_NUM_PROPS];
	int i;
	size_t count = 0;
	FILE *fp = requested ? stdout : stderr;
	zprop_desc_t *pdtbl = zfs_prop_get_table();
	const char *fmt = gettext("%-16s %-14s\t%s\n");

	(void) fprintf(fp, gettext("Usage: %s\n"), get_usage(un ? HELP_UNALLOW :
	    HELP_ALLOW));
	(void) fprintf(fp, gettext("Options:\n"));
	for (i = 0; i < (un ? unallow_size : allow_size); i++) {
		const char *opt = opt_desc[i++];
		const char *optdsc = opt_desc[i];
		(void) fprintf(fp, gettext("  %-10s  %s\n"), opt, optdsc);
	}

	(void) fprintf(fp, gettext("\nThe following permissions are "
	    "supported:\n\n"));
	(void) fprintf(fp, fmt, gettext("NAME"), gettext("TYPE"),
	    gettext("NOTES"));
	for (i = 0; i < ZFS_NUM_DELEG_NOTES; i++) {
		const char *perm_name = zfs_deleg_perm_tbl[i].z_perm;
		zfs_deleg_note_t perm_note = zfs_deleg_perm_tbl[i].z_note;
		const char *perm_type = deleg_perm_type(perm_note);
		const char *perm_comment = deleg_perm_comment(perm_note);
		(void) fprintf(fp, fmt, perm_name, perm_type, perm_comment);
	}

	for (i = 0; i < ZFS_NUM_PROPS; i++) {
		zprop_desc_t *pd = &pdtbl[i];
		if (pd->pd_visible != B_TRUE)
			continue;

		if (pd->pd_attr == PROP_READONLY)
			continue;

		props[count++] = pd->pd_name;
	}
	props[count] = NULL;

	qsort(props, count, sizeof (char *), prop_cmp);

	for (i = 0; i < count; i++)
		(void) fprintf(fp, fmt, props[i], gettext("property"), "");

	if (msg != NULL)
		(void) fprintf(fp, gettext("\nzfs: error: %s"), msg);

	exit(requested ? 0 : 2);
}

static inline const char *
munge_args(int argc, char **argv, boolean_t un, size_t expected_argc,
    char **permsp)
{
	if (un && argc == expected_argc - 1)
		*permsp = NULL;
	else if (argc == expected_argc)
		*permsp = argv[argc - 2];
	else
		allow_usage(un, B_FALSE,
		    gettext("wrong number of parameters\n"));

	return (argv[argc - 1]);
}

static void
parse_allow_args(int argc, char **argv, boolean_t un, struct allow_opts *opts)
{
	int uge_sum = opts->user + opts->group + opts->everyone;
	int csuge_sum = opts->create + opts->set + uge_sum;
	int ldcsuge_sum = csuge_sum + opts->local + opts->descend;
	int all_sum = un ? ldcsuge_sum + opts->recursive : ldcsuge_sum;

	if (uge_sum > 1)
		allow_usage(un, B_FALSE,
		    gettext("-u, -g, and -e are mutually exclusive\n"));

	if (opts->prt_usage)
		if (argc == 0 && all_sum == 0)
			allow_usage(un, B_TRUE, NULL);
		else
			usage(B_FALSE);

	if (opts->set) {
		if (csuge_sum > 1)
			allow_usage(un, B_FALSE,
			    gettext("invalid options combined with -s\n"));

		opts->dataset = munge_args(argc, argv, un, 3, &opts->perms);
		if (argv[0][0] != '@')
			allow_usage(un, B_FALSE,
			    gettext("invalid set name: missing '@' prefix\n"));
		opts->who = argv[0];
	} else if (opts->create) {
		if (ldcsuge_sum > 1)
			allow_usage(un, B_FALSE,
			    gettext("invalid options combined with -c\n"));
		opts->dataset = munge_args(argc, argv, un, 2, &opts->perms);
	} else if (opts->everyone) {
		if (csuge_sum > 1)
			allow_usage(un, B_FALSE,
			    gettext("invalid options combined with -e\n"));
		opts->dataset = munge_args(argc, argv, un, 2, &opts->perms);
	} else if (uge_sum == 0 && argc > 0 && strcmp(argv[0], "everyone")
	    == 0) {
		opts->everyone = B_TRUE;
		argc--;
		argv++;
		opts->dataset = munge_args(argc, argv, un, 2, &opts->perms);
	} else if (argc == 1 && !un) {
		opts->prt_perms = B_TRUE;
		opts->dataset = argv[argc-1];
	} else {
		opts->dataset = munge_args(argc, argv, un, 3, &opts->perms);
		opts->who = argv[0];
	}

	if (!opts->local && !opts->descend) {
		opts->local = B_TRUE;
		opts->descend = B_TRUE;
	}
}

static void
store_allow_perm(zfs_deleg_who_type_t type, boolean_t local, boolean_t descend,
    const char *who, char *perms, nvlist_t *top_nvl)
{
	int i;
	char ld[2] = { '\0', '\0' };
	char who_buf[ZFS_MAXNAMELEN+32];
	char base_type;
	char set_type;
	nvlist_t *base_nvl = NULL;
	nvlist_t *set_nvl = NULL;
	nvlist_t *nvl;

	if (nvlist_alloc(&base_nvl, NV_UNIQUE_NAME, 0) != 0)
		nomem();
	if (nvlist_alloc(&set_nvl, NV_UNIQUE_NAME, 0) !=  0)
		nomem();

	switch (type) {
	case ZFS_DELEG_NAMED_SET_SETS:
	case ZFS_DELEG_NAMED_SET:
		set_type = ZFS_DELEG_NAMED_SET_SETS;
		base_type = ZFS_DELEG_NAMED_SET;
		ld[0] = ZFS_DELEG_NA;
		break;
	case ZFS_DELEG_CREATE_SETS:
	case ZFS_DELEG_CREATE:
		set_type = ZFS_DELEG_CREATE_SETS;
		base_type = ZFS_DELEG_CREATE;
		ld[0] = ZFS_DELEG_NA;
		break;
	case ZFS_DELEG_USER_SETS:
	case ZFS_DELEG_USER:
		set_type = ZFS_DELEG_USER_SETS;
		base_type = ZFS_DELEG_USER;
		if (local)
			ld[0] = ZFS_DELEG_LOCAL;
		if (descend)
			ld[1] = ZFS_DELEG_DESCENDENT;
		break;
	case ZFS_DELEG_GROUP_SETS:
	case ZFS_DELEG_GROUP:
		set_type = ZFS_DELEG_GROUP_SETS;
		base_type = ZFS_DELEG_GROUP;
		if (local)
			ld[0] = ZFS_DELEG_LOCAL;
		if (descend)
			ld[1] = ZFS_DELEG_DESCENDENT;
		break;
	case ZFS_DELEG_EVERYONE_SETS:
	case ZFS_DELEG_EVERYONE:
		set_type = ZFS_DELEG_EVERYONE_SETS;
		base_type = ZFS_DELEG_EVERYONE;
		if (local)
			ld[0] = ZFS_DELEG_LOCAL;
		if (descend)
			ld[1] = ZFS_DELEG_DESCENDENT;
	}

	if (perms != NULL) {
		char *curr = perms;
		char *end = curr + strlen(perms);

		while (curr < end) {
			char *delim = strchr(curr, ',');
			if (delim == NULL)
				delim = end;
			else
				*delim = '\0';

			if (curr[0] == '@')
				nvl = set_nvl;
			else
				nvl = base_nvl;

			(void) nvlist_add_boolean(nvl, curr);
			if (delim != end)
				*delim = ',';
			curr = delim + 1;
		}

		for (i = 0; i < 2; i++) {
			char locality = ld[i];
			if (locality == 0)
				continue;

			if (!nvlist_empty(base_nvl)) {
				if (who != NULL)
					(void) snprintf(who_buf,
					    sizeof (who_buf), "%c%c$%s",
					    base_type, locality, who);
				else
					(void) snprintf(who_buf,
					    sizeof (who_buf), "%c%c$",
					    base_type, locality);

				(void) nvlist_add_nvlist(top_nvl, who_buf,
				    base_nvl);
			}


			if (!nvlist_empty(set_nvl)) {
				if (who != NULL)
					(void) snprintf(who_buf,
					    sizeof (who_buf), "%c%c$%s",
					    set_type, locality, who);
				else
					(void) snprintf(who_buf,
					    sizeof (who_buf), "%c%c$",
					    set_type, locality);

				(void) nvlist_add_nvlist(top_nvl, who_buf,
				    set_nvl);
			}
		}
	} else {
		for (i = 0; i < 2; i++) {
			char locality = ld[i];
			if (locality == 0)
				continue;

			if (who != NULL)
				(void) snprintf(who_buf, sizeof (who_buf),
				    "%c%c$%s", base_type, locality, who);
			else
				(void) snprintf(who_buf, sizeof (who_buf),
				    "%c%c$", base_type, locality);
			(void) nvlist_add_boolean(top_nvl, who_buf);

			if (who != NULL)
				(void) snprintf(who_buf, sizeof (who_buf),
				    "%c%c$%s", set_type, locality, who);
			else
				(void) snprintf(who_buf, sizeof (who_buf),
				    "%c%c$", set_type, locality);
			(void) nvlist_add_boolean(top_nvl, who_buf);
		}
	}
}

static int
construct_fsacl_list(boolean_t un, struct allow_opts *opts, nvlist_t **nvlp)
{
	if (nvlist_alloc(nvlp, NV_UNIQUE_NAME, 0) != 0)
		nomem();

	if (opts->set) {
		store_allow_perm(ZFS_DELEG_NAMED_SET, opts->local,
		    opts->descend, opts->who, opts->perms, *nvlp);
	} else if (opts->create) {
		store_allow_perm(ZFS_DELEG_CREATE, opts->local,
		    opts->descend, NULL, opts->perms, *nvlp);
	} else if (opts->everyone) {
		store_allow_perm(ZFS_DELEG_EVERYONE, opts->local,
		    opts->descend, NULL, opts->perms, *nvlp);
	} else {
		char *curr = opts->who;
		char *end = curr + strlen(curr);

		while (curr < end) {
			const char *who;
			zfs_deleg_who_type_t who_type;
			char *endch;
			char *delim = strchr(curr, ',');
			char errbuf[256];
			char id[64];
			struct passwd *p = NULL;
			struct group *g = NULL;

			uid_t rid;
			if (delim == NULL)
				delim = end;
			else
				*delim = '\0';

			rid = (uid_t)strtol(curr, &endch, 0);
			if (opts->user) {
				who_type = ZFS_DELEG_USER;
				if (*endch != '\0')
					p = getpwnam(curr);
				else
					p = getpwuid(rid);

				if (p != NULL)
					rid = p->pw_uid;
				else {
					(void) snprintf(errbuf, 256, gettext(
					    "invalid user %s"), curr);
					allow_usage(un, B_TRUE, errbuf);
				}
			} else if (opts->group) {
				who_type = ZFS_DELEG_GROUP;
				if (*endch != '\0')
					g = getgrnam(curr);
				else
					g = getgrgid(rid);

				if (g != NULL)
					rid = g->gr_gid;
				else {
					(void) snprintf(errbuf, 256, gettext(
					    "invalid group %s"),  curr);
					allow_usage(un, B_TRUE, errbuf);
				}
			} else {
				if (*endch != '\0') {
					p = getpwnam(curr);
				} else {
					p = getpwuid(rid);
				}

				if (p == NULL)
					if (*endch != '\0') {
						g = getgrnam(curr);
					} else {
						g = getgrgid(rid);
					}

				if (p != NULL) {
					who_type = ZFS_DELEG_USER;
					rid = p->pw_uid;
				} else if (g != NULL) {
					who_type = ZFS_DELEG_GROUP;
					rid = g->gr_gid;
				} else {
					(void) snprintf(errbuf, 256, gettext(
					    "invalid user/group %s"), curr);
					allow_usage(un, B_TRUE, errbuf);
				}
			}

			(void) sprintf(id, "%u", rid);
			who = id;

			store_allow_perm(who_type, opts->local,
			    opts->descend, who, opts->perms, *nvlp);
			curr = delim + 1;
		}
	}

	return (0);
}

static void
print_set_creat_perms(uu_avl_t *who_avl)
{
	const char *sc_title[] = {
		gettext("Permission sets:\n"),
		gettext("Create time permissions:\n"),
		NULL
	};
	const char **title_ptr = sc_title;
	who_perm_node_t *who_node = NULL;
	int prev_weight = -1;

	for (who_node = uu_avl_first(who_avl); who_node != NULL;
	    who_node = uu_avl_next(who_avl, who_node)) {
		uu_avl_t *avl = who_node->who_perm.who_deleg_perm_avl;
		zfs_deleg_who_type_t who_type = who_node->who_perm.who_type;
		const char *who_name = who_node->who_perm.who_name;
		int weight = who_type2weight(who_type);
		boolean_t first = B_TRUE;
		deleg_perm_node_t *deleg_node;

		if (prev_weight != weight) {
			(void) printf(*title_ptr++);
			prev_weight = weight;
		}

		if (who_name == NULL || strnlen(who_name, 1) == 0)
			(void) printf("\t");
		else
			(void) printf("\t%s ", who_name);

		for (deleg_node = uu_avl_first(avl); deleg_node != NULL;
		    deleg_node = uu_avl_next(avl, deleg_node)) {
			if (first) {
				(void) printf("%s",
				    deleg_node->dpn_perm.dp_name);
				first = B_FALSE;
			} else
				(void) printf(",%s",
				    deleg_node->dpn_perm.dp_name);
		}

		(void) printf("\n");
	}
}

static void inline
print_uge_deleg_perms(uu_avl_t *who_avl, boolean_t local, boolean_t descend,
    const char *title)
{
	who_perm_node_t *who_node = NULL;
	boolean_t prt_title = B_TRUE;
	uu_avl_walk_t *walk;

	if ((walk = uu_avl_walk_start(who_avl, UU_WALK_ROBUST)) == NULL)
		nomem();

	while ((who_node = uu_avl_walk_next(walk)) != NULL) {
		const char *who_name = who_node->who_perm.who_name;
		const char *nice_who_name = who_node->who_perm.who_ug_name;
		uu_avl_t *avl = who_node->who_perm.who_deleg_perm_avl;
		zfs_deleg_who_type_t who_type = who_node->who_perm.who_type;
		char delim = ' ';
		deleg_perm_node_t *deleg_node;
		boolean_t prt_who = B_TRUE;

		for (deleg_node = uu_avl_first(avl);
		    deleg_node != NULL;
		    deleg_node = uu_avl_next(avl, deleg_node)) {
			if (local != deleg_node->dpn_perm.dp_local ||
			    descend != deleg_node->dpn_perm.dp_descend)
				continue;

			if (prt_who) {
				const char *who = NULL;
				if (prt_title) {
					prt_title = B_FALSE;
					(void) printf(title);
				}

				switch (who_type) {
				case ZFS_DELEG_USER_SETS:
				case ZFS_DELEG_USER:
					who = gettext("user");
					if (nice_who_name)
						who_name  = nice_who_name;
					break;
				case ZFS_DELEG_GROUP_SETS:
				case ZFS_DELEG_GROUP:
					who = gettext("group");
					if (nice_who_name)
						who_name  = nice_who_name;
					break;
				case ZFS_DELEG_EVERYONE_SETS:
				case ZFS_DELEG_EVERYONE:
					who = gettext("everyone");
					who_name = NULL;
				}

				prt_who = B_FALSE;
				if (who_name == NULL)
					(void) printf("\t%s", who);
				else
					(void) printf("\t%s %s", who, who_name);
			}

			(void) printf("%c%s", delim,
			    deleg_node->dpn_perm.dp_name);
			delim = ',';
		}

		if (!prt_who)
			(void) printf("\n");
	}

	uu_avl_walk_end(walk);
}

static void
print_fs_perms(fs_perm_set_t *fspset)
{
	fs_perm_node_t *node = NULL;
	char buf[ZFS_MAXNAMELEN+32];
	const char *dsname = buf;

	for (node = uu_list_first(fspset->fsps_list); node != NULL;
	    node = uu_list_next(fspset->fsps_list, node)) {
		uu_avl_t *sc_avl = node->fspn_fsperm.fsp_sc_avl;
		uu_avl_t *uge_avl = node->fspn_fsperm.fsp_uge_avl;
		int left = 0;

		(void) snprintf(buf, ZFS_MAXNAMELEN+32,
		    gettext("---- Permissions on %s "),
		    node->fspn_fsperm.fsp_name);
		(void) printf(dsname);
		left = 70 - strlen(buf);
		while (left-- > 0)
			(void) printf("-");
		(void) printf("\n");

		print_set_creat_perms(sc_avl);
		print_uge_deleg_perms(uge_avl, B_TRUE, B_FALSE,
		    gettext("Local permissions:\n"));
		print_uge_deleg_perms(uge_avl, B_FALSE, B_TRUE,
		    gettext("Descendent permissions:\n"));
		print_uge_deleg_perms(uge_avl, B_TRUE, B_TRUE,
		    gettext("Local+Descendent permissions:\n"));
	}
}

static fs_perm_set_t fs_perm_set = { NULL, NULL, NULL, NULL };

struct deleg_perms {
	boolean_t un;
	nvlist_t *nvl;
};

static int
set_deleg_perms(zfs_handle_t *zhp, void *data)
{
	struct deleg_perms *perms = (struct deleg_perms *)data;
	zfs_type_t zfs_type = zfs_get_type(zhp);

	if (zfs_type != ZFS_TYPE_FILESYSTEM && zfs_type != ZFS_TYPE_VOLUME)
		return (0);

	return (zfs_set_fsacl(zhp, perms->un, perms->nvl));
}

static int
zfs_do_allow_unallow_impl(int argc, char **argv, boolean_t un)
{
	zfs_handle_t *zhp;
	nvlist_t *perm_nvl = NULL;
	nvlist_t *update_perm_nvl = NULL;
	int error = 1;
	int c;
	struct allow_opts opts = { 0 };

	const char *optstr = un ? "ldugecsrh" : "ldugecsh";

	/* check opts */
	while ((c = getopt(argc, argv, optstr)) != -1) {
		switch (c) {
		case 'l':
			opts.local = B_TRUE;
			break;
		case 'd':
			opts.descend = B_TRUE;
			break;
		case 'u':
			opts.user = B_TRUE;
			break;
		case 'g':
			opts.group = B_TRUE;
			break;
		case 'e':
			opts.everyone = B_TRUE;
			break;
		case 's':
			opts.set = B_TRUE;
			break;
		case 'c':
			opts.create = B_TRUE;
			break;
		case 'r':
			opts.recursive = B_TRUE;
			break;
		case ':':
			(void) fprintf(stderr, gettext("missing argument for "
			    "'%c' option\n"), optopt);
			usage(B_FALSE);
			break;
		case 'h':
			opts.prt_usage = B_TRUE;
			break;
		case '?':
			(void) fprintf(stderr, gettext("invalid option '%c'\n"),
			    optopt);
			usage(B_FALSE);
		}
	}

	argc -= optind;
	argv += optind;

	/* check arguments */
	parse_allow_args(argc, argv, un, &opts);

	/* try to open the dataset */
	if ((zhp = zfs_open(g_zfs, opts.dataset, ZFS_TYPE_FILESYSTEM |
	    ZFS_TYPE_VOLUME)) == NULL) {
		(void) fprintf(stderr, "Failed to open dataset: %s\n",
		    opts.dataset);
		return (-1);
	}

	if (zfs_get_fsacl(zhp, &perm_nvl) != 0)
		goto cleanup2;

	fs_perm_set_init(&fs_perm_set);
	if (parse_fs_perm_set(&fs_perm_set, perm_nvl) != 0) {
		(void) fprintf(stderr, "Failed to parse fsacl permissions\n");
		goto cleanup1;
	}

	if (opts.prt_perms)
		print_fs_perms(&fs_perm_set);
	else {
		(void) construct_fsacl_list(un, &opts, &update_perm_nvl);
		if (zfs_set_fsacl(zhp, un, update_perm_nvl) != 0)
			goto cleanup0;

		if (un && opts.recursive) {
			struct deleg_perms data = { un, update_perm_nvl };
			if (zfs_iter_filesystems(zhp, set_deleg_perms,
			    &data) != 0)
				goto cleanup0;
		}
	}

	error = 0;

cleanup0:
	nvlist_free(perm_nvl);
	if (update_perm_nvl != NULL)
		nvlist_free(update_perm_nvl);
cleanup1:
	fs_perm_set_fini(&fs_perm_set);
cleanup2:
	zfs_close(zhp);

	return (error);
}

/*
 * zfs allow [-r] [-t] <tag> <snap> ...
 *
 *	-r	Recursively hold
 *	-t	Temporary hold (hidden option)
 *
 * Apply a user-hold with the given tag to the list of snapshots.
 */
static int
zfs_do_allow(int argc, char **argv)
{
	return (zfs_do_allow_unallow_impl(argc, argv, B_FALSE));
}

/*
 * zfs unallow [-r] [-t] <tag> <snap> ...
 *
 *	-r	Recursively hold
 *	-t	Temporary hold (hidden option)
 *
 * Apply a user-hold with the given tag to the list of snapshots.
 */
static int
zfs_do_unallow(int argc, char **argv)
{
	return (zfs_do_allow_unallow_impl(argc, argv, B_TRUE));
}

static int
zfs_do_hold_rele_impl(int argc, char **argv, boolean_t holding)
{
	int errors = 0;
	int i;
	const char *tag;
	boolean_t recursive = B_FALSE;
	boolean_t temphold = B_FALSE;
	const char *opts = holding ? "rt" : "r";
	int c;

	/* check options */
	while ((c = getopt(argc, argv, opts)) != -1) {
		switch (c) {
		case 'r':
			recursive = B_TRUE;
			break;
		case 't':
			temphold = B_TRUE;
			break;
		case '?':
			(void) fprintf(stderr, gettext("invalid option '%c'\n"),
			    optopt);
			usage(B_FALSE);
		}
	}

	argc -= optind;
	argv += optind;

	/* check number of arguments */
	if (argc < 2)
		usage(B_FALSE);

	tag = argv[0];
	--argc;
	++argv;

	if (holding && tag[0] == '.') {
		/* tags starting with '.' are reserved for libzfs */
		(void) fprintf(stderr, gettext("tag may not start with '.'\n"));
		usage(B_FALSE);
	}

	for (i = 0; i < argc; ++i) {
		zfs_handle_t *zhp;
		char parent[ZFS_MAXNAMELEN];
		const char *delim;
		char *path = argv[i];

		delim = strchr(path, '@');
		if (delim == NULL) {
			(void) fprintf(stderr,
			    gettext("'%s' is not a snapshot\n"), path);
			++errors;
			continue;
		}
		(void) strncpy(parent, path, delim - path);
		parent[delim - path] = '\0';

		zhp = zfs_open(g_zfs, parent,
		    ZFS_TYPE_FILESYSTEM | ZFS_TYPE_VOLUME);
		if (zhp == NULL) {
			++errors;
			continue;
		}
		if (holding) {
<<<<<<< HEAD
			if (zfs_hold(zhp, delim+1, tag, recursive,
			    temphold, B_FALSE, -1, 0, 0) != 0)
=======
			if (zfs_hold(zhp, delim+1, tag, recursive, -1) != 0)
>>>>>>> e2af9768
				++errors;
		} else {
			if (zfs_release(zhp, delim+1, tag, recursive) != 0)
				++errors;
		}
		zfs_close(zhp);
	}

	return (errors != 0);
}

/*
 * zfs hold [-r] [-t] <tag> <snap> ...
 *
 *	-r	Recursively hold
 *	-t	Temporary hold (hidden option)
 *
 * Apply a user-hold with the given tag to the list of snapshots.
 */
static int
zfs_do_hold(int argc, char **argv)
{
	return (zfs_do_hold_rele_impl(argc, argv, B_TRUE));
}

/*
 * zfs release [-r] <tag> <snap> ...
 *
 *	-r	Recursively release
 *
 * Release a user-hold with the given tag from the list of snapshots.
 */
static int
zfs_do_release(int argc, char **argv)
{
	return (zfs_do_hold_rele_impl(argc, argv, B_FALSE));
}

typedef struct holds_cbdata {
	boolean_t	cb_recursive;
	const char	*cb_snapname;
	nvlist_t	**cb_nvlp;
	size_t		cb_max_namelen;
	size_t		cb_max_taglen;
} holds_cbdata_t;

#define	STRFTIME_FMT_STR "%a %b %e %k:%M %Y"
#define	DATETIME_BUF_LEN (32)
/*
 *
 */
static void
print_holds(boolean_t scripted, size_t nwidth, size_t tagwidth, nvlist_t *nvl)
{
	int i;
	nvpair_t *nvp = NULL;
	char *hdr_cols[] = { "NAME", "TAG", "TIMESTAMP" };
	const char *col;

	if (!scripted) {
		for (i = 0; i < 3; i++) {
			col = gettext(hdr_cols[i]);
			if (i < 2)
				(void) printf("%-*s  ", i ? tagwidth : nwidth,
				    col);
			else
				(void) printf("%s\n", col);
		}
	}

	while ((nvp = nvlist_next_nvpair(nvl, nvp)) != NULL) {
		char *zname = nvpair_name(nvp);
		nvlist_t *nvl2;
		nvpair_t *nvp2 = NULL;
		(void) nvpair_value_nvlist(nvp, &nvl2);
		while ((nvp2 = nvlist_next_nvpair(nvl2, nvp2)) != NULL) {
			char tsbuf[DATETIME_BUF_LEN];
			char *tagname = nvpair_name(nvp2);
			uint64_t val = 0;
			time_t time;
			struct tm t;
			char sep = scripted ? '\t' : ' ';
			size_t sepnum = scripted ? 1 : 2;

			(void) nvpair_value_uint64(nvp2, &val);
			time = (time_t)val;
			(void) localtime_r(&time, &t);
			(void) strftime(tsbuf, DATETIME_BUF_LEN,
			    gettext(STRFTIME_FMT_STR), &t);

			(void) printf("%-*s%*c%-*s%*c%s\n", nwidth, zname,
			    sepnum, sep, tagwidth, tagname, sepnum, sep, tsbuf);
		}
	}
}

/*
 * Generic callback function to list a dataset or snapshot.
 */
static int
holds_callback(zfs_handle_t *zhp, void *data)
{
	holds_cbdata_t *cbp = data;
	nvlist_t *top_nvl = *cbp->cb_nvlp;
	nvlist_t *nvl = NULL;
	nvpair_t *nvp = NULL;
	const char *zname = zfs_get_name(zhp);
	size_t znamelen = strnlen(zname, ZFS_MAXNAMELEN);

	if (cbp->cb_recursive) {
		const char *snapname;
		char *delim  = strchr(zname, '@');
		if (delim == NULL)
			return (0);

		snapname = delim + 1;
		if (strcmp(cbp->cb_snapname, snapname))
			return (0);
	}

	if (zfs_get_holds(zhp, &nvl) != 0)
		return (-1);

	if (znamelen > cbp->cb_max_namelen)
		cbp->cb_max_namelen  = znamelen;

	while ((nvp = nvlist_next_nvpair(nvl, nvp)) != NULL) {
		const char *tag = nvpair_name(nvp);
		size_t taglen = strnlen(tag, MAXNAMELEN);
		if (taglen > cbp->cb_max_taglen)
			cbp->cb_max_taglen  = taglen;
	}

	return (nvlist_add_nvlist(top_nvl, zname, nvl));
}

/*
 * zfs holds [-r] <snap> ...
 *
 *	-r	Recursively hold
 */
static int
zfs_do_holds(int argc, char **argv)
{
	int errors = 0;
	int c;
	int i;
	boolean_t scripted = B_FALSE;
	boolean_t recursive = B_FALSE;
	const char *opts = "rH";
	nvlist_t *nvl;

	int types = ZFS_TYPE_SNAPSHOT;
	holds_cbdata_t cb = { 0 };

	int limit = 0;
	int ret = 0;
	int flags = 0;

	/* check options */
	while ((c = getopt(argc, argv, opts)) != -1) {
		switch (c) {
		case 'r':
			recursive = B_TRUE;
			break;
		case 'H':
			scripted = B_TRUE;
			break;
		case '?':
			(void) fprintf(stderr, gettext("invalid option '%c'\n"),
			    optopt);
			usage(B_FALSE);
		}
	}

	if (recursive) {
		types |= ZFS_TYPE_FILESYSTEM | ZFS_TYPE_VOLUME;
		flags |= ZFS_ITER_RECURSE;
	}

	argc -= optind;
	argv += optind;

	/* check number of arguments */
	if (argc < 1)
		usage(B_FALSE);

	if (nvlist_alloc(&nvl, NV_UNIQUE_NAME, 0) != 0)
		nomem();

	for (i = 0; i < argc; ++i) {
		char *snapshot = argv[i];
		const char *delim;
		const char *snapname;

		delim = strchr(snapshot, '@');
		if (delim == NULL) {
			(void) fprintf(stderr,
			    gettext("'%s' is not a snapshot\n"), snapshot);
			++errors;
			continue;
		}
		snapname = delim + 1;
		if (recursive)
			snapshot[delim - snapshot] = '\0';

		cb.cb_recursive = recursive;
		cb.cb_snapname = snapname;
		cb.cb_nvlp = &nvl;

		/*
		 *  1. collect holds data, set format options
		 */
		ret = zfs_for_each(argc, argv, flags, types, NULL, NULL, limit,
		    holds_callback, &cb);
		if (ret != 0)
			++errors;
	}

	/*
	 *  2. print holds data
	 */
	print_holds(scripted, cb.cb_max_namelen, cb.cb_max_taglen, nvl);

	if (nvlist_empty(nvl))
		(void) printf(gettext("no datasets available\n"));

	nvlist_free(nvl);

	return (0 != errors);
}

#define	CHECK_SPINNER 30
#define	SPINNER_TIME 3		/* seconds */
#define	MOUNT_TIME 5		/* seconds */

static int
get_one_dataset(zfs_handle_t *zhp, void *data)
{
	static char *spin[] = { "-", "\\", "|", "/" };
	static int spinval = 0;
	static int spincheck = 0;
	static time_t last_spin_time = (time_t)0;
	get_all_cb_t *cbp = data;
	zfs_type_t type = zfs_get_type(zhp);

	if (cbp->cb_verbose) {
		if (--spincheck < 0) {
			time_t now = time(NULL);
			if (last_spin_time + SPINNER_TIME < now) {
				update_progress(spin[spinval++ % 4]);
				last_spin_time = now;
			}
			spincheck = CHECK_SPINNER;
		}
	}

	/*
	 * Interate over any nested datasets.
	 */
	if (zfs_iter_filesystems(zhp, get_one_dataset, data) != 0) {
		zfs_close(zhp);
		return (1);
	}

	/*
	 * Skip any datasets whose type does not match.
	 */
	if ((type & ZFS_TYPE_FILESYSTEM) == 0) {
		zfs_close(zhp);
		return (0);
	}
	libzfs_add_handle(cbp, zhp);
	assert(cbp->cb_used <= cbp->cb_alloc);

	return (0);
}

static void
get_all_datasets(zfs_handle_t ***dslist, size_t *count, boolean_t verbose)
{
	get_all_cb_t cb = { 0 };
	cb.cb_verbose = verbose;
	cb.cb_getone = get_one_dataset;

	if (verbose)
		set_progress_header(gettext("Reading ZFS config"));
	(void) zfs_iter_root(g_zfs, get_one_dataset, &cb);

	*dslist = cb.cb_handles;
	*count = cb.cb_used;

	if (verbose)
		finish_progress(gettext("done."));
}

/*
 * Generic callback for sharing or mounting filesystems.  Because the code is so
 * similar, we have a common function with an extra parameter to determine which
 * mode we are using.
 */
#define	OP_SHARE	0x1
#define	OP_MOUNT	0x2

/*
 * Share or mount a dataset.
 */
static int
share_mount_one(zfs_handle_t *zhp, int op, int flags, char *protocol,
    boolean_t explicit, const char *options)
{
	char mountpoint[ZFS_MAXPROPLEN];
	char shareopts[ZFS_MAXPROPLEN];
	char smbshareopts[ZFS_MAXPROPLEN];
	const char *cmdname = op == OP_SHARE ? "share" : "mount";
	struct mnttab mnt;
	uint64_t zoned, canmount;
	boolean_t shared_nfs, shared_smb;

	assert(zfs_get_type(zhp) & ZFS_TYPE_FILESYSTEM);

	/*
	 * Check to make sure we can mount/share this dataset.  If we
	 * are in the global zone and the filesystem is exported to a
	 * local zone, or if we are in a local zone and the
	 * filesystem is not exported, then it is an error.
	 */
	zoned = zfs_prop_get_int(zhp, ZFS_PROP_ZONED);

	if (zoned && getzoneid() == GLOBAL_ZONEID) {
		if (!explicit)
			return (0);

		(void) fprintf(stderr, gettext("cannot %s '%s': "
		    "dataset is exported to a local zone\n"), cmdname,
		    zfs_get_name(zhp));
		return (1);

	} else if (!zoned && getzoneid() != GLOBAL_ZONEID) {
		if (!explicit)
			return (0);

		(void) fprintf(stderr, gettext("cannot %s '%s': "
		    "permission denied\n"), cmdname,
		    zfs_get_name(zhp));
		return (1);
	}

	/*
	 * Ignore any filesystems which don't apply to us. This
	 * includes those with a legacy mountpoint, or those with
	 * legacy share options.
	 */
	verify(zfs_prop_get(zhp, ZFS_PROP_MOUNTPOINT, mountpoint,
	    sizeof (mountpoint), NULL, NULL, 0, B_FALSE) == 0);
	verify(zfs_prop_get(zhp, ZFS_PROP_SHARENFS, shareopts,
	    sizeof (shareopts), NULL, NULL, 0, B_FALSE) == 0);
	verify(zfs_prop_get(zhp, ZFS_PROP_SHARESMB, smbshareopts,
	    sizeof (smbshareopts), NULL, NULL, 0, B_FALSE) == 0);

	if (op == OP_SHARE && strcmp(shareopts, "off") == 0 &&
	    strcmp(smbshareopts, "off") == 0) {
		if (!explicit)
			return (0);

		(void) fprintf(stderr, gettext("cannot share '%s': "
		    "legacy share\n"), zfs_get_name(zhp));
		(void) fprintf(stderr, gettext("to "
		    "share this filesystem set "
		    "sharenfs property on\n"));
		return (1);
	}

	/*
	 * We cannot share or mount legacy filesystems. If the
	 * shareopts is non-legacy but the mountpoint is legacy, we
	 * treat it as a legacy share.
	 */
	if (strcmp(mountpoint, "legacy") == 0) {
		if (!explicit)
			return (0);

		(void) fprintf(stderr, gettext("cannot %s '%s': "
		    "legacy mountpoint\n"), cmdname, zfs_get_name(zhp));
		(void) fprintf(stderr, gettext("use %s(8) to "
		    "%s this filesystem\n"), cmdname, cmdname);
		return (1);
	}

	if (strcmp(mountpoint, "none") == 0) {
		if (!explicit)
			return (0);

		(void) fprintf(stderr, gettext("cannot %s '%s': no "
		    "mountpoint set\n"), cmdname, zfs_get_name(zhp));
		return (1);
	}

	/*
	 * canmount	explicit	outcome
	 * on		no		pass through
	 * on		yes		pass through
	 * off		no		return 0
	 * off		yes		display error, return 1
	 * noauto	no		return 0
	 * noauto	yes		pass through
	 */
	canmount = zfs_prop_get_int(zhp, ZFS_PROP_CANMOUNT);
	if (canmount == ZFS_CANMOUNT_OFF) {
		if (!explicit)
			return (0);

		(void) fprintf(stderr, gettext("cannot %s '%s': "
		    "'canmount' property is set to 'off'\n"), cmdname,
		    zfs_get_name(zhp));
		return (1);
	} else if (canmount == ZFS_CANMOUNT_NOAUTO && !explicit) {
		return (0);
	}

	/*
	 * At this point, we have verified that the mountpoint and/or
	 * shareopts are appropriate for auto management. If the
	 * filesystem is already mounted or shared, return (failing
	 * for explicit requests); otherwise mount or share the
	 * filesystem.
	 */
	switch (op) {
	case OP_SHARE:

		shared_nfs = zfs_is_shared_nfs(zhp, NULL);
		shared_smb = zfs_is_shared_smb(zhp, NULL);

		if (shared_nfs && shared_smb ||
		    (shared_nfs && strcmp(shareopts, "on") == 0 &&
		    strcmp(smbshareopts, "off") == 0) ||
		    (shared_smb && strcmp(smbshareopts, "on") == 0 &&
		    strcmp(shareopts, "off") == 0)) {
			if (!explicit)
				return (0);

			(void) fprintf(stderr, gettext("cannot share "
			    "'%s': filesystem already shared\n"),
			    zfs_get_name(zhp));
			return (1);
		}

		if (!zfs_is_mounted(zhp, NULL) &&
		    zfs_mount(zhp, NULL, 0) != 0)
			return (1);

		if (protocol == NULL) {
			if (zfs_shareall(zhp) != 0)
				return (1);
		} else if (strcmp(protocol, "nfs") == 0) {
			if (zfs_share_nfs(zhp))
				return (1);
		} else if (strcmp(protocol, "smb") == 0) {
			if (zfs_share_smb(zhp))
				return (1);
		} else {
			(void) fprintf(stderr, gettext("cannot share "
			    "'%s': invalid share type '%s' "
			    "specified\n"),
			    zfs_get_name(zhp), protocol);
			return (1);
		}

		break;

	case OP_MOUNT:
		if (options == NULL)
			mnt.mnt_mntopts = "";
		else
			mnt.mnt_mntopts = (char *)options;

		if (!hasmntopt(&mnt, MNTOPT_REMOUNT) &&
		    zfs_is_mounted(zhp, NULL)) {
			if (!explicit)
				return (0);

			(void) fprintf(stderr, gettext("cannot mount "
			    "'%s': filesystem already mounted\n"),
			    zfs_get_name(zhp));
			return (1);
		}

		if (zfs_mount(zhp, options, flags) != 0)
			return (1);
		break;
	}

	return (0);
}

/*
 * Reports progress in the form "(current/total)".  Not thread-safe.
 */
static void
report_mount_progress(int current, int total)
{
	static time_t last_progress_time = 0;
	time_t now = time(NULL);
	char info[32];

	/* report 1..n instead of 0..n-1 */
	++current;

	/* display header if we're here for the first time */
	if (current == 1) {
		set_progress_header(gettext("Mounting ZFS filesystems"));
	} else if (current != total && last_progress_time + MOUNT_TIME >= now) {
		/* too soon to report again */
		return;
	}

	last_progress_time = now;

	(void) sprintf(info, "(%d/%d)", current, total);

	if (current == total)
		finish_progress(info);
	else
		update_progress(info);
}

static void
append_options(char *mntopts, char *newopts)
{
	int len = strlen(mntopts);

	/* original length plus new string to append plus 1 for the comma */
	if (len + 1 + strlen(newopts) >= MNT_LINE_MAX) {
		(void) fprintf(stderr, gettext("the opts argument for "
		    "'%c' option is too long (more than %d chars)\n"),
		    "-o", MNT_LINE_MAX);
		usage(B_FALSE);
	}

	if (*mntopts)
		mntopts[len++] = ',';

	(void) strcpy(&mntopts[len], newopts);
}

static int
share_mount(int op, int argc, char **argv)
{
	int do_all = 0;
	boolean_t verbose = B_FALSE;
	int c, ret = 0;
	char *options = NULL;
	int flags = 0;

	/* check options */
	while ((c = getopt(argc, argv, op == OP_MOUNT ? ":avo:O" : "a"))
	    != -1) {
		switch (c) {
		case 'a':
			do_all = 1;
			break;
		case 'v':
			verbose = B_TRUE;
			break;
		case 'o':
			if (*optarg == '\0') {
				(void) fprintf(stderr, gettext("empty mount "
				    "options (-o) specified\n"));
				usage(B_FALSE);
			}

			if (options == NULL)
				options = safe_malloc(MNT_LINE_MAX + 1);

			/* option validation is done later */
			append_options(options, optarg);
			break;

		case 'O':
			warnx("no overlay mounts support on FreeBSD, ignoring");
			break;
		case ':':
			(void) fprintf(stderr, gettext("missing argument for "
			    "'%c' option\n"), optopt);
			usage(B_FALSE);
			break;
		case '?':
			(void) fprintf(stderr, gettext("invalid option '%c'\n"),
			    optopt);
			usage(B_FALSE);
		}
	}

	argc -= optind;
	argv += optind;

	/* check number of arguments */
	if (do_all) {
		zfs_handle_t **dslist = NULL;
		size_t i, count = 0;
		char *protocol = NULL;

		if (op == OP_SHARE && argc > 0) {
			if (strcmp(argv[0], "nfs") != 0 &&
			    strcmp(argv[0], "smb") != 0) {
				(void) fprintf(stderr, gettext("share type "
				    "must be 'nfs' or 'smb'\n"));
				usage(B_FALSE);
			}
			protocol = argv[0];
			argc--;
			argv++;
		}

		if (argc != 0) {
			(void) fprintf(stderr, gettext("too many arguments\n"));
			usage(B_FALSE);
		}

		start_progress_timer();
		get_all_datasets(&dslist, &count, verbose);

		if (count == 0)
			return (0);

		qsort(dslist, count, sizeof (void *), libzfs_dataset_cmp);

		for (i = 0; i < count; i++) {
			if (verbose)
				report_mount_progress(i, count);

			if (share_mount_one(dslist[i], op, flags, protocol,
			    B_FALSE, options) != 0)
				ret = 1;
			zfs_close(dslist[i]);
		}

		free(dslist);
	} else if (argc == 0) {
		struct mnttab entry;

		if ((op == OP_SHARE) || (options != NULL)) {
			(void) fprintf(stderr, gettext("missing filesystem "
			    "argument (specify -a for all)\n"));
			usage(B_FALSE);
		}

		/*
		 * When mount is given no arguments, go through /etc/mnttab and
		 * display any active ZFS mounts.  We hide any snapshots, since
		 * they are controlled automatically.
		 */
		rewind(mnttab_file);
		while (getmntent(mnttab_file, &entry) == 0) {
			if (strcmp(entry.mnt_fstype, MNTTYPE_ZFS) != 0 ||
			    strchr(entry.mnt_special, '@') != NULL)
				continue;

			(void) printf("%-30s  %s\n", entry.mnt_special,
			    entry.mnt_mountp);
		}

	} else {
		zfs_handle_t *zhp;

		if (argc > 1) {
			(void) fprintf(stderr,
			    gettext("too many arguments\n"));
			usage(B_FALSE);
		}

		if ((zhp = zfs_open(g_zfs, argv[0],
		    ZFS_TYPE_FILESYSTEM)) == NULL) {
			ret = 1;
		} else {
			ret = share_mount_one(zhp, op, flags, NULL, B_TRUE,
			    options);
			zfs_close(zhp);
		}
	}

	return (ret);
}

/*
 * zfs mount -a [nfs]
 * zfs mount filesystem
 *
 * Mount all filesystems, or mount the given filesystem.
 */
static int
zfs_do_mount(int argc, char **argv)
{
	return (share_mount(OP_MOUNT, argc, argv));
}

/*
 * zfs share -a [nfs | smb]
 * zfs share filesystem
 *
 * Share all filesystems, or share the given filesystem.
 */
static int
zfs_do_share(int argc, char **argv)
{
	return (share_mount(OP_SHARE, argc, argv));
}

typedef struct unshare_unmount_node {
	zfs_handle_t	*un_zhp;
	char		*un_mountp;
	uu_avl_node_t	un_avlnode;
} unshare_unmount_node_t;

/* ARGSUSED */
static int
unshare_unmount_compare(const void *larg, const void *rarg, void *unused)
{
	const unshare_unmount_node_t *l = larg;
	const unshare_unmount_node_t *r = rarg;

	return (strcmp(l->un_mountp, r->un_mountp));
}

/*
 * Convenience routine used by zfs_do_umount() and manual_unmount().  Given an
 * absolute path, find the entry /etc/mnttab, verify that its a ZFS filesystem,
 * and unmount it appropriately.
 */
static int
unshare_unmount_path(int op, char *path, int flags, boolean_t is_manual)
{
	zfs_handle_t *zhp;
	int ret = 0;
	struct stat64 statbuf;
	struct extmnttab entry;
	const char *cmdname = (op == OP_SHARE) ? "unshare" : "unmount";
	ino_t path_inode;

	/*
	 * Search for the path in /etc/mnttab.  Rather than looking for the
	 * specific path, which can be fooled by non-standard paths (i.e. ".."
	 * or "//"), we stat() the path and search for the corresponding
	 * (major,minor) device pair.
	 */
	if (stat64(path, &statbuf) != 0) {
		(void) fprintf(stderr, gettext("cannot %s '%s': %s\n"),
		    cmdname, path, strerror(errno));
		return (1);
	}
	path_inode = statbuf.st_ino;

	/*
	 * Search for the given (major,minor) pair in the mount table.
	 */
#ifdef sun
	rewind(mnttab_file);
	while ((ret = getextmntent(mnttab_file, &entry, 0)) == 0) {
		if (entry.mnt_major == major(statbuf.st_dev) &&
		    entry.mnt_minor == minor(statbuf.st_dev))
			break;
	}
#else
	{
		struct statfs sfs;

		if (statfs(path, &sfs) != 0) {
			(void) fprintf(stderr, "%s: %s\n", path,
			    strerror(errno));
			ret = -1;
		}
		statfs2mnttab(&sfs, &entry);
	}
#endif
	if (ret != 0) {
		if (op == OP_SHARE) {
			(void) fprintf(stderr, gettext("cannot %s '%s': not "
			    "currently mounted\n"), cmdname, path);
			return (1);
		}
		(void) fprintf(stderr, gettext("warning: %s not in mnttab\n"),
		    path);
		if ((ret = umount2(path, flags)) != 0)
			(void) fprintf(stderr, gettext("%s: %s\n"), path,
			    strerror(errno));
		return (ret != 0);
	}

	if (strcmp(entry.mnt_fstype, MNTTYPE_ZFS) != 0) {
		(void) fprintf(stderr, gettext("cannot %s '%s': not a ZFS "
		    "filesystem\n"), cmdname, path);
		return (1);
	}

	if ((zhp = zfs_open(g_zfs, entry.mnt_special,
	    ZFS_TYPE_FILESYSTEM)) == NULL)
		return (1);

	ret = 1;
	if (stat64(entry.mnt_mountp, &statbuf) != 0) {
		(void) fprintf(stderr, gettext("cannot %s '%s': %s\n"),
		    cmdname, path, strerror(errno));
		goto out;
	} else if (statbuf.st_ino != path_inode) {
		(void) fprintf(stderr, gettext("cannot "
		    "%s '%s': not a mountpoint\n"), cmdname, path);
		goto out;
	}

	if (op == OP_SHARE) {
		char nfs_mnt_prop[ZFS_MAXPROPLEN];
		char smbshare_prop[ZFS_MAXPROPLEN];

		verify(zfs_prop_get(zhp, ZFS_PROP_SHARENFS, nfs_mnt_prop,
		    sizeof (nfs_mnt_prop), NULL, NULL, 0, B_FALSE) == 0);
		verify(zfs_prop_get(zhp, ZFS_PROP_SHARESMB, smbshare_prop,
		    sizeof (smbshare_prop), NULL, NULL, 0, B_FALSE) == 0);

		if (strcmp(nfs_mnt_prop, "off") == 0 &&
		    strcmp(smbshare_prop, "off") == 0) {
			(void) fprintf(stderr, gettext("cannot unshare "
			    "'%s': legacy share\n"), path);
#ifdef illumos
			(void) fprintf(stderr, gettext("use "
			    "unshare(1M) to unshare this filesystem\n"));
#endif
		} else if (!zfs_is_shared(zhp)) {
			(void) fprintf(stderr, gettext("cannot unshare '%s': "
			    "not currently shared\n"), path);
		} else {
			ret = zfs_unshareall_bypath(zhp, path);
		}
	} else {
		char mtpt_prop[ZFS_MAXPROPLEN];

		verify(zfs_prop_get(zhp, ZFS_PROP_MOUNTPOINT, mtpt_prop,
		    sizeof (mtpt_prop), NULL, NULL, 0, B_FALSE) == 0);

		if (is_manual) {
			ret = zfs_unmount(zhp, NULL, flags);
		} else if (strcmp(mtpt_prop, "legacy") == 0) {
			(void) fprintf(stderr, gettext("cannot unmount "
			    "'%s': legacy mountpoint\n"),
			    zfs_get_name(zhp));
			(void) fprintf(stderr, gettext("use umount(8) "
			    "to unmount this filesystem\n"));
		} else {
			ret = zfs_unmountall(zhp, flags);
		}
	}

out:
	zfs_close(zhp);

	return (ret != 0);
}

/*
 * Generic callback for unsharing or unmounting a filesystem.
 */
static int
unshare_unmount(int op, int argc, char **argv)
{
	int do_all = 0;
	int flags = 0;
	int ret = 0;
	int c;
	zfs_handle_t *zhp;
	char nfs_mnt_prop[ZFS_MAXPROPLEN];
	char sharesmb[ZFS_MAXPROPLEN];

	/* check options */
	while ((c = getopt(argc, argv, op == OP_SHARE ? "a" : "af")) != -1) {
		switch (c) {
		case 'a':
			do_all = 1;
			break;
		case 'f':
			flags = MS_FORCE;
			break;
		case '?':
			(void) fprintf(stderr, gettext("invalid option '%c'\n"),
			    optopt);
			usage(B_FALSE);
		}
	}

	argc -= optind;
	argv += optind;

	if (do_all) {
		/*
		 * We could make use of zfs_for_each() to walk all datasets in
		 * the system, but this would be very inefficient, especially
		 * since we would have to linearly search /etc/mnttab for each
		 * one.  Instead, do one pass through /etc/mnttab looking for
		 * zfs entries and call zfs_unmount() for each one.
		 *
		 * Things get a little tricky if the administrator has created
		 * mountpoints beneath other ZFS filesystems.  In this case, we
		 * have to unmount the deepest filesystems first.  To accomplish
		 * this, we place all the mountpoints in an AVL tree sorted by
		 * the special type (dataset name), and walk the result in
		 * reverse to make sure to get any snapshots first.
		 */
		struct mnttab entry;
		uu_avl_pool_t *pool;
		uu_avl_t *tree;
		unshare_unmount_node_t *node;
		uu_avl_index_t idx;
		uu_avl_walk_t *walk;

		if (argc != 0) {
			(void) fprintf(stderr, gettext("too many arguments\n"));
			usage(B_FALSE);
		}

		if (((pool = uu_avl_pool_create("unmount_pool",
		    sizeof (unshare_unmount_node_t),
		    offsetof(unshare_unmount_node_t, un_avlnode),
		    unshare_unmount_compare, UU_DEFAULT)) == NULL) ||
		    ((tree = uu_avl_create(pool, NULL, UU_DEFAULT)) == NULL))
			nomem();

		rewind(mnttab_file);
		while (getmntent(mnttab_file, &entry) == 0) {

			/* ignore non-ZFS entries */
			if (strcmp(entry.mnt_fstype, MNTTYPE_ZFS) != 0)
				continue;

			/* ignore snapshots */
			if (strchr(entry.mnt_special, '@') != NULL)
				continue;

			if ((zhp = zfs_open(g_zfs, entry.mnt_special,
			    ZFS_TYPE_FILESYSTEM)) == NULL) {
				ret = 1;
				continue;
			}

			switch (op) {
			case OP_SHARE:
				verify(zfs_prop_get(zhp, ZFS_PROP_SHARENFS,
				    nfs_mnt_prop,
				    sizeof (nfs_mnt_prop),
				    NULL, NULL, 0, B_FALSE) == 0);
				if (strcmp(nfs_mnt_prop, "off") != 0)
					break;
				verify(zfs_prop_get(zhp, ZFS_PROP_SHARESMB,
				    nfs_mnt_prop,
				    sizeof (nfs_mnt_prop),
				    NULL, NULL, 0, B_FALSE) == 0);
				if (strcmp(nfs_mnt_prop, "off") == 0)
					continue;
				break;
			case OP_MOUNT:
				/* Ignore legacy mounts */
				verify(zfs_prop_get(zhp, ZFS_PROP_MOUNTPOINT,
				    nfs_mnt_prop,
				    sizeof (nfs_mnt_prop),
				    NULL, NULL, 0, B_FALSE) == 0);
				if (strcmp(nfs_mnt_prop, "legacy") == 0)
					continue;
				/* Ignore canmount=noauto mounts */
				if (zfs_prop_get_int(zhp, ZFS_PROP_CANMOUNT) ==
				    ZFS_CANMOUNT_NOAUTO)
					continue;
			default:
				break;
			}

			node = safe_malloc(sizeof (unshare_unmount_node_t));
			node->un_zhp = zhp;
			node->un_mountp = safe_strdup(entry.mnt_mountp);

			uu_avl_node_init(node, &node->un_avlnode, pool);

			if (uu_avl_find(tree, node, NULL, &idx) == NULL) {
				uu_avl_insert(tree, node, idx);
			} else {
				zfs_close(node->un_zhp);
				free(node->un_mountp);
				free(node);
			}
		}

		/*
		 * Walk the AVL tree in reverse, unmounting each filesystem and
		 * removing it from the AVL tree in the process.
		 */
		if ((walk = uu_avl_walk_start(tree,
		    UU_WALK_REVERSE | UU_WALK_ROBUST)) == NULL)
			nomem();

		while ((node = uu_avl_walk_next(walk)) != NULL) {
			uu_avl_remove(tree, node);

			switch (op) {
			case OP_SHARE:
				if (zfs_unshareall_bypath(node->un_zhp,
				    node->un_mountp) != 0)
					ret = 1;
				break;

			case OP_MOUNT:
				if (zfs_unmount(node->un_zhp,
				    node->un_mountp, flags) != 0)
					ret = 1;
				break;
			}

			zfs_close(node->un_zhp);
			free(node->un_mountp);
			free(node);
		}

		uu_avl_walk_end(walk);
		uu_avl_destroy(tree);
		uu_avl_pool_destroy(pool);

	} else {
		if (argc != 1) {
			if (argc == 0)
				(void) fprintf(stderr,
				    gettext("missing filesystem argument\n"));
			else
				(void) fprintf(stderr,
				    gettext("too many arguments\n"));
			usage(B_FALSE);
		}

		/*
		 * We have an argument, but it may be a full path or a ZFS
		 * filesystem.  Pass full paths off to unmount_path() (shared by
		 * manual_unmount), otherwise open the filesystem and pass to
		 * zfs_unmount().
		 */
		if (argv[0][0] == '/')
			return (unshare_unmount_path(op, argv[0],
			    flags, B_FALSE));

		if ((zhp = zfs_open(g_zfs, argv[0],
		    ZFS_TYPE_FILESYSTEM)) == NULL)
			return (1);

		verify(zfs_prop_get(zhp, op == OP_SHARE ?
		    ZFS_PROP_SHARENFS : ZFS_PROP_MOUNTPOINT,
		    nfs_mnt_prop, sizeof (nfs_mnt_prop), NULL,
		    NULL, 0, B_FALSE) == 0);

		switch (op) {
		case OP_SHARE:
			verify(zfs_prop_get(zhp, ZFS_PROP_SHARENFS,
			    nfs_mnt_prop,
			    sizeof (nfs_mnt_prop),
			    NULL, NULL, 0, B_FALSE) == 0);
			verify(zfs_prop_get(zhp, ZFS_PROP_SHARESMB,
			    sharesmb, sizeof (sharesmb), NULL, NULL,
			    0, B_FALSE) == 0);

			if (strcmp(nfs_mnt_prop, "off") == 0 &&
			    strcmp(sharesmb, "off") == 0) {
				(void) fprintf(stderr, gettext("cannot "
				    "unshare '%s': legacy share\n"),
				    zfs_get_name(zhp));
#ifdef illumos
				(void) fprintf(stderr, gettext("use "
				    "unshare(1M) to unshare this "
				    "filesystem\n"));
#endif
				ret = 1;
			} else if (!zfs_is_shared(zhp)) {
				(void) fprintf(stderr, gettext("cannot "
				    "unshare '%s': not currently "
				    "shared\n"), zfs_get_name(zhp));
				ret = 1;
			} else if (zfs_unshareall(zhp) != 0) {
				ret = 1;
			}
			break;

		case OP_MOUNT:
			if (strcmp(nfs_mnt_prop, "legacy") == 0) {
				(void) fprintf(stderr, gettext("cannot "
				    "unmount '%s': legacy "
				    "mountpoint\n"), zfs_get_name(zhp));
				(void) fprintf(stderr, gettext("use "
				    "umount(8) to unmount this "
				    "filesystem\n"));
				ret = 1;
			} else if (!zfs_is_mounted(zhp, NULL)) {
				(void) fprintf(stderr, gettext("cannot "
				    "unmount '%s': not currently "
				    "mounted\n"),
				    zfs_get_name(zhp));
				ret = 1;
			} else if (zfs_unmountall(zhp, flags) != 0) {
				ret = 1;
			}
			break;
		}

		zfs_close(zhp);
	}

	return (ret);
}

/*
 * zfs unmount -a
 * zfs unmount filesystem
 *
 * Unmount all filesystems, or a specific ZFS filesystem.
 */
static int
zfs_do_unmount(int argc, char **argv)
{
	return (unshare_unmount(OP_MOUNT, argc, argv));
}

/*
 * zfs unshare -a
 * zfs unshare filesystem
 *
 * Unshare all filesystems, or a specific ZFS filesystem.
 */
static int
zfs_do_unshare(int argc, char **argv)
{
	return (unshare_unmount(OP_SHARE, argc, argv));
}

/*
 * Attach/detach the given dataset to/from the given jail
 */
/* ARGSUSED */
static int
do_jail(int argc, char **argv, int attach)
{
	zfs_handle_t *zhp;
	int jailid, ret;

	/* check number of arguments */
	if (argc < 3) {
		(void) fprintf(stderr, gettext("missing argument(s)\n"));
		usage(B_FALSE);
	}
	if (argc > 3) {
		(void) fprintf(stderr, gettext("too many arguments\n"));
		usage(B_FALSE);
	}

	jailid = jail_getid(argv[1]);
	if (jailid < 0) {
		(void) fprintf(stderr, gettext("invalid jail id or name\n"));
		usage(B_FALSE);
	}

	zhp = zfs_open(g_zfs, argv[2], ZFS_TYPE_FILESYSTEM);
	if (zhp == NULL)
		return (1);

	ret = (zfs_jail(zhp, jailid, attach) != 0);

	zfs_close(zhp);
	return (ret);
}

/*
 * zfs jail jailid filesystem
 *
 * Attach the given dataset to the given jail
 */
/* ARGSUSED */
static int
zfs_do_jail(int argc, char **argv)
{

	return (do_jail(argc, argv, 1));
}

/*
 * zfs unjail jailid filesystem
 *
 * Detach the given dataset from the given jail
 */
/* ARGSUSED */
static int
zfs_do_unjail(int argc, char **argv)
{

	return (do_jail(argc, argv, 0));
}

/*
 * Called when invoked as /etc/fs/zfs/mount.  Do the mount if the mountpoint is
 * 'legacy'.  Otherwise, complain that use should be using 'zfs mount'.
 */
static int
manual_mount(int argc, char **argv)
{
	zfs_handle_t *zhp;
	char mountpoint[ZFS_MAXPROPLEN];
	char mntopts[MNT_LINE_MAX] = { '\0' };
	int ret = 0;
	int c;
	int flags = 0;
	char *dataset, *path;

	/* check options */
	while ((c = getopt(argc, argv, ":mo:O")) != -1) {
		switch (c) {
		case 'o':
			(void) strlcpy(mntopts, optarg, sizeof (mntopts));
			break;
		case 'O':
			flags |= MS_OVERLAY;
			break;
		case 'm':
			flags |= MS_NOMNTTAB;
			break;
		case ':':
			(void) fprintf(stderr, gettext("missing argument for "
			    "'%c' option\n"), optopt);
			usage(B_FALSE);
			break;
		case '?':
			(void) fprintf(stderr, gettext("invalid option '%c'\n"),
			    optopt);
			(void) fprintf(stderr, gettext("usage: mount [-o opts] "
			    "<path>\n"));
			return (2);
		}
	}

	argc -= optind;
	argv += optind;

	/* check that we only have two arguments */
	if (argc != 2) {
		if (argc == 0)
			(void) fprintf(stderr, gettext("missing dataset "
			    "argument\n"));
		else if (argc == 1)
			(void) fprintf(stderr,
			    gettext("missing mountpoint argument\n"));
		else
			(void) fprintf(stderr, gettext("too many arguments\n"));
		(void) fprintf(stderr, "usage: mount <dataset> <mountpoint>\n");
		return (2);
	}

	dataset = argv[0];
	path = argv[1];

	/* try to open the dataset */
	if ((zhp = zfs_open(g_zfs, dataset, ZFS_TYPE_FILESYSTEM)) == NULL)
		return (1);

	(void) zfs_prop_get(zhp, ZFS_PROP_MOUNTPOINT, mountpoint,
	    sizeof (mountpoint), NULL, NULL, 0, B_FALSE);

	/* check for legacy mountpoint and complain appropriately */
	ret = 0;
	if (strcmp(mountpoint, ZFS_MOUNTPOINT_LEGACY) == 0) {
		if (zmount(dataset, path, flags, MNTTYPE_ZFS,
		    NULL, 0, mntopts, sizeof (mntopts)) != 0) {
			(void) fprintf(stderr, gettext("mount failed: %s\n"),
			    strerror(errno));
			ret = 1;
		}
	} else {
		(void) fprintf(stderr, gettext("filesystem '%s' cannot be "
		    "mounted using 'mount -t zfs'\n"), dataset);
		(void) fprintf(stderr, gettext("Use 'zfs set mountpoint=%s' "
		    "instead.\n"), path);
		(void) fprintf(stderr, gettext("If you must use 'mount -t zfs' "
		    "or /etc/fstab, use 'zfs set mountpoint=legacy'.\n"));
		(void) fprintf(stderr, gettext("See zfs(8) for more "
		    "information.\n"));
		ret = 1;
	}

	return (ret);
}

/*
 * Called when invoked as /etc/fs/zfs/umount.  Unlike a manual mount, we allow
 * unmounts of non-legacy filesystems, as this is the dominant administrative
 * interface.
 */
static int
manual_unmount(int argc, char **argv)
{
	int flags = 0;
	int c;

	/* check options */
	while ((c = getopt(argc, argv, "f")) != -1) {
		switch (c) {
		case 'f':
			flags = MS_FORCE;
			break;
		case '?':
			(void) fprintf(stderr, gettext("invalid option '%c'\n"),
			    optopt);
			(void) fprintf(stderr, gettext("usage: unmount [-f] "
			    "<path>\n"));
			return (2);
		}
	}

	argc -= optind;
	argv += optind;

	/* check arguments */
	if (argc != 1) {
		if (argc == 0)
			(void) fprintf(stderr, gettext("missing path "
			    "argument\n"));
		else
			(void) fprintf(stderr, gettext("too many arguments\n"));
		(void) fprintf(stderr, gettext("usage: unmount [-f] <path>\n"));
		return (2);
	}

	return (unshare_unmount_path(OP_MOUNT, argv[0], flags, B_TRUE));
}

static int
find_command_idx(char *command, int *idx)
{
	int i;

	for (i = 0; i < NCOMMAND; i++) {
		if (command_table[i].name == NULL)
			continue;

		if (strcmp(command, command_table[i].name) == 0) {
			*idx = i;
			return (0);
		}
	}
	return (1);
}

static int
zfs_do_diff(int argc, char **argv)
{
	zfs_handle_t *zhp;
	int flags = 0;
	char *tosnap = NULL;
	char *fromsnap = NULL;
	char *atp, *copy;
	int err = 0;
	int c;

	while ((c = getopt(argc, argv, "FHt")) != -1) {
		switch (c) {
		case 'F':
			flags |= ZFS_DIFF_CLASSIFY;
			break;
		case 'H':
			flags |= ZFS_DIFF_PARSEABLE;
			break;
		case 't':
			flags |= ZFS_DIFF_TIMESTAMP;
			break;
		default:
			(void) fprintf(stderr,
			    gettext("invalid option '%c'\n"), optopt);
			usage(B_FALSE);
		}
	}

	argc -= optind;
	argv += optind;

	if (argc < 1) {
		(void) fprintf(stderr,
		gettext("must provide at least one snapshot name\n"));
		usage(B_FALSE);
	}

	if (argc > 2) {
		(void) fprintf(stderr, gettext("too many arguments\n"));
		usage(B_FALSE);
	}

	fromsnap = argv[0];
	tosnap = (argc == 2) ? argv[1] : NULL;

	copy = NULL;
	if (*fromsnap != '@')
		copy = strdup(fromsnap);
	else if (tosnap)
		copy = strdup(tosnap);
	if (copy == NULL)
		usage(B_FALSE);

	if (atp = strchr(copy, '@'))
		*atp = '\0';

	if ((zhp = zfs_open(g_zfs, copy, ZFS_TYPE_FILESYSTEM)) == NULL)
		return (1);

	free(copy);

	/*
	 * Ignore SIGPIPE so that the library can give us
	 * information on any failure
	 */
	(void) sigignore(SIGPIPE);

	err = zfs_show_diffs(zhp, STDOUT_FILENO, fromsnap, tosnap, flags);

	zfs_close(zhp);

	return (err != 0);
}

int
main(int argc, char **argv)
{
	int ret = 0;
	int i;
	char *progname;
	char *cmdname;

	(void) setlocale(LC_ALL, "");
	(void) textdomain(TEXT_DOMAIN);

	opterr = 0;

	if ((g_zfs = libzfs_init()) == NULL) {
		(void) fprintf(stderr, gettext("internal error: failed to "
		    "initialize ZFS library\n"));
		return (1);
	}

	zpool_set_history_str("zfs", argc, argv, history_str);
	verify(zpool_stage_history(g_zfs, history_str) == 0);

	libzfs_print_on_error(g_zfs, B_TRUE);

	if ((mnttab_file = fopen(MNTTAB, "r")) == NULL) {
		(void) fprintf(stderr, gettext("internal error: unable to "
		    "open %s\n"), MNTTAB);
		return (1);
	}

	/*
	 * This command also doubles as the /etc/fs mount and unmount program.
	 * Determine if we should take this behavior based on argv[0].
	 */
	progname = basename(argv[0]);
	if (strcmp(progname, "mount") == 0) {
		ret = manual_mount(argc, argv);
	} else if (strcmp(progname, "umount") == 0) {
		ret = manual_unmount(argc, argv);
	} else {
		/*
		 * Make sure the user has specified some command.
		 */
		if (argc < 2) {
			(void) fprintf(stderr, gettext("missing command\n"));
			usage(B_FALSE);
		}

		cmdname = argv[1];

		/*
		 * The 'umount' command is an alias for 'unmount'
		 */
		if (strcmp(cmdname, "umount") == 0)
			cmdname = "unmount";

		/*
		 * The 'recv' command is an alias for 'receive'
		 */
		if (strcmp(cmdname, "recv") == 0)
			cmdname = "receive";

		/*
		 * The 'snap' command is an alias for 'snapshot'
		 */
		if (strcmp(cmdname, "snap") == 0)
			cmdname = "snapshot";

		/*
		 * Special case '-?'
		 */
		if (strcmp(cmdname, "-?") == 0)
			usage(B_TRUE);

		/*
		 * Run the appropriate command.
		 */
		libzfs_mnttab_cache(g_zfs, B_TRUE);
		if (find_command_idx(cmdname, &i) == 0) {
			current_command = &command_table[i];
			ret = command_table[i].func(argc - 1, argv + 1);
		} else if (strchr(cmdname, '=') != NULL) {
			verify(find_command_idx("set", &i) == 0);
			current_command = &command_table[i];
			ret = command_table[i].func(argc, argv);
		} else {
			(void) fprintf(stderr, gettext("unrecognized "
			    "command '%s'\n"), cmdname);
			usage(B_FALSE);
		}
		libzfs_mnttab_cache(g_zfs, B_FALSE);
	}

	(void) fclose(mnttab_file);

	libzfs_fini(g_zfs);

	/*
	 * The 'ZFS_ABORT' environment variable causes us to dump core on exit
	 * for the purposes of running ::findleaks.
	 */
	if (getenv("ZFS_ABORT") != NULL) {
		(void) printf("dumping core by request\n");
		abort();
	}

	return (ret);
}<|MERGE_RESOLUTION|>--- conflicted
+++ resolved
@@ -61,6 +61,7 @@
 #include <jail.h>
 
 #include <libzfs.h>
+#include <libzfs_core.h>
 #include <zfs_prop.h>
 #include <zfs_deleg.h>
 #include <libuutil.h>
@@ -77,6 +78,7 @@
 
 static FILE *mnttab_file;
 static char history_str[HIS_MAX_RECORD_LEN];
+static boolean_t log_history = B_TRUE;
 
 static int zfs_do_clone(int argc, char **argv);
 static int zfs_do_create(int argc, char **argv);
@@ -278,13 +280,8 @@
 	case HELP_SHARE:
 		return (gettext("\tshare <-a | filesystem>\n"));
 	case HELP_SNAPSHOT:
-<<<<<<< HEAD
-		return (gettext("\tsnapshot [-r] [-o property=value] ... "
-		    "<filesystem@snapname|volume@snapname>\n"));
-=======
 		return (gettext("\tsnapshot|snap [-r] [-o property=value] ... "
 		    "<filesystem@snapname|volume@snapname> ...\n"));
->>>>>>> e2af9768
 	case HELP_UNMOUNT:
 		return (gettext("\tunmount|umount [-f] "
 		    "<-a | filesystem|mountpoint>\n"));
@@ -922,11 +919,12 @@
 	boolean_t	cb_parsable;
 	boolean_t	cb_dryrun;
 	nvlist_t	*cb_nvl;
+	nvlist_t	*cb_batchedsnaps;
 
 	/* first snap in contiguous run */
-	zfs_handle_t	*cb_firstsnap;
+	char		*cb_firstsnap;
 	/* previous snap in contiguous run */
-	zfs_handle_t	*cb_prevsnap;
+	char		*cb_prevsnap;
 	int64_t		cb_snapused;
 	char		*cb_snapspec;
 } destroy_cbdata_t;
@@ -1018,9 +1016,27 @@
 		zfs_close(zhp);
 		return (0);
 	}
-
-	if (!cb->cb_dryrun) {
-		if (zfs_unmount(zhp, NULL, cb->cb_force ? MS_FORCE : 0) != 0 ||
+	if (cb->cb_dryrun) {
+		zfs_close(zhp);
+		return (0);
+	}
+
+	/*
+	 * We batch up all contiguous snapshots (even of different
+	 * filesystems) and destroy them with one ioctl.  We can't
+	 * simply do all snap deletions and then all fs deletions,
+	 * because we must delete a clone before its origin.
+	 */
+	if (zfs_get_type(zhp) == ZFS_TYPE_SNAPSHOT) {
+		fnvlist_add_boolean(cb->cb_batchedsnaps, name);
+	} else {
+		int error = zfs_destroy_snaps_nvl(g_zfs,
+		    cb->cb_batchedsnaps, B_FALSE);
+		fnvlist_free(cb->cb_batchedsnaps);
+		cb->cb_batchedsnaps = fnvlist_alloc();
+
+		if (error != 0 ||
+		    zfs_unmount(zhp, NULL, cb->cb_force ? MS_FORCE : 0) != 0 ||
 		    zfs_destroy(zhp, cb->cb_defer_destroy) != 0) {
 			zfs_close(zhp);
 			return (-1);
@@ -1040,11 +1056,13 @@
 
 	if (nvlist_exists(cb->cb_nvl, name)) {
 		if (cb->cb_firstsnap == NULL)
-			cb->cb_firstsnap = zfs_handle_dup(zhp);
+			cb->cb_firstsnap = strdup(name);
 		if (cb->cb_prevsnap != NULL)
-			zfs_close(cb->cb_prevsnap);
+			free(cb->cb_prevsnap);
 		/* this snap continues the current range */
-		cb->cb_prevsnap = zfs_handle_dup(zhp);
+		cb->cb_prevsnap = strdup(name);
+		if (cb->cb_firstsnap == NULL || cb->cb_prevsnap == NULL)
+			nomem();
 		if (cb->cb_verbose) {
 			if (cb->cb_parsable) {
 				(void) printf("destroy\t%s\n", name);
@@ -1059,12 +1077,12 @@
 	} else if (cb->cb_firstsnap != NULL) {
 		/* end of this range */
 		uint64_t used = 0;
-		err = zfs_get_snapused_int(cb->cb_firstsnap,
+		err = lzc_snaprange_space(cb->cb_firstsnap,
 		    cb->cb_prevsnap, &used);
 		cb->cb_snapused += used;
-		zfs_close(cb->cb_firstsnap);
+		free(cb->cb_firstsnap);
 		cb->cb_firstsnap = NULL;
-		zfs_close(cb->cb_prevsnap);
+		free(cb->cb_prevsnap);
 		cb->cb_prevsnap = NULL;
 	}
 	zfs_close(zhp);
@@ -1081,13 +1099,13 @@
 	if (cb->cb_firstsnap != NULL) {
 		uint64_t used = 0;
 		if (err == 0) {
-			err = zfs_get_snapused_int(cb->cb_firstsnap,
+			err = lzc_snaprange_space(cb->cb_firstsnap,
 			    cb->cb_prevsnap, &used);
 		}
 		cb->cb_snapused += used;
-		zfs_close(cb->cb_firstsnap);
+		free(cb->cb_firstsnap);
 		cb->cb_firstsnap = NULL;
-		zfs_close(cb->cb_prevsnap);
+		free(cb->cb_prevsnap);
 		cb->cb_prevsnap = NULL;
 	}
 	return (err);
@@ -1174,8 +1192,10 @@
 zfs_do_destroy(int argc, char **argv)
 {
 	destroy_cbdata_t cb = { 0 };
+	int rv = 0;
+	int err = 0;
 	int c;
-	zfs_handle_t *zhp;
+	zfs_handle_t *zhp = NULL;
 	char *at;
 	zfs_type_t type = ZFS_TYPE_DATASET;
 
@@ -1229,11 +1249,9 @@
 
 	at = strchr(argv[0], '@');
 	if (at != NULL) {
-		int err = 0;
 
 		/* Build the list of snaps to destroy in cb_nvl. */
-		if (nvlist_alloc(&cb.cb_nvl, NV_UNIQUE_NAME, 0) != 0)
-			nomem();
+		cb.cb_nvl = fnvlist_alloc();
 
 		*at = '\0';
 		zhp = zfs_open(g_zfs, argv[0],
@@ -1244,17 +1262,15 @@
 		cb.cb_snapspec = at + 1;
 		if (gather_snapshots(zfs_handle_dup(zhp), &cb) != 0 ||
 		    cb.cb_error) {
-			zfs_close(zhp);
-			nvlist_free(cb.cb_nvl);
-			return (1);
+			rv = 1;
+			goto out;
 		}
 
 		if (nvlist_empty(cb.cb_nvl)) {
 			(void) fprintf(stderr, gettext("could not find any "
 			    "snapshots to destroy; check snapshot names.\n"));
-			zfs_close(zhp);
-			nvlist_free(cb.cb_nvl);
-			return (1);
+			rv = 1;
+			goto out;
 		}
 
 		if (cb.cb_verbose) {
@@ -1273,18 +1289,26 @@
 		}
 
 		if (!cb.cb_dryrun) {
-			if (cb.cb_doclones)
+			if (cb.cb_doclones) {
+				cb.cb_batchedsnaps = fnvlist_alloc();
 				err = destroy_clones(&cb);
+				if (err == 0) {
+					err = zfs_destroy_snaps_nvl(g_zfs,
+					    cb.cb_batchedsnaps, B_FALSE);
+				}
+				if (err != 0) {
+					rv = 1;
+					goto out;
+				}
+			}
 			if (err == 0) {
-				err = zfs_destroy_snaps_nvl(zhp, cb.cb_nvl,
+				err = zfs_destroy_snaps_nvl(g_zfs, cb.cb_nvl,
 				    cb.cb_defer_destroy);
 			}
 		}
 
-		zfs_close(zhp);
-		nvlist_free(cb.cb_nvl);
 		if (err != 0)
-			return (1);
+			rv = 1;
 	} else {
 		/* Open the given dataset */
 		if ((zhp = zfs_open(g_zfs, argv[0], type)) == NULL)
@@ -1305,8 +1329,8 @@
 			    zfs_get_name(zhp));
 			(void) fprintf(stderr, gettext("use 'zpool destroy %s' "
 			    "to destroy the pool itself\n"), zfs_get_name(zhp));
-			zfs_close(zhp);
-			return (1);
+			rv = 1;
+			goto out;
 		}
 
 		/*
@@ -1316,30 +1340,42 @@
 		if (!cb.cb_doclones &&
 		    zfs_iter_dependents(zhp, B_TRUE, destroy_check_dependent,
 		    &cb) != 0) {
-			zfs_close(zhp);
-			return (1);
+			rv = 1;
+			goto out;
 		}
 
 		if (cb.cb_error) {
-			zfs_close(zhp);
-			return (1);
-		}
-
+			rv = 1;
+			goto out;
+		}
+
+		cb.cb_batchedsnaps = fnvlist_alloc();
 		if (zfs_iter_dependents(zhp, B_FALSE, destroy_callback,
 		    &cb) != 0) {
-			zfs_close(zhp);
-			return (1);
+			rv = 1;
+			goto out;
 		}
 
 		/*
 		 * Do the real thing.  The callback will close the
 		 * handle regardless of whether it succeeds or not.
 		 */
-		if (destroy_callback(zhp, &cb) != 0)
-			return (1);
-	}
-
-	return (0);
+		err = destroy_callback(zhp, &cb);
+		zhp = NULL;
+		if (err == 0) {
+			err = zfs_destroy_snaps_nvl(g_zfs,
+			    cb.cb_batchedsnaps, cb.cb_defer_destroy);
+		}
+		if (err != 0)
+			rv = 1;
+	}
+
+out:
+	fnvlist_free(cb.cb_batchedsnaps);
+	fnvlist_free(cb.cb_nvl);
+	if (zhp != NULL)
+		zfs_close(zhp);
+	return (rv);
 }
 
 static boolean_t
@@ -1940,9 +1976,11 @@
 			/*
 			 * If they did "zfs upgrade -a", then we could
 			 * be doing ioctls to different pools.  We need
-			 * to log this history once to each pool.
+			 * to log this history once to each pool, and bypass
+			 * the normal history logging that happens in main().
 			 */
-			verify(zpool_stage_history(g_zfs, history_str) == 0);
+			(void) zpool_log_history(g_zfs, history_str);
+			log_history = B_FALSE;
 		}
 		if (zfs_prop_set(zhp, "version", verstr) == 0)
 			cb->cb_numupgraded++;
@@ -3481,8 +3519,6 @@
 	return (ret);
 }
 
-<<<<<<< HEAD
-=======
 typedef struct snap_cbdata {
 	nvlist_t *sd_nvl;
 	boolean_t sd_recursive;
@@ -3515,7 +3551,6 @@
 	return (rv);
 }
 
->>>>>>> e2af9768
 /*
  * zfs snapshot [-r] [-o prop=value] ... <fs@snap>
  *
@@ -3525,12 +3560,15 @@
 static int
 zfs_do_snapshot(int argc, char **argv)
 {
-	boolean_t recursive = B_FALSE;
 	int ret = 0;
 	char c;
 	nvlist_t *props;
+	snap_cbdata_t sd = { 0 };
+	boolean_t multiple_snaps = B_FALSE;
 
 	if (nvlist_alloc(&props, NV_UNIQUE_NAME, 0) != 0)
+		nomem();
+	if (nvlist_alloc(&sd.sd_nvl, NV_UNIQUE_NAME, 0) != 0)
 		nomem();
 
 	/* check options */
@@ -3541,7 +3579,8 @@
 				return (1);
 			break;
 		case 'r':
-			recursive = B_TRUE;
+			sd.sd_recursive = B_TRUE;
+			multiple_snaps = B_TRUE;
 			break;
 		case '?':
 			(void) fprintf(stderr, gettext("invalid option '%c'\n"),
@@ -3558,18 +3597,35 @@
 		(void) fprintf(stderr, gettext("missing snapshot argument\n"));
 		goto usage;
 	}
-	if (argc > 1) {
-		(void) fprintf(stderr, gettext("too many arguments\n"));
-		goto usage;
-	}
-
-	ret = zfs_snapshot(g_zfs, argv[0], recursive, props);
+
+	if (argc > 1)
+		multiple_snaps = B_TRUE;
+	for (; argc > 0; argc--, argv++) {
+		char *atp;
+		zfs_handle_t *zhp;
+
+		atp = strchr(argv[0], '@');
+		if (atp == NULL)
+			goto usage;
+		*atp = '\0';
+		sd.sd_snapname = atp + 1;
+		zhp = zfs_open(g_zfs, argv[0],
+		    ZFS_TYPE_FILESYSTEM | ZFS_TYPE_VOLUME);
+		if (zhp == NULL)
+			goto usage;
+		if (zfs_snapshot_cb(zhp, &sd) != 0)
+			goto usage;
+	}
+
+	ret = zfs_snapshot_nvl(g_zfs, sd.sd_nvl, props);
+	nvlist_free(sd.sd_nvl);
 	nvlist_free(props);
-	if (ret && recursive)
+	if (ret != 0 && multiple_snaps)
 		(void) fprintf(stderr, gettext("no snapshots were created\n"));
 	return (ret != 0);
 
 usage:
+	nvlist_free(sd.sd_nvl);
 	nvlist_free(props);
 	usage(B_FALSE);
 	return (-1);
@@ -5112,28 +5168,12 @@
 	return (error);
 }
 
-/*
- * zfs allow [-r] [-t] <tag> <snap> ...
- *
- *	-r	Recursively hold
- *	-t	Temporary hold (hidden option)
- *
- * Apply a user-hold with the given tag to the list of snapshots.
- */
 static int
 zfs_do_allow(int argc, char **argv)
 {
 	return (zfs_do_allow_unallow_impl(argc, argv, B_FALSE));
 }
 
-/*
- * zfs unallow [-r] [-t] <tag> <snap> ...
- *
- *	-r	Recursively hold
- *	-t	Temporary hold (hidden option)
- *
- * Apply a user-hold with the given tag to the list of snapshots.
- */
 static int
 zfs_do_unallow(int argc, char **argv)
 {
@@ -5147,7 +5187,6 @@
 	int i;
 	const char *tag;
 	boolean_t recursive = B_FALSE;
-	boolean_t temphold = B_FALSE;
 	const char *opts = holding ? "rt" : "r";
 	int c;
 
@@ -5156,9 +5195,6 @@
 		switch (c) {
 		case 'r':
 			recursive = B_TRUE;
-			break;
-		case 't':
-			temphold = B_TRUE;
 			break;
 		case '?':
 			(void) fprintf(stderr, gettext("invalid option '%c'\n"),
@@ -5207,12 +5243,7 @@
 			continue;
 		}
 		if (holding) {
-<<<<<<< HEAD
-			if (zfs_hold(zhp, delim+1, tag, recursive,
-			    temphold, B_FALSE, -1, 0, 0) != 0)
-=======
 			if (zfs_hold(zhp, delim+1, tag, recursive, -1) != 0)
->>>>>>> e2af9768
 				++errors;
 		} else {
 			if (zfs_release(zhp, delim+1, tag, recursive) != 0)
@@ -5228,7 +5259,6 @@
  * zfs hold [-r] [-t] <tag> <snap> ...
  *
  *	-r	Recursively hold
- *	-t	Temporary hold (hidden option)
  *
  * Apply a user-hold with the given tag to the list of snapshots.
  */
@@ -6654,8 +6684,7 @@
 		return (1);
 	}
 
-	zpool_set_history_str("zfs", argc, argv, history_str);
-	verify(zpool_stage_history(g_zfs, history_str) == 0);
+	zfs_save_arguments(argc, argv, history_str, sizeof (history_str));
 
 	libzfs_print_on_error(g_zfs, B_TRUE);
 
@@ -6730,6 +6759,9 @@
 
 	(void) fclose(mnttab_file);
 
+	if (ret == 0 && log_history)
+		(void) zpool_log_history(g_zfs, history_str);
+
 	libzfs_fini(g_zfs);
 
 	/*
