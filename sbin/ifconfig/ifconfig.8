--- conflicted
+++ resolved
@@ -28,11 +28,7 @@
 .\"     From: @(#)ifconfig.8	8.3 (Berkeley) 1/5/94
 .\" $FreeBSD$
 .\"
-<<<<<<< HEAD
-.Dd September 7, 2014
-=======
 .Dd September 9, 2014
->>>>>>> d29687c2
 .Dt IFCONFIG 8
 .Os
 .Sh NAME
