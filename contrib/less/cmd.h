--- conflicted
+++ resolved
@@ -1,19 +1,10 @@
 /*
-<<<<<<< HEAD
- * Copyright (C) 1984-2011  Mark Nudelman
-=======
  * Copyright (C) 1984-2012  Mark Nudelman
->>>>>>> 85823a3b
  *
  * You may distribute under the terms of either the GNU General Public
  * License or the Less License, as specified in the README file.
  *
-<<<<<<< HEAD
- * For more information about less, or for information on how to 
- * contact the author, see the README file.
-=======
  * For more information, see the README file.
->>>>>>> 85823a3b
  */
 
 
@@ -74,6 +65,7 @@
 #define	A_NEXT_TAG		53
 #define	A_PREV_TAG		54
 #define	A_FILTER		55
+#define	A_F_UNTIL_HILITE	56
 
 #define	A_INVALID		100
 #define	A_NOACTION		101
@@ -86,7 +78,7 @@
 #define	A_EXTRA			0200
 
 
-/* Line editting characters */
+/* Line editing characters */
 
 #define	EC_BACKSPACE	1
 #define	EC_LINEKILL	2
