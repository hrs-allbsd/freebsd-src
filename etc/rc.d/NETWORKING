--- conflicted
+++ resolved
@@ -4,13 +4,8 @@
 #
 
 # PROVIDE: NETWORKING NETWORK
-<<<<<<< HEAD
-# REQUIRE: netif netoptions routing ppp ipfw stf
+# REQUIRE: netif netwait netoptions routing ppp ipfw stf
 # REQUIRE: defaultroute resolv bridge
-=======
-# REQUIRE: netif netwait netoptions routing ppp ipfw stf
-# REQUIRE: defaultroute routed route6d mroute6d resolv bridge
->>>>>>> c0ae5854
 # REQUIRE: static_arp static_ndp
 
 #	This is a dummy dependency, for services which require networking
